/* ScummVM - Graphic Adventure Engine
 *
 * ScummVM is the legal property of its developers, whose names
 * are too numerous to list here. Please refer to the COPYRIGHT
 * file distributed with this source distribution.
 *
 * This program is free software: you can redistribute it and/or modify
 * it under the terms of the GNU General Public License as published by
 * the Free Software Foundation, either version 3 of the License, or
 * (at your option) any later version.
 *
 * This program is distributed in the hope that it will be useful,
 * but WITHOUT ANY WARRANTY; without even the implied warranty of
 * MERCHANTABILITY or FITNESS FOR A PARTICULAR PURPOSE.  See the
 * GNU General Public License for more details.
 *
 * You should have received a copy of the GNU General Public License
 * along with this program.  If not, see <http://www.gnu.org/licenses/>.
 *
 */

#ifndef MTROPOLIS_DETECTION_H
#define MTROPOLIS_DETECTION_H

#include "engines/advancedDetector.h"

namespace MTropolis {

enum MTropolisGameID {
	GID_OBSIDIAN			= 0,
	GID_LEARNING_MTROPOLIS	= 1,
<<<<<<< HEAD
	GID_MTI    				= 2,
	GID_ALBERT1				= 3,
	GID_ALBERT2				= 4,
	GID_ALBERT3				= 5,
=======
	GID_MTI					= 2,
	GID_SPQR				= 3,
	GID_STTGS				= 4,
>>>>>>> ed12ce92
};

// Boot IDs - These can be shared across different variants if the file list and other properties are identical.
// Cross-reference with the game table in mTropolis engine's boot.cpp
enum MTropolisGameBootID {
	MTBOOT_INVALID = 0,

	MTBOOT_OBSIDIAN_RETAIL_MAC_EN,
	MTBOOT_OBSIDIAN_RETAIL_WIN_EN,
	MTBOOT_OBSIDIAN_RETAIL_WIN_DE,
	MTBOOT_OBSIDIAN_RETAIL_WIN_IT,
	MTBOOT_OBSIDIAN_DEMO_MAC_EN,
	MTBOOT_OBSIDIAN_DEMO_WIN_EN_1,
	MTBOOT_OBSIDIAN_DEMO_WIN_EN_2,
	MTBOOT_OBSIDIAN_DEMO_WIN_EN_3,
	MTBOOT_OBSIDIAN_DEMO_WIN_EN_4,
	MTBOOT_OBSIDIAN_DEMO_WIN_EN_5,
	MTBOOT_OBSIDIAN_DEMO_WIN_EN_6,
	MTBOOT_OBSIDIAN_DEMO_WIN_EN_7,

	MTBOOT_MTI_RETAIL_MAC,
	MTBOOT_MTI_RETAIL_WIN,
	MTBOOT_MTI_DEMO_WIN,

<<<<<<< HEAD
	MTBOOT_ALBERT1_WIN_DE,
	MTBOOT_ALBERT2_WIN_DE,
	MTBOOT_ALBERT3_WIN_DE,
=======
	MTBOOT_SPQR_RETAIL_WIN,
	MTBOOT_SPQR_RETAIL_MAC,

	MTBOOT_STTGS_DEMO_WIN,
>>>>>>> ed12ce92
};

struct MTropolisGameDescription {
	ADGameDescription desc;

	int gameID;
	int gameType;
	MTropolisGameBootID bootID;
};

#define GAMEOPTION_WIDESCREEN_MOD				GUIO_GAMEOPTIONS1
#define GAMEOPTION_DYNAMIC_MIDI					GUIO_GAMEOPTIONS2
#define GAMEOPTION_LAUNCH_DEBUG					GUIO_GAMEOPTIONS3
#define GAMEOPTION_SOUND_EFFECT_SUBTITLES		GUIO_GAMEOPTIONS4
#define GAMEOPTION_AUTO_SAVE_AT_CHECKPOINTS		GUIO_GAMEOPTIONS5
#define GAMEOPTION_ENABLE_SHORT_TRANSITIONS		GUIO_GAMEOPTIONS6

} // End of namespace MTropolis

#endif // MTROPOLIS_DETECTION_H<|MERGE_RESOLUTION|>--- conflicted
+++ resolved
@@ -29,16 +29,13 @@
 enum MTropolisGameID {
 	GID_OBSIDIAN			= 0,
 	GID_LEARNING_MTROPOLIS	= 1,
-<<<<<<< HEAD
 	GID_MTI    				= 2,
 	GID_ALBERT1				= 3,
 	GID_ALBERT2				= 4,
 	GID_ALBERT3				= 5,
-=======
-	GID_MTI					= 2,
-	GID_SPQR				= 3,
-	GID_STTGS				= 4,
->>>>>>> ed12ce92
+	GID_MTI					= 6,
+	GID_SPQR				= 7,
+	GID_STTGS				= 8,
 };
 
 // Boot IDs - These can be shared across different variants if the file list and other properties are identical.
@@ -63,16 +60,13 @@
 	MTBOOT_MTI_RETAIL_WIN,
 	MTBOOT_MTI_DEMO_WIN,
 
-<<<<<<< HEAD
 	MTBOOT_ALBERT1_WIN_DE,
 	MTBOOT_ALBERT2_WIN_DE,
 	MTBOOT_ALBERT3_WIN_DE,
-=======
 	MTBOOT_SPQR_RETAIL_WIN,
 	MTBOOT_SPQR_RETAIL_MAC,
 
 	MTBOOT_STTGS_DEMO_WIN,
->>>>>>> ed12ce92
 };
 
 struct MTropolisGameDescription {
