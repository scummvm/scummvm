/* ScummVM - Graphic Adventure Engine
 *
 * ScummVM is the legal property of its developers, whose names
 * are too numerous to list here. Please refer to the COPYRIGHT
 * file distributed with this source distribution.
 *
 * This program is free software: you can redistribute it and/or modify
 * it under the terms of the GNU General Public License as published by
 * the Free Software Foundation, either version 3 of the License, or
 * (at your option) any later version.
 *
 * This program is distributed in the hope that it will be useful,
 * but WITHOUT ANY WARRANTY; without even the implied warranty of
 * MERCHANTABILITY or FITNESS FOR A PARTICULAR PURPOSE.  See the
 * GNU General Public License for more details.
 *
 * You should have received a copy of the GNU General Public License
 * along with this program.  If not, see <http://www.gnu.org/licenses/>.
 *
 *
 * This file is dual-licensed.
 * In addition to the GPLv3 license mentioned above, this code is also
 * licensed under LGPL 2.1. See LICENSES/COPYING.LGPL file for the
 * full text of the license.
 *
 */

/* Detection tables for Adibou / Addy Junior series. */
/* This Game uses the DEV6 Engine, more Information can be found here: https://wiki.scummvm.org/index.php?title=DEV6_Information */

#ifndef GOB_DETECTION_TABLES_ADIBOU2_H
#define GOB_DETECTION_TABLES_ADIBOU2_H

// -- French: Adibou --

{
	{
		"adibou2",
		"ADIBOU 2",
		AD_ENTRY1s("intro.stk", "94ae7004348dc8bf99c23a9a6ef81827", 956162),
		FR_FRA,
		kPlatformWindows,
		ADGF_NO_FLAGS,
		GUIO0()
	},
	kFeatures640x480,
	0, 0, 0
},
{
	{
		"adibou2",
		"Le Jardin Magique d'Adibou",
		AD_ENTRY1s("intro.stk", "a8ff86f3cc40dfe5898e0a741217ef27", 956328),
		FR_FRA,
		kPlatformWindows,
		ADGF_NO_FLAGS,
		GUIO0()
	},
	kFeatures640x480,
	0, 0, 0
},
{
	{
		"adibou2",
		"ADIBOU Version Decouverte 2.11",
		AD_ENTRY1s("intro.stk", "558c14327b79ed39214b49d567a75e33", 8737856),
		FR_FRA,
		kPlatformWindows,
		ADGF_NO_FLAGS,
		GUIO0()
	},
	kFeatures640x480,
	0, 0, 0
},
{
	{
		"adibou2",
		"ADIBOU 2.10 Environnement",
		AD_ENTRY2s("intro.stk", "f2b797819aeedee557e904b0b5ccd82e", 8736454,
				   "BECBF210.CD1",	"bc828c320908a5eaa349956d396bd8e1", 8),
		FR_FRA,
		kPlatformWindows,
		GF_ENABLE_ADIBOU2_FREE_BANANAS_WORKAROUND | GF_ENABLE_ADIBOU2_FLOWERS_INFINITE_LOOP_WORKAROUND,
		GUIO0()
	},
	kFeatures640x480,
	0, 0, 0
},
{
	{
		"adibou2",
		"ADIBOU 2.11 Environnement",
		AD_ENTRY2s("intro.stk", "7b1f1f6f6477f54401e95d913f75e333", 8736904,
				   "BECBF211.CD1",	"bc828c320908a5eaa349956d396bd8e1", 8),
		FR_FRA,
		kPlatformWindows,
		GF_ENABLE_ADIBOU2_FREE_BANANAS_WORKAROUND | GF_ENABLE_ADIBOU2_FLOWERS_INFINITE_LOOP_WORKAROUND,
		GUIO0()
	},
	kFeatures640x480,
	0, 0, 0
},
{
	{
		"adibou2",
		"ADIBOU 2.12 Environnement",
		AD_ENTRY2s("intro.stk", "1e49c39a4a3ce6032a84b712539c2d63", 8738134,
				   "BECBF212.CD1",	"bc828c320908a5eaa349956d396bd8e1", 8),
		FR_FRA,
		kPlatformWindows,
		GF_ENABLE_ADIBOU2_FREE_BANANAS_WORKAROUND | GF_ENABLE_ADIBOU2_FLOWERS_INFINITE_LOOP_WORKAROUND,
		GUIO0()
	},
	kFeatures640x480,
	0, 0, 0
},
{
	{
		"adibou2",
		"ADIBOU 2.13s Environnement",
		AD_ENTRY2s("intro.stk", "092707829555f27706920e4cacf1fada", 8737958,
				   "BECBF213.CD1",	"bc828c320908a5eaa349956d396bd8e1", 8),
		FR_FRA,
		kPlatformWindows,
		GF_ENABLE_ADIBOU2_FREE_BANANAS_WORKAROUND | GF_ENABLE_ADIBOU2_FLOWERS_INFINITE_LOOP_WORKAROUND,
		GUIO0()
	},
	kFeatures640x480,
	0, 0, 0
},
{
	{
		"adibou2",
		"ADIBOO 2.14 Environnement",
		AD_ENTRY1s("intro.stk", "ff63637e3cb7f0a457edf79457b1c6b3", 9333874),
		FR_FRA,
		kPlatformWindows,
		ADGF_NO_FLAGS,
		GUIO0()
	},
	kFeatures640x480,
	0, 0, 0
},

// -- German: Addy Junior --

{
	{
		"adibou2",
		"ADDY JR 2.20 Basisprogramm",
		AD_ENTRY2s("intro.stk", "092707829555f27706920e4cacf1fada", 8737958,
				   "BECBD220.CD1",	"bc828c320908a5eaa349956d396bd8e1", 8),
		DE_DEU,
		kPlatformWindows,
		ADGF_NO_FLAGS,
		GUIO0()
	},
	kFeatures640x480,
	0, 0, 0
},

{
<<<<<<< HEAD
	{ // Supplied by lotharsm / BJNFNE
=======
	{ // Supplied by lotharsm in commit: 4dfafbb Later renamed by BJNFNE since its an normal retail release, for more Information see PR #4882
>>>>>>> ca3faf41
		"adibou2",
		"ADI Junior 2",
		AD_ENTRY1s("intro.stk", "80588ad3b5510bb44d3f40d6b07b81e7", 956328),
		DE_DEU,
		kPlatformWindows,
		ADGF_NO_FLAGS,
		GUIO0()
	},
	kFeatures640x480,
	0, 0, 0
},

{
<<<<<<< HEAD
	{ // Supplied by BJNFNE
=======
	{ // Supplied by BJNFNE in sdelamarre's commit: 172d05a
>>>>>>> ca3faf41
		"adibou2",
		"ADI Jr.",
		AD_ENTRY2s("intro.stk", "718a51862406136c28639489a9ba950a", 956350,
				   "intro.inf", "d8710732c9bfe3ca52d3ce5aefc06089", 48),
		DE_DEU,
		kPlatformWindows,
		GF_ENABLE_ADIBOU2_FLOWERS_INFINITE_LOOP_WORKAROUND,
		GUIO0()
	},
	kFeatures640x480,
	0, 0, 0
},

{
<<<<<<< HEAD
	{ // Supplied by BJNFNE
=======
	{ // Supplied by BJNFNE in commit: 674befe
>>>>>>> ca3faf41
		"adibou2",
		"ADDY JR 2.13 Basisprogramm",
		AD_ENTRY2s("intro.stk", "092707829555f27706920e4cacf1fada", 8737958,
				   "BECBD213.CD1",	"bc828c320908a5eaa349956d396bd8e1", 8),
		DE_DEU,
		kPlatformWindows,
		ADGF_NO_FLAGS,
		GUIO0()
	},
	kFeatures640x480,
	0, 0, 0
},

// -- Italian: Adibù --
{
	{
		"adibou2",
		"ADIBÙ 2.13 Ambiente",
		AD_ENTRY2s("intro.stk", "092707829555f27706920e4cacf1fada", 8737958,
				   "BECBI213.CD1",	"bc828c320908a5eaa349956d396bd8e1", 8),
		IT_ITA,
		kPlatformWindows,
		ADGF_NO_FLAGS,
		GUIO0()
	},
	kFeatures640x480,
	0, 0, 0
},

// -- Spanish: Adibù --
{
<<<<<<< HEAD
	{ // Supplied by eientei95
=======
	{ // Supplied by eientei95 in commit: fbca4f5
>>>>>>> ca3faf41
		"adibou2",
		"ADIBÙ 2",
		AD_ENTRY1s("intro.stk", "0b996fcd8929245fecddc4d9169843d0", 956682),
		ES_ESP,
		kPlatformWindows,
		GF_ENABLE_ADIBOU2_FLOWERS_INFINITE_LOOP_WORKAROUND,
		GUIO0()
	},
	kFeatures640x480,
	0, 0, 0
},

// -- English: Adiboo --
{
<<<<<<< HEAD
	{ // Supplied by sdelamarre
=======
	{ // Supplied by sdelamarre in commit: f187fdf
>>>>>>> ca3faf41
		"adibou2",
		"ADIBOO 2",
		AD_ENTRY2s("intro.stk", "718a51862406136c28639489a9ba950a", 956350,
				   "intro.inf", "9369aa62939f5f7c11b1e02a45038050", 44),
		EN_GRB,
		kPlatformWindows,
		GF_ENABLE_ADIBOU2_FLOWERS_INFINITE_LOOP_WORKAROUND,
		GUIO0()
	},
	kFeatures640x480,
	0, 0, 0
},

// -- Demos --

{
	{
		"adibou2",
		"ADIBOU 2 Demo",
		AD_ENTRY1s("intro.stk", "0f197c6b8f1cef3fb4aa37438a52e031", 954276),
		FR_FRA,
		kPlatformWindows,
		ADGF_DEMO,
		GUIO0()
	},
	kFeatures640x480,
	0, 0, 0
},
{
	// Titlescreen says "ADIBOO: Limited version!", Sierra setup says "Adiboo 2 Demo"
<<<<<<< HEAD
	// Supplied by eientei95
=======
	// Supplied by eientei95 in commit: fbca4f5
>>>>>>> ca3faf41
	{
		"adibou2",
		"ADIBOO 2 Demo",
		AD_ENTRY1s("intro.stk", "ea6c2d25f33135db763c1175979d904a", 528108),
		EN_GRB,
		kPlatformWindows,
		ADGF_DEMO,
		GUIO2(GUIO_NOSUBTITLES, GUIO_NOSPEECH)
	},
	kFeatures640x480,
	0, 0, 0
},
{
	{
		"adibou2",
		"Non-Interactive Demo",
		AD_ENTRY2s("demogb.scn", "9291455a908ac0e6aaaca686e532609b", 105,
				   "demogb.vmd", "bc9c1db97db7bec8f566332444fa0090", 14320840),
		EN_GRB,
		kPlatformWindows,
		ADGF_DEMO,
		GUIO3(GUIO_NOSUBTITLES, GUIO_NOSPEECH, GUIO_NOASPECT)
	},
	kFeatures640x480 | kFeaturesSCNDemo,
	0, 0, 9
},
{
	{
		"adibou2",
		"Non-Interactive Demo",
		AD_ENTRY2s("demoall.scn", "c8fd308c037b829800006332b2c32674", 106,
				   "demoall.vmd", "4672b2deacc6fca97484840424b1921b", 14263433),
		DE_DEU,
		kPlatformWindows,
		ADGF_DEMO,
		GUIO3(GUIO_NOSUBTITLES, GUIO_NOSPEECH, GUIO_NOASPECT)
	},
	kFeatures640x480 | kFeaturesSCNDemo,
	0, 0, 10
},
{
	{
		"adibou2",
		"Non-Interactive Demo",
		AD_ENTRY2s("demofra.scn", "d1b2b1618af384ea1120def8b986c02b", 106,
				   "demofra.vmd", "b494cdec1aac7e54c3f2480512d2880e", 14297100),
		FR_FRA,
		kPlatformWindows,
		ADGF_DEMO,
		GUIO3(GUIO_NOSUBTITLES, GUIO_NOSPEECH, GUIO_NOASPECT)
	},
	kFeatures640x480 | kFeaturesSCNDemo,
	0, 0, 11
},
{ // Shipped as an Demo / Preview for Nature et Sciences on Adibou presente Dessin CD
<<<<<<< HEAD
  // Supplied by BJNFNE
=======
  // Supplied by BJNFNE in commit: 661b06c
>>>>>>> ca3faf41
  // ToDo: adding unimplemented opcodes is required.
  // Also support needs added for static images (.TGA files), The Banner for Nature et Sciences can't be loaded because of the missing opcode.
	{
		"adibou2",
		"Nature et Sciences Preview",
		AD_ENTRY1s("intro.stk", "22b997d97eef71c867b49092bd89c2b8", 38128),
		FR_FRA,
		kPlatformWindows,
		ADGF_UNSTABLE,
		GUIO0()
	},
	kFeatures640x480,
	0, 0, 0
},
#endif // GOB_DETECTION_TABLES_ADIBOU2_H<|MERGE_RESOLUTION|>--- conflicted
+++ resolved
@@ -160,11 +160,7 @@
 },
 
 {
-<<<<<<< HEAD
-	{ // Supplied by lotharsm / BJNFNE
-=======
 	{ // Supplied by lotharsm in commit: 4dfafbb Later renamed by BJNFNE since its an normal retail release, for more Information see PR #4882
->>>>>>> ca3faf41
 		"adibou2",
 		"ADI Junior 2",
 		AD_ENTRY1s("intro.stk", "80588ad3b5510bb44d3f40d6b07b81e7", 956328),
@@ -178,11 +174,7 @@
 },
 
 {
-<<<<<<< HEAD
-	{ // Supplied by BJNFNE
-=======
 	{ // Supplied by BJNFNE in sdelamarre's commit: 172d05a
->>>>>>> ca3faf41
 		"adibou2",
 		"ADI Jr.",
 		AD_ENTRY2s("intro.stk", "718a51862406136c28639489a9ba950a", 956350,
@@ -197,11 +189,7 @@
 },
 
 {
-<<<<<<< HEAD
-	{ // Supplied by BJNFNE
-=======
 	{ // Supplied by BJNFNE in commit: 674befe
->>>>>>> ca3faf41
 		"adibou2",
 		"ADDY JR 2.13 Basisprogramm",
 		AD_ENTRY2s("intro.stk", "092707829555f27706920e4cacf1fada", 8737958,
@@ -233,11 +221,7 @@
 
 // -- Spanish: Adibù --
 {
-<<<<<<< HEAD
-	{ // Supplied by eientei95
-=======
 	{ // Supplied by eientei95 in commit: fbca4f5
->>>>>>> ca3faf41
 		"adibou2",
 		"ADIBÙ 2",
 		AD_ENTRY1s("intro.stk", "0b996fcd8929245fecddc4d9169843d0", 956682),
@@ -252,11 +236,7 @@
 
 // -- English: Adiboo --
 {
-<<<<<<< HEAD
-	{ // Supplied by sdelamarre
-=======
 	{ // Supplied by sdelamarre in commit: f187fdf
->>>>>>> ca3faf41
 		"adibou2",
 		"ADIBOO 2",
 		AD_ENTRY2s("intro.stk", "718a51862406136c28639489a9ba950a", 956350,
@@ -287,11 +267,7 @@
 },
 {
 	// Titlescreen says "ADIBOO: Limited version!", Sierra setup says "Adiboo 2 Demo"
-<<<<<<< HEAD
-	// Supplied by eientei95
-=======
 	// Supplied by eientei95 in commit: fbca4f5
->>>>>>> ca3faf41
 	{
 		"adibou2",
 		"ADIBOO 2 Demo",
@@ -347,11 +323,7 @@
 	0, 0, 11
 },
 { // Shipped as an Demo / Preview for Nature et Sciences on Adibou presente Dessin CD
-<<<<<<< HEAD
-  // Supplied by BJNFNE
-=======
   // Supplied by BJNFNE in commit: 661b06c
->>>>>>> ca3faf41
   // ToDo: adding unimplemented opcodes is required.
   // Also support needs added for static images (.TGA files), The Banner for Nature et Sciences can't be loaded because of the missing opcode.
 	{
