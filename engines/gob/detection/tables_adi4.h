/* ScummVM - Graphic Adventure Engine
 *
 * ScummVM is the legal property of its developers, whose names
 * are too numerous to list here. Please refer to the COPYRIGHT
 * file distributed with this source distribution.
 *
 * This program is free software: you can redistribute it and/or modify
 * it under the terms of the GNU General Public License as published by
 * the Free Software Foundation, either version 3 of the License, or
 * (at your option) any later version.
 *
 * This program is distributed in the hope that it will be useful,
 * but WITHOUT ANY WARRANTY; without even the implied warranty of
 * MERCHANTABILITY or FITNESS FOR A PARTICULAR PURPOSE.  See the
 * GNU General Public License for more details.
 *
 * You should have received a copy of the GNU General Public License
 * along with this program.  If not, see <http://www.gnu.org/licenses/>.
 *
 */

/* Detection tables for the ADI / Addy 4 series. */

#ifndef GOB_DETECTION_TABLES_ADI4_H
#define GOB_DETECTION_TABLES_ADI4_H

// -- French: Adi --

{
	{
		"adi4",
		"Adi 4.0",
		AD_ENTRY1s("intro.stk", "a3c35d19b2d28ea261d96321d208cb5a", 6021466),
		FR_FRA,
		kPlatformWindows,
		ADGF_NO_FLAGS,
		GUIO1(GUIO_NOASPECT)
	},
	kGameTypeAdi4,
	kFeatures640x480,
	0, 0, 0
},
{
	{
		"adi4",
		"Adi 4.0",
		AD_ENTRY1s("intro.stk", "44491d85648810bc6fcf84f9b3aa47d5", 5834944),
		FR_FRA,
		kPlatformWindows,
		ADGF_NO_FLAGS,
		GUIO1(GUIO_NOASPECT)
	},
	kGameTypeAdi4,
	kFeatures640x480,
	0, 0, 0
},
{
	{
		"adi4",
		"Adi 4.0",
		AD_ENTRY1s("intro.stk", "29374c0e3c10b17dd8463b06a55ad093", 6012072),
		FR_FRA,
		kPlatformWindows,
		ADGF_NO_FLAGS,
		GUIO1(GUIO_NOASPECT)
	},
	kGameTypeAdi4,
	kFeatures640x480,
	0, 0, 0
},
{
	{
		"adi4",
		"Adi 4.0 Limited Edition",
		AD_ENTRY1s("intro.stk", "ebbbc5e28a4adb695535ed989c1b8d66", 5929644),
		FR_FRA,
		kPlatformWindows,
		ADGF_NO_FLAGS,
		GUIO1(GUIO_NOASPECT)
	},
	kGameTypeAdi4,
	kFeatures640x480,
	0, 0, 0
},
{
	{
		"adi4",
		"ADI 4.10",
		AD_ENTRY1s("intro.stk", "6afc2590856433b9f5295b032f2b205d", 5923112),
		FR_FRA,
		kPlatformWindows,
		ADGF_NO_FLAGS,
		GUIO1(GUIO_NOASPECT)
	},
	kGameTypeAdi4,
	kFeaturesNone,
	0, 0, 0
},
{
	{
		"adi4",
		"ADI 4.11",
		AD_ENTRY1s("intro.stk", "6296e4be4e0c270c24d1330881900c7f", 5921234),
		FR_FRA,
		kPlatformWindows,
		ADGF_NO_FLAGS,
		GUIO1(GUIO_NOASPECT)
	},
	kGameTypeAdi4,
	kFeaturesNone,
	0, 0, 0
},
{
	{
		"adi4",
		"ADI 4.21",
		AD_ENTRY1s("intro.stk", "c5b9f6222c0b463f51dab47317c5b687", 5950490),
		FR_FRA,
		kPlatformWindows,
		ADGF_NO_FLAGS,
		GUIO1(GUIO_NOASPECT)
	},
	kGameTypeAdi4,
	kFeatures640x480,
	0, 0, 0
},

// -- German: Addy --

{
	{
		"adi4",
<<<<<<< HEAD
		"Addy 4 Grundschule Basis CD",
=======
		"Addy 4 Grundschule Basisprogramm",
>>>>>>> 5b6ca40e
		AD_ENTRY1s("intro.stk", "d2f0fb8909e396328dc85c0e29131ba8", 5847588),
		DE_DEU,
		kPlatformWindows,
		ADGF_NO_FLAGS,
		GUIO1(GUIO_NOASPECT)
	},
	kGameTypeAdi4,
	kFeatures640x480,
	0, 0, 0
},
{
	{
		"adi4",
<<<<<<< HEAD
		"Addy 4 Sekundarstufe Basis CD",
=======
		"Addy 4 4.01 Sekundarstufe Basisprogramm",
>>>>>>> 5b6ca40e
		AD_ENTRY1s("intro.stk", "367340e59c461b4fa36651cd74e32c4e", 5847378),
		DE_DEU,
		kPlatformWindows,
		ADGF_NO_FLAGS,
		GUIO1(GUIO_NOASPECT)
	},
	kGameTypeAdi4,
	kFeatures640x480,
	0, 0, 0
},
{
	{
		"adi4",
		"Addy 4.21",
		AD_ENTRY1s("intro.stk", "534f0b674cd4830df94a9c32c4ea7225", 6878034),
		DE_DEU,
		kPlatformWindows,
		ADGF_NO_FLAGS,
		GUIO1(GUIO_NOASPECT)
	},
	kGameTypeAdi4,
	kFeatures640x480,
	0, 0, 0
},

// -- English: ADI --

{
	{
		"adi4",
		"ADI 4.10",
		AD_ENTRY1s("intro.stk", "3e3fa9656e37d802027635ace88c4cc5", 5359144),
		EN_GRB,
		kPlatformWindows,
		ADGF_NO_FLAGS,
		GUIO1(GUIO_NOASPECT)
	},
	kGameTypeAdi4,
	kFeaturesNone,
	0, 0, 0
},

// -- Demos --

{
	{
		"adi4",
		"Adi 4.0 Interactive Demo",
		AD_ENTRY1s("intro.stk", "89ace204dbaac001425c73f394334f6f", 2413102),
		FR_FRA,
		kPlatformWindows,
		ADGF_NO_FLAGS,
		GUIO1(GUIO_NOASPECT)
	},
	kGameTypeAdi4,
	kFeatures640x480,
	0, 0, 0
},
{
	{
		"adi4",
		"Adi 4.0 / Adibou 2 Demo",
		AD_ENTRY1s("intro.stk", "d41d8cd98f00b204e9800998ecf8427e", 0),
		FR_FRA,
		kPlatformWindows,
		ADGF_DEMO,
		GUIO1(GUIO_NOASPECT)
	},
	kGameTypeAdi4,
	kFeatures640x480,
	0, 0, 0
},

#endif // GOB_DETECTION_TABLES_ADI4_H<|MERGE_RESOLUTION|>--- conflicted
+++ resolved
@@ -130,11 +130,7 @@
 {
 	{
 		"adi4",
-<<<<<<< HEAD
-		"Addy 4 Grundschule Basis CD",
-=======
 		"Addy 4 Grundschule Basisprogramm",
->>>>>>> 5b6ca40e
 		AD_ENTRY1s("intro.stk", "d2f0fb8909e396328dc85c0e29131ba8", 5847588),
 		DE_DEU,
 		kPlatformWindows,
@@ -148,11 +144,7 @@
 {
 	{
 		"adi4",
-<<<<<<< HEAD
-		"Addy 4 Sekundarstufe Basis CD",
-=======
-		"Addy 4 4.01 Sekundarstufe Basisprogramm",
->>>>>>> 5b6ca40e
+		"Addy 4.01 Sekundarstufe Basisprogramm",
 		AD_ENTRY1s("intro.stk", "367340e59c461b4fa36651cd74e32c4e", 5847378),
 		DE_DEU,
 		kPlatformWindows,
