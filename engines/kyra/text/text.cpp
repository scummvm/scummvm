/* ScummVM - Graphic Adventure Engine
 *
 * ScummVM is the legal property of its developers, whose names
 * are too numerous to list here. Please refer to the COPYRIGHT
 * file distributed with this source distribution.
 *
 * This program is free software; you can redistribute it and/or
 * modify it under the terms of the GNU General Public License
 * as published by the Free Software Foundation; either version 2
 * of the License, or (at your option) any later version.
 *
 * This program is distributed in the hope that it will be useful,
 * but WITHOUT ANY WARRANTY; without even the implied warranty of
 * MERCHANTABILITY or FITNESS FOR A PARTICULAR PURPOSE.  See the
 * GNU General Public License for more details.
 *
 * You should have received a copy of the GNU General Public License
 * along with this program; if not, write to the Free Software
 * Foundation, Inc., 51 Franklin Street, Fifth Floor, Boston, MA 02110-1301, USA.
 *
 */

#include "kyra/text/text.h"
#include "kyra/kyra_v1.h"

namespace Kyra {

TextDisplayer::TextDisplayer(KyraEngine_v1 *vm, Screen *screen) {
	_screen = screen;
	_vm = vm;

	_talkCoords.y = 0x88;
	_talkCoords.x = 0;
	_talkCoords.w = 0;
	_talkMessageY = 0xC;
	_talkMessageH = 0;
	_talkMessagePrinted = false;
	memset(_talkSubstrings, 0, sizeof(_talkSubstrings));
	memset(_talkBuffer, 0, sizeof(_talkBuffer));
}

void TextDisplayer::setTalkCoords(uint16 y) {
	_talkCoords.y = y;
}

int TextDisplayer::getCenterStringX(const Common::String &str, int x1, int x2) {
	_screen->_charSpacing = -2;
	int strWidth = _screen->getTextWidth(str.c_str());
	_screen->_charSpacing = 0;
	int w = x2 - x1 + 1;
	return x1 + (w - strWidth) / 2;
}

int TextDisplayer::getCharLength(const char *str, int len) {
	int charsCount = 0;
	if (*str) {
		_screen->_charSpacing = -2;
		int i = 0;
		while (i <= len && *str) {
			uint c = *str++;
			c &= 0xFF;
			if (c >= 0x7F && _vm->gameFlags().lang == Common::JA_JPN) {
				c = READ_LE_UINT16(str - 1);
				++str;
			}
			i += _screen->getCharWidth(c);
			++charsCount;
		}
		_screen->_charSpacing = 0;
	}
	return charsCount;
}

int TextDisplayer::dropCRIntoString(char *str, int offs) {
	int pos = 0;
	str += offs;
	while (*str) {
		if (*str == ' ') {
			*str = '\r';
			return pos;
		}
		++str;
		++pos;
	}
	return 0;
}

char *TextDisplayer::preprocessString(const char *str) {
	if (str != _talkBuffer) {
		assert(strlen(str) < sizeof(_talkBuffer) - 1);
		strcpy(_talkBuffer, str);
	}
	char *p = _talkBuffer;
	while (*p) {
		if (*p == '\r') {
			return _talkBuffer;
		}
		++p;
	}
	p = _talkBuffer;
	Screen::FontId curFont = _screen->setFont(Screen::FID_8_FNT);
	_screen->_charSpacing = -2;
	int textWidth = _screen->getTextWidth(p);
	_screen->_charSpacing = 0;
	if (textWidth > 176) {
		if (textWidth > 352) {
			int count = getCharLength(p, textWidth / 3);
			int offs = dropCRIntoString(p, count);
			p += count + offs;
			_screen->_charSpacing = -2;
			textWidth = _screen->getTextWidth(p);
			_screen->_charSpacing = 0;
			count = getCharLength(p, textWidth / 2);
			dropCRIntoString(p, count);
		} else {
			int count = getCharLength(p, textWidth / 2);
			dropCRIntoString(p, count);
		}
	}
	_screen->setFont(curFont);
	return _talkBuffer;
}

int TextDisplayer::buildMessageSubstrings(const char *str) {
	int currentLine = 0;
	int pos = 0;
	while (*str) {
		if (*str == '\r') {
			assert(currentLine < TALK_SUBSTRING_NUM);
			_talkSubstrings[currentLine * TALK_SUBSTRING_LEN + pos] = '\0';
			++currentLine;
			pos = 0;
		} else {
			_talkSubstrings[currentLine * TALK_SUBSTRING_LEN + pos] = *str;
			++pos;
			if (pos >= TALK_SUBSTRING_LEN - 2)
				pos = TALK_SUBSTRING_LEN - 2;
		}
		++str;
	}
	_talkSubstrings[currentLine * TALK_SUBSTRING_LEN + pos] = '\0';
	return currentLine + 1;
}

int TextDisplayer::getWidestLineWidth(int linesCount) {
	int maxWidth = 0;
	_screen->_charSpacing = -2;
	for (int l = 0; l < linesCount; ++l) {
		int w = _screen->getTextWidth(&_talkSubstrings[l * TALK_SUBSTRING_LEN]);
		if (maxWidth < w) {
			maxWidth = w;
		}
	}
	_screen->_charSpacing = 0;
	return maxWidth;
}

void TextDisplayer::calcWidestLineBounds(int &x1, int &x2, int w, int cx) {
	x1 = cx - w / 2;
	if (x1 + w >= Screen::SCREEN_W - 12) {
		x1 = Screen::SCREEN_W - 12 - w - 1;
	} else if (x1 < 12) {
		x1 = 12;
	}
	x2 = x1 + w + 1;
}

void TextDisplayer::restoreTalkTextMessageBkgd(int srcPage, int dstPage) {
	if (_talkMessagePrinted) {
		_talkMessagePrinted = false;
		_screen->copyRegion(_talkCoords.x, _talkCoords.y, _talkCoords.x, _talkMessageY, _talkCoords.w, _talkMessageH, srcPage, dstPage, Screen::CR_NO_P_CHECK);
	}
}

void TextDisplayer::printTalkTextMessage(const char *text, int x, int y, uint8 color, int srcPage, int dstPage) {
	char *str = preprocessString(text);
	int lineCount = buildMessageSubstrings(str);
	int top = y - lineCount * 10;
	if (top < 0) {
		top = 0;
	}
	_talkMessageY = top;
	_talkMessageH = lineCount * 10;
	int w = getWidestLineWidth(lineCount);
	int x1, x2;
	calcWidestLineBounds(x1, x2, w, x);
	_talkCoords.x = x1;
	_talkCoords.w = w + 2;
	_screen->copyRegion(_talkCoords.x, _talkMessageY, _talkCoords.x, _talkCoords.y, _talkCoords.w, _talkMessageH, srcPage, dstPage, Screen::CR_NO_P_CHECK);
	int curPage = _screen->_curPage;
	_screen->_curPage = srcPage;

	if (_vm->gameFlags().platform == Common::kPlatformAmiga)
		setTextColor(color);

	for (int i = 0; i < lineCount; ++i) {
		top = i * 10 + _talkMessageY;
		char *msg = &_talkSubstrings[i * TALK_SUBSTRING_LEN];
		int left = getCenterStringX(msg, x1, x2);
		printText(msg, left, top, color, 0xC, 0);
	}
	_screen->_curPage = curPage;
	_talkMessagePrinted = true;
}

<<<<<<< HEAD
void TextDisplayer::printText(const Common::String &str, int x, int y, uint8 c0, uint8 c1, uint8 c2) {
=======
void TextDisplayer::printText(const char *str, int x, int y, uint8 c0, uint8 c1, uint8 c2) {
	char revBuffer[384];
	memset(revBuffer, 0, sizeof(revBuffer));
	if (_vm->gameFlags().lang == Common::HE_ISR) {
		int len = strlen(str);
		for (int i = 0; i < len; i++) {
			revBuffer[i] = str[len - i - 1];
		}
		str = revBuffer;
	}
>>>>>>> 55cc780c
	uint8 colorMap[] = { 0, 15, 12, 12 };
	colorMap[3] = c1;
	_screen->setTextColor(colorMap, 0, 3);
	_screen->_charSpacing = -2;
	_screen->printText(str.c_str(), x, y, c0, c2);
	_screen->_charSpacing = 0;
}

void TextDisplayer::printCharacterText(const char *text, int8 charNum, int charX) {
	int top, left, x1, x2, w, x;
	char *msg;

	text = preprocessString(text);
	int lineCount = buildMessageSubstrings(text);
	w = getWidestLineWidth(lineCount);
	x = charX;
	calcWidestLineBounds(x1, x2, w, x);

	uint8 color = 0;
	if (_vm->gameFlags().platform == Common::kPlatformAmiga) {
		const uint8 colorTable[] = { 0x1F, 0x1B, 0xC9, 0x80, 0x1E, 0x81, 0x11, 0xD8, 0x55, 0x3A, 0x3A };
		color = colorTable[charNum];

		setTextColor(color);
	} else {
		const uint8 colorTable[] = { 0x0F, 0x09, 0xC9, 0x80, 0x05, 0x81, 0x0E, 0xD8, 0x55, 0x3A, 0x3A };
		color = colorTable[charNum];
	}

	for (int i = 0; i < lineCount; ++i) {
		top = i * 10 + _talkMessageY;
		msg = &_talkSubstrings[i * TALK_SUBSTRING_LEN];
		left = getCenterStringX(msg, x1, x2);
		printText(msg, left, top, color, 0xC, 0);
	}
}

void TextDisplayer::setTextColor(uint8 color) {
	byte r, g, b;

	switch (color) {
	case 4:
		// 0x09E
		r = 0;
		g = 37;
		b = 58;
		break;

	case 5:
		// 0xFF5
		r = 63;
		g = 63;
		b = 21;
		break;

	case 27:
		// 0x5FF
		r = 21;
		g = 63;
		b = 63;
		break;

	case 34:
		// 0x8E5
		r = 33;
		g = 58;
		b = 21;
		break;

	case 58:
		// 0x9FB
		r = 37;
		g = 63;
		b = 46;
		break;

	case 85:
		// 0x7CF
		r = 29;
		g = 50;
		b = 63;
		break;

	case 114:
	case 117:
		// 0xFAF
		r = 63;
		g = 42;
		b = 63;
		break;

	case 128:
	case 129:
		// 0xFCC
		r = 63;
		g = 50;
		b = 50;
		break;

	case 201:
		// 0xFD8
		r = 63;
		g = 54;
		b = 33;
		break;

	case 216:
		// 0xFC6
		r = 63;
		g = 50;
		b = 25;
		break;

	default:
		// 0xEEE
		r = 58;
		g = 58;
		b = 58;
	}

	_screen->setPaletteIndex(0x10, r, g, b);
}

} // End of namespace Kyra<|MERGE_RESOLUTION|>--- conflicted
+++ resolved
@@ -203,25 +203,19 @@
 	_talkMessagePrinted = true;
 }
 
-<<<<<<< HEAD
 void TextDisplayer::printText(const Common::String &str, int x, int y, uint8 c0, uint8 c1, uint8 c2) {
-=======
-void TextDisplayer::printText(const char *str, int x, int y, uint8 c0, uint8 c1, uint8 c2) {
-	char revBuffer[384];
-	memset(revBuffer, 0, sizeof(revBuffer));
+	Common::String revBuffer;
+	const char *tmp = str.c_str();
 	if (_vm->gameFlags().lang == Common::HE_ISR) {
-		int len = strlen(str);
-		for (int i = 0; i < len; i++) {
-			revBuffer[i] = str[len - i - 1];
-		}
-		str = revBuffer;
-	}
->>>>>>> 55cc780c
+		for (int i = str.size() - 1; i >= 0; --i)
+			revBuffer += str[i];
+		tmp = revBuffer.c_str();
+	}
 	uint8 colorMap[] = { 0, 15, 12, 12 };
 	colorMap[3] = c1;
 	_screen->setTextColor(colorMap, 0, 3);
 	_screen->_charSpacing = -2;
-	_screen->printText(str.c_str(), x, y, c0, c2);
+	_screen->printText(tmp, x, y, c0, c2);
 	_screen->_charSpacing = 0;
 }
 
