/* ScummVM - Graphic Adventure Engine
 *
 * ScummVM is the legal property of its developers, whose names
 * are too numerous to list here. Please refer to the COPYRIGHT
 * file distributed with this source distribution.
 *
 * This program is free software: you can redistribute it and/or modify
 * it under the terms of the GNU General Public License as published by
 * the Free Software Foundation, either version 3 of the License, or
 * (at your option) any later version.
 *
 * This program is distributed in the hope that it will be useful,
 * but WITHOUT ANY WARRANTY; without even the implied warranty of
 * MERCHANTABILITY or FITNESS FOR A PARTICULAR PURPOSE.  See the
 * GNU General Public License for more details.
 *
 * You should have received a copy of the GNU General Public License
 * along with this program.  If not, see <http://www.gnu.org/licenses/>.
 *
 */

/*
 * Copyright (C) 2006-2010 - Frictional Games
 *
 * This file is part of Penumbra Overture.
 */

#include "hpl1/penumbra-overture/GameEnemy_Worm.h"

#include "hpl1/penumbra-overture/AttackHandler.h"
#include "hpl1/penumbra-overture/EffectHandler.h"
#include "hpl1/penumbra-overture/GameMusicHandler.h"
#include "hpl1/penumbra-overture/GameSwingDoor.h"
#include "hpl1/penumbra-overture/MapHandler.h"
#include "hpl1/penumbra-overture/Player.h"

//////////////////////////////////////////////////////////////////////////
// BASE STATE
//////////////////////////////////////////////////////////////////////////

//-----------------------------------------------------------------------

iGameEnemyState_Worm_Base::iGameEnemyState_Worm_Base(int alId, cInit *apInit, iGameEnemy *apEnemy)
	: iGameEnemyState(alId, apInit, apEnemy) {
	mpEnemyWorm = static_cast<cGameEnemy_Worm *>(mpEnemy);
}

//-----------------------------------------------------------------------

void iGameEnemyState_Worm_Base::OnSeePlayer(const cVector3f &avPosition, float afChance) {
	if (mpPlayer->GetHealth() <= 0)
		return;

	if (afChance >= mpEnemyWorm->mfIdleMinSeeChance) {
		mpEnemy->ChangeState(STATE_HUNT);
		// mpEnemyWorm->PlaySound(mpEnemyWorm->msIdleFoundPlayerSound);
	}
}

bool iGameEnemyState_Worm_Base::OnHearNoise(const cVector3f &avPosition, float afVolume) {
	/*float afDistance = (mpMover->GetCharBody()->GetPosition() - avPosition).Length();

	if(afVolume >= mpEnemyWorm->mfIdleMinHearVolume && afDistance > 0.4f)
	{
		mpEnemy->SetTempPosition(avPosition);
		mpEnemy->ChangeState(STATE_INVESTIGATE);
		return true;
	}*/

	return false;
}

void iGameEnemyState_Worm_Base::OnTakeHit(float afDamage) {
}

void iGameEnemyState_Worm_Base::OnFlashlight(const cVector3f &avPosition) {
	// mpInit->mpEffectHandler->GetSubTitle()->Add("Flashlight!",0.5f);
	OnSeePlayer(mpPlayer->GetCharacterBody()->GetFeetPosition(), 1.0f);
}

void iGameEnemyState_Worm_Base::OnDeath(float afDamage) {
	// mpEnemy->ChangeState(STATE_KNOCKDOWN);
	mpEnemy->ChangeState(STATE_DEAD);
}

//-----------------------------------------------------------------------

//////////////////////////////////////////////////////////////////////////
// IDLE STATE
//////////////////////////////////////////////////////////////////////////

//-----------------------------------------------------------------------

void cGameEnemyState_Worm_Idle::OnEnterState(iGameEnemyState *apPrevState) {
	// Animation
	mpEnemy->PlayAnim("Idle", true, 0.2f);

	// Setup body
	mpEnemy->SetupBody();

	// Setup enemy
	mpEnemy->SetFOV(mpEnemyWorm->mfIdleFOV);

	// mpInit->mpMusicHandler->RemoveAttacker(mpEnemy);
}

//-----------------------------------------------------------------------

void cGameEnemyState_Worm_Idle::OnLeaveState(iGameEnemyState *apNextState) {
}

//-----------------------------------------------------------------------

void cGameEnemyState_Worm_Idle::OnUpdate(float afTimeStep) {
	mpEnemy->ChangeState(STATE_HUNT);
	return;
	if (mpMover->IsMoving() == false || mpMover->GetStuckCounter() > 2.0f) {
		mpMover->ResetStuckCounter();

		if (mbStopped == false) {
			mbStopped = true;

			mpEnemy->PlayAnim("Idle", false, 0.9f);

			mfNextWalkTime = cMath::RandRectf(mpEnemyWorm->mfIdleMinWaitLength,
											  mpEnemyWorm->mfIdleMaxWaitLength);
		} else if (mfNextWalkTime <= 0) {
			mbStopped = false;

			// Animation
			mpEnemy->UseMoveStateAnimations();

			// Setup body
			mpEnemy->SetupBody();
			mpMover->GetCharBody()->SetMaxPositiveMoveSpeed(eCharDir_Forward, mpEnemyWorm->mfHuntSpeed);

			cAINode *pNode = NULL;

			if (mpEnemy->GetPatrolNodeNum() == 0) {
				pNode = mpMover->GetAINodeInRange(1, 5);
			} else {
				int lNodeNum = cMath::RandRectl(0, mpEnemy->GetPatrolNodeNum() - 1);
				tString sName = mpEnemy->GetPatrolNode(lNodeNum)->msNodeName;
				pNode = mpMover->GetNodeContainer()->GetNodeFromName(sName);
			}

			if (pNode) {
				mpMover->MoveToPos(pNode->GetPosition());
			} else {
				mpEnemy->ChangeState(STATE_IDLE);
			}
		} else {
			mfNextWalkTime -= afTimeStep;
		}
	}
}

//-----------------------------------------------------------------------

//////////////////////////////////////////////////////////////////////////
// HUNT STATE
//////////////////////////////////////////////////////////////////////////

//-----------------------------------------------------------------------

void cGameEnemyState_Worm_Hunt::OnEnterState(iGameEnemyState *apPrevState) {
	// Animation
	mpEnemy->PlayAnim("Idle", true, 0.2f);

	float fMul = 1.0f;

	// Setup body
	mpEnemy->SetupBody();
	if (mpInit->mDifficulty == eGameDifficulty_Easy)
		mpMover->GetCharBody()->SetMaxPositiveMoveSpeed(eCharDir_Forward, mpEnemyWorm->mfHuntSpeed * 0.7f * fMul);
	else if (mpInit->mDifficulty == eGameDifficulty_Normal)
		mpMover->GetCharBody()->SetMaxPositiveMoveSpeed(eCharDir_Forward, mpEnemyWorm->mfHuntSpeed * fMul);
	else
		mpMover->GetCharBody()->SetMaxPositiveMoveSpeed(eCharDir_Forward, mpEnemyWorm->mfHuntSpeed * 1.2f * fMul);

	// Setup enemy
	mpEnemy->SetFOV(mpEnemyWorm->mfHuntFOV);

	mfUpdatePathCount = 0;
	mfUpdateFreq = 1.0f;
	mbFreePlayerPath = false;

	mbLostPlayer = false;
	mfLostPlayerCount = 0;
	mfMaxLostPlayerCount = mpEnemyWorm->mfHuntForLostPlayerTime;

	mpInit->mpMusicHandler->AddAttacker(mpEnemy);

	mfAttackCount = mpEnemyWorm->mfAttackInterval;

	mfAttackSoundCount = 0;

	mfSoundCount = cMath::RandRectf(mpEnemyWorm->mfHuntSoundMinInteraval,
									mpEnemyWorm->mfHuntSoundMaxInteraval);
}

//-----------------------------------------------------------------------

void cGameEnemyState_Worm_Hunt::OnLeaveState(iGameEnemyState *apNextState) {
}

//-----------------------------------------------------------------------

void cGameEnemyState_Worm_Hunt::OnUpdate(float afTimeStep) {
	// cAnimationState *pState = mpEnemy->GetMeshEntity()->GetAnimationState(0);
	// Log("Anim: %s %f %d\n",pState->GetName(),pState->GetTimePosition(),pState->IsActive());

	mpEnemy->SetLastPlayerPos(mpInit->mpPlayer->GetCharacterBody()->GetFeetPosition());

	if (mpPlayer->GetHealth() <= 0) {
		mpEnemy->ChangeState(STATE_IDLE);
		return;
	}

	////////////////////////////////
	// Check if stuck
	if (mpMover->GetStuckCounter() > 2.1f) {
		// mpEnemy->ChangeState(STATE_FLEE);
		mpMover->ResetStuckCounter();
		return;
	}

	//////////////////////////////
	// Hunt sound count
	if (mfSoundCount <= 0) {
		mfSoundCount = cMath::RandRectf(mpEnemyWorm->mfHuntSoundMinInteraval,
										mpEnemyWorm->mfHuntSoundMaxInteraval);

		mpEnemy->PlaySound(mpEnemyWorm->msHuntSound);
	} else {
		mfSoundCount -= afTimeStep;
	}

	//////////////////////////////
	// Attack sound count
	if (mfAttackSoundCount > 0) {
		mfAttackSoundCount -= afTimeStep;
	}

	////////////////////////////////
	// Check if attack should begin
	if (mfAttackCount <= 0) {
		mfAttackCount = mpEnemyWorm->mfAttackInterval;

		cVector3f vPos = mpMover->GetCharBody()->GetPosition() +
						 mpMover->GetCharBody()->GetForward() *
							 (0 +
							  mpEnemyWorm->mvAttackDamageSize.z / 2.0f);

		cVector3f vRot = cVector3f(0, mpMover->GetCharBody()->GetYaw(), 0);
		cMatrixf mtxOffset = cMath::MatrixRotate(vRot, eEulerRotationOrder_XYZ);
		mtxOffset.SetTranslation(vPos);

		eAttackTargetFlag target = eAttackTargetFlag_Player | eAttackTargetFlag_Bodies;

		if (mpInit->mpAttackHandler->CreateShapeAttack(mpEnemyWorm->GetAttackShape(),
													   mtxOffset,
													   mpMover->GetCharBody()->GetPosition(),
													   mpEnemyWorm->mfAttackDamage,

													   mpEnemyWorm->mfAttackMinMass, mpEnemyWorm->mfAttackMaxMass,
													   mpEnemyWorm->mfAttackMinImpulse, mpEnemyWorm->mfAttackMaxImpulse,

													   mpEnemyWorm->mlAttackStrength,

													   target, NULL)) {
			if (mfAttackSoundCount <= 0) {
				mpEnemy->PlaySound(mpEnemyWorm->msAttackHitSound);

				mfAttackSoundCount = mpEnemyWorm->mfAttackHitSoundInterval;
			}
		}
	} else {
		mfAttackCount -= afTimeStep;
	}

	////////////////////////////////
	// Update the path
	if (mfUpdatePathCount <= 0) {
		mfUpdatePathCount = mfUpdateFreq;

		/*cAINodeContainer *pNodeCont = */ mpEnemy->GetMover()->GetNodeContainer();

		// Check if there is a free path to the player
		if (mbLostPlayer == false && mpMover->FreeDirectPathToChar(mpPlayer->GetCharacterBody())) {
			mbFreePlayerPath = true;
			mpMover->Stop();
		} else {
			mbFreePlayerPath = false;
		}

		// Get path to player
		if (mbFreePlayerPath == false && mbLostPlayer == false) {
			if (mpMover->MoveToPos(mpEnemy->GetLastPlayerPos()) == false) {
				mfUpdatePathCount *= 2.0f;
			}
		}
	} else {
		mfUpdatePathCount -= afTimeStep;
	}

	////////////////////////////////
	// Go directly towards the player
	if (mbFreePlayerPath) {
		// Go towards player
		mpMover->MoveDirectToPos(mpPlayer->GetCharacterBody()->GetFeetPosition(), afTimeStep);
	}
	////////////////////////////////
	// Update path search
	else {
		if (mbLostPlayer == false && mpMover->IsMoving() == false) {
			mbLostPlayer = true;
			mfLostPlayerCount = mfMaxLostPlayerCount;
		}

		if (mbLostPlayer) {
			mpMover->GetCharBody()->Move(eCharDir_Forward, 1.0f, afTimeStep);

			mfLostPlayerCount -= afTimeStep;
			if (mfLostPlayerCount <= 0 || mpMover->GetStuckCounter() > 0.5f) {
			}
		}
	}
}

//-----------------------------------------------------------------------

void cGameEnemyState_Worm_Hunt::OnSeePlayer(const cVector3f &avPosition, float afChance) {
	if (mbLostPlayer && afChance >= mpEnemyWorm->mfHuntMinSeeChance) {
		mbLostPlayer = false;
		mfUpdatePathCount = 0;
	}
}

//-----------------------------------------------------------------------

bool cGameEnemyState_Worm_Hunt::OnHearNoise(const cVector3f &avPosition, float afVolume) {
	//////////////////////////////////
	// If player is lost the sound might be of help
	if (mbLostPlayer) {
		// Check if sound can be heard
		if (afVolume >= mpEnemyWorm->mfHuntMinHearVolume) {
			// Check if a node is found near the sound.
			cAINode *pNode = mpMover->GetAINodeAtPosInRange(avPosition, 0.0f, 5.0f, true, 0.1f);
			if (pNode) {
				// Update last player position.
				mbLostPlayer = false;
				mfUpdatePathCount = 0;
				mpEnemy->SetLastPlayerPos(pNode->GetPosition());

				return true;
			}
		}
	}

	return false;
}

//-----------------------------------------------------------------------

void cGameEnemyState_Worm_Hunt::OnDraw() {
	// mpInit->mpDefaultFont->Draw(cVector3f(230,10,100),14,cColor(1,1,1,1),eFontAlign_Left,
	//							"Freepath: %d",mbFreePlayerPath);
}

//-----------------------------------------------------------------------

void cGameEnemyState_Worm_Hunt::OnPostSceneDraw() {
	cCamera3D *pCamera = static_cast<cCamera3D *>(mpInit->mpGame->GetScene()->GetCamera());

	cVector3f vPos = mpMover->GetCharBody()->GetPosition() +
					 mpMover->GetCharBody()->GetForward() *
						 (0 + mpEnemyWorm->mvAttackDamageSize.z / 2.0f);

	cVector3f vRot = cVector3f(0, mpMover->GetCharBody()->GetYaw(), 0);
	cMatrixf mtxOffset = cMath::MatrixRotate(vRot, eEulerRotationOrder_XYZ);
	mtxOffset.SetTranslation(vPos);

	cMatrixf mtxCollider = cMath::MatrixMul(pCamera->GetViewMatrix(), mtxOffset);

	mpInit->mpGame->GetGraphics()->GetLowLevel()->SetMatrix(eMatrix_ModelView, mtxCollider);

	cVector3f vSize = mpEnemyWorm->GetAttackShape()->GetSize();
	mpInit->mpGame->GetGraphics()->GetLowLevel()->DrawBoxMaxMin(vSize * 0.5f, vSize * -0.5f,
																cColor(1, 0, 1, 1));
}

//-----------------------------------------------------------------------

//////////////////////////////////////////////////////////////////////////
// DEAD STATE
//////////////////////////////////////////////////////////////////////////

//-----------------------------------------------------------------------

void cGameEnemyState_Worm_Dead::OnEnterState(iGameEnemyState *apPrevState) {
	// Animation
	mpEnemy->PlayAnim("Idle", true, 0.2f);

	// Setup body
	mpInit->mpMusicHandler->RemoveAttacker(mpEnemy);

	if (mpEnemyWorm->mpMoveSound)
		mpEnemyWorm->mpMoveSound->Stop(false);
	mpEnemyWorm->mpMoveSound = NULL;
}

//-----------------------------------------------------------------------

void cGameEnemyState_Worm_Dead::OnLeaveState(iGameEnemyState *apNextState) {
}

//-----------------------------------------------------------------------

//////////////////////////////////////////////////////////////////////////
// CONSTRUCTORS
//////////////////////////////////////////////////////////////////////////

//-----------------------------------------------------------------------

cGameEnemy_Worm::cGameEnemy_Worm(cInit *apInit, const tString &asName, TiXmlElement *apGameElem) : iGameEnemy(apInit, asName, apGameElem) {
	mpMoveSound = NULL;

	LoadBaseProperties(apGameElem);

	mbSetFeetAtGroundOnStart = false;
	mbAttachMeshToBody = false;
	mbRemoveAttackerOnDisable = false;

	//////////////////////////////
	// State properties
	msMoveSound = cString::ToString(apGameElem->Attribute("MoveSound"), "");

	mfIdleFOV = cMath::ToRad(cString::ToFloat(apGameElem->Attribute("IdleFOV"), 0));
	msIdleFoundPlayerSound = cString::ToString(apGameElem->Attribute("IdleFoundPlayerSound"), "");
	mfIdleMinSeeChance = cString::ToFloat(apGameElem->Attribute("IdleMinSeeChance"), 0);
	mfIdleMinHearVolume = cString::ToFloat(apGameElem->Attribute("IdleMinHearVolume"), 0);

	mfHuntFOV = cMath::ToRad(cString::ToFloat(apGameElem->Attribute("HuntFOV"), 0));
	mfHuntSpeed = cString::ToFloat(apGameElem->Attribute("HuntSpeed"), 0);
	mfHuntMinSeeChance = cString::ToFloat(apGameElem->Attribute("IdleMinSeeChance"), 0);
	mfHuntMinHearVolume = cString::ToFloat(apGameElem->Attribute("IdleMinHearVolume"), 0);

	msHuntSound = cString::ToString(apGameElem->Attribute("HuntSound"), "");
	mfHuntSoundMinInteraval = cString::ToFloat(apGameElem->Attribute("HuntSoundMinInteraval"), 0);
	mfHuntSoundMaxInteraval = cString::ToFloat(apGameElem->Attribute("HuntSoundMaxInteraval"), 0);

	mfAttackInterval = cString::ToFloat(apGameElem->Attribute("AttackInterval"), 0);
	mfAttackDamage = cString::ToFloat(apGameElem->Attribute("AttackDamage"), 0);
	msAttackHitSound = cString::ToString(apGameElem->Attribute("AttackHitSound"), "");
	mfAttackHitSoundInterval = cString::ToFloat(apGameElem->Attribute("AttackHitSoundInterval"), 0);
	mfAttackMinMass = cString::ToFloat(apGameElem->Attribute("AttackMinMass"), 0);
	mfAttackMaxMass = cString::ToFloat(apGameElem->Attribute("AttackMaxMass"), 0);
	mfAttackMinImpulse = cString::ToFloat(apGameElem->Attribute("AttackMinImpulse"), 0);
	mfAttackMaxImpulse = cString::ToFloat(apGameElem->Attribute("AttackMaxImpulse"), 0);
	mlAttackStrength = cString::ToInt(apGameElem->Attribute("AttackStrength"), 0);

	mvAttackDamageSize = cString::ToVector3f(apGameElem->Attribute("AttackDamageSize"), 0);

	//////////////////////////////
	// Set up states
	AddState(hplNew(cGameEnemyState_Worm_Idle, (STATE_IDLE, mpInit, this)));
	AddState(hplNew(cGameEnemyState_Worm_Hunt, (STATE_HUNT, mpInit, this)));
	AddState(hplNew(cGameEnemyState_Worm_Dead, (STATE_DEAD, mpInit, this)));

	/////////////////////////////
	// Internal variables
	mvLastForward = cVector3f(0, 0, 1);

	mlMaxSegmentPositions = 20;
	mfTurnSpeed = cMath::ToRad(160.0f);
}

//-----------------------------------------------------------------------

cGameEnemy_Worm::~cGameEnemy_Worm() {
	if (mpMoveSound)
		mpInit->mpGame->GetScene()->GetWorld3D()->DestroySoundEntity(mpMoveSound);

	STLDeleteAll(mvTailSegments);
	hplDelete(mpMeshCallback);
}

//-----------------------------------------------------------------------

//////////////////////////////////////////////////////////////////////////
// MESH ENTITY CALLBACK
//////////////////////////////////////////////////////////////////////////

//-----------------------------------------------------------------------

cGameEnemy_Worm_MeshCallback::cGameEnemy_Worm_MeshCallback(cGameEnemy_Worm *apWorm) {
	mpWorm = apWorm;
}
//-----------------------------------------------------------------------

/*OLD CALC MATRIX VERSION:
cMatrixf mtxRot = cMatrixf::Identity;
mtxRot.SetRight(mpWorm->mvRootRight*-1); // *-1 = straange
mtxRot.SetUp(mpWorm->mvRootUp);
mtxRot.SetForward(mpWorm->mvRootForward);

mtxRot = cMath::MatrixInverse(mtxRot);

iCharacterBody *pCharBody = mpWorm->mpMover->GetCharBody();
cMeshEntity *pEntity = mpWorm->mpMeshEntity;
cMatrixf mtxEntity = mtxRot;
//mtxEntity = cMath::MatrixMul(pCharBody->GetEntityPostOffset(),mtxEntity);
mtxEntity.SetTranslation(mtxEntity.GetTranslation() + mpWorm->mvRootPosition +
pCharBody->GetEntityOffset().GetTranslation());

//mtxEntity = cMath::MatrixMul(mtxEntity,pCharBody->GetEntityOffset());

//pEntity->GetRootNode()->SetMatrix(mtxEntity);
pEntity->SetMatrix(mtxEntity);
//mpWorm->mpRootBone->SetWorldMatrix(mtxEntity);
*/

void cGameEnemy_Worm_MeshCallback::AfterAnimationUpdate(cMeshEntity *apMeshEntity, float afTimeStep) {
	// Set bone matrix of root
	// if(mpWorm->mbAttachMeshToBody==false)
	if (mpWorm->mpMover->GetCharBody()->GetEntity() == NULL) {
		iCharacterBody *pCharBody = mpWorm->mpMover->GetCharBody();
		cMeshEntity *pEntity = mpWorm->mpMeshEntity;

		cMatrixf mtxEntity = cMatrixf::Identity;

		cVector3f vAngles = cMath::GetAngleFromPoints3D(0, mpWorm->mvRootForward);
		mtxEntity = cMath::MatrixRotate(cVector3f(-vAngles.x, kPif + vAngles.y, 0), eEulerRotationOrder_XYZ);

		mtxEntity.SetTranslation(mtxEntity.GetTranslation() + mpWorm->mvRootPosition +
								 pCharBody->GetEntityOffset().GetTranslation());

		pEntity->SetMatrix(mtxEntity);
	}

	// return;

	// Set bone matrix of segments
	for (size_t i = 0; i < mpWorm->mvTailSegments.size(); ++i) {
		cWormTailSegment *pSegment = mpWorm->mvTailSegments[i];

		//////////////////////////////////////////////////
		// Change orientation according to forward
		cMatrixf mtxTrans = cMatrixf::Identity;
		{
			/*mtxTrans.SetRight(pSegment->mvRight*-1); // *-1 = straaange
			mtxTrans.SetUp(pSegment->mvUp);
			mtxTrans.SetForward(pSegment->mvForward);

			mtxTrans = cMath::MatrixInverse(mtxTrans);*/

			cVector3f vAngles = cMath::GetAngleFromPoints3D(0, pSegment->mvForward);
			mtxTrans = cMath::MatrixRotate(cVector3f(-vAngles.x, kPif + vAngles.y, 0), eEulerRotationOrder_XYZ);

			mtxTrans = cMath::MatrixMul(mtxTrans, pSegment->m_mtxBaseRot);
		}

		////////////////////////////////////////
		// Set world matrix of bone
		mtxTrans.SetTranslation(pSegment->mvPosition);
		pSegment->mpBone->SetWorldMatrix(mtxTrans);
	}
}

//-----------------------------------------------------------------------

//////////////////////////////////////////////////////////////////////////
// PUBLIC METHODS
//////////////////////////////////////////////////////////////////////////

//-----------------------------------------------------------------------

cVector3Smoother::cVector3Smoother() {
	mlMaxVecs = 20;
}

void cVector3Smoother::Add(const cVector3f &avVec) {
	mlstVecs.push_back(avVec);
	if ((int)mlstVecs.size() > mlMaxVecs)
		mlstVecs.pop_front();
}

cVector3f cVector3Smoother::GetAverage() {
	cVector3f vAverage = 0;
	Common::List<cVector3f>::iterator it = mlstVecs.begin();
	for (; it != mlstVecs.end(); ++it) {
		vAverage += *it;
	}

	return vAverage / (float)mlstVecs.size();
}

//-----------------------------------------------------------------------

//////////////////////////////////////////////////////////////////////////
// PUBLIC METHODS
//////////////////////////////////////////////////////////////////////////

//-----------------------------------------------------------------------

void cGameEnemy_Worm::OnLoad() {
	mbFirstUpdate = true;
	mvFirstUpdatePos = mpMover->GetCharBody()->GetPosition();
	mvRootPosition = mvFirstUpdatePos;

	mvLastForward = mpMover->GetCharBody()->GetForward();

	// Create attack shape
	iPhysicsWorld *pPhysicsWorld = mpInit->mpGame->GetScene()->GetWorld3D()->GetPhysicsWorld();
	mpAttackShape = pPhysicsWorld->CreateBoxShape(mvAttackDamageSize, NULL);

	mpMeshCallback = hplNew(cGameEnemy_Worm_MeshCallback, (this));
	mpMeshEntity->SetCallback(mpMeshCallback);

	// Set up enemy
	ChangeState(STATE_IDLE);

	SetupTail();
}

//-----------------------------------------------------------------------

cVector3f gvBackPos, gvPrevBackPos;

void cGameEnemy_Worm::OnUpdate(float afTimeStep) {
	cWorld3D *pWorld = mpInit->mpGame->GetScene()->GetWorld3D();
	iCharacterBody *pCharBody = mpMover->GetCharBody();
	cVector3f vMovement;

	////////////////////////////////////////
	// Update movesound

	if (mlCurrentState == STATE_HUNT) {
		if (mpMoveSound == NULL) {
			mpMoveSound = pWorld->CreateSoundEntity("WormMove", msMoveSound, true);
			// Log("created move sound...\n");
		} else {
			if (pWorld->SoundEntityExists(mpMoveSound)) {
				// Log("Updating move sound...");
				mpMoveSound->SetPosition(pCharBody->GetPosition());
				// Log("done\n");
			} else {
				mpMoveSound = NULL;
			}
		}
	} else {
		if (mpMoveSound) {
			pWorld->DestroySoundEntity(mpMoveSound);
			mpMoveSound = NULL;
		}
	}

	////////////////////////////////////////
	// Check so the body is moving
	if (pCharBody->GetForceVelocity().Length() < 0.0001f &&
		pCharBody->GetMoveSpeed(eCharDir_Forward) < 0.001f) {
		return;
	}

	/////////////////////////////////////////
	// Get the position of the worm

	cVector3f vPrevRootPos = mvRootPosition;

	// Add newer position to list
	if (mbFirstUpdate) {
		mlstRootPositions.push_back(mvFirstUpdatePos);
		mbFirstUpdate = false;
	} else
		mlstRootPositions.push_back(pCharBody->GetPosition());

	if ((int)mlstRootPositions.size() > mlMaxSegmentPositions)
		mlstRootPositions.pop_front();

	// Get smooth position
	mvRootPosition = 0;
	Common::List<cVector3f>::iterator posIt = mlstRootPositions.begin();
	for (; posIt != mlstRootPositions.end(); ++posIt) {
		mvRootPosition += *posIt;
	}
	mvRootPosition = mvRootPosition / (float)mlstRootPositions.size();

	// Get movement this update
	vMovement = mvRootPosition - vPrevRootPos;

	/////////////////////////////////////////
	// Calculate direction vectors
	if (vMovement.SqrLength() > 0.00001f)
		mvRootGoalForward = cMath::Vector3Normalize(vMovement);
	// else
	//	mvRootGoalForward = mvRootGoalForward;

	// Rotate vectors to get closer to goal
	{
		float fAngleDist = cMath::Vector3Angle(mvRootForward, mvRootGoalForward);
		if (fAngleDist > 0.001f) {
			// Iterate to split the turning into 10 smaller parts
			cVector3f vTurnVec = cMath::Vector3Cross(mvRootForward, mvRootGoalForward);

			cQuaternion qRotation;
			if (fAngleDist <= afTimeStep * mfTurnSpeed)
				qRotation = cQuaternion(fAngleDist, vTurnVec);
			else
				qRotation = cQuaternion(afTimeStep * mfTurnSpeed, vTurnVec);

			cMatrixf mtxRot = cMath::MatrixQuaternion(qRotation);
			mvRootForward = cMath::MatrixMul(mtxRot, mvRootForward);
			// mvRootForward.y=0;
			mvRootForward.Normalise();

			/*cVector3f vLastRight = mvRootRight;
			mvRootRight = cMath::MatrixMul(	mtxRot,	mvRootRight);
			mvRootRight.y =0;
			mvRootRight.Normalise(); //Make sure x-z plane

			mvRootUp = cMath::Vector3Cross(mvRootRight,mvRootForward);
			mvRootUp.Normalise();*/
		}
	}

	////////////////////////////////////////
	// Get the ass position and direction
	cVector3f vSegForward = mvRootForward;
	cVector3f vSegBackPos = mpRootBone->GetWorldPosition() + vSegForward * -mvTailSegments[0]->mfDistToFront;
	gvBackPos = vSegBackPos;

	/////////////////////////////////////////
	// Iterate the segments.
	for (size_t i = 0; i < mvTailSegments.size(); ++i) {
		cWormTailSegment *pSegment = mvTailSegments[i];

		//////////////////////////////////
		// Change position of segment

		// Get add newer pos and smooth all the previous
<<<<<<< HEAD
		cVector3f vPrevPos = pSegment->mvPosition;
=======
		cVector3f vPrevPos = pSegment->mvPostion;
>>>>>>> df901d71
		pSegment->mlstPositions.push_back(vSegBackPos);
		if ((int)pSegment->mlstPositions.size() > mlMaxSegmentPositions) {
			pSegment->mlstPositions.pop_front();
		}
		pSegment->mvPosition = 0;
		Common::List<cVector3f>::iterator posIt2 = pSegment->mlstPositions.begin();
		for (; posIt2 != pSegment->mlstPositions.end(); ++posIt2) {
			pSegment->mvPosition += *posIt2;
		}
		pSegment->mvPosition = pSegment->mvPosition / (float)pSegment->mlstPositions.size();

		/////////////////////////////////////////////
		// Get the movement vector
		cVector3f vSegMovement = pSegment->mvPosition - vPrevPos;

		/////////////////////////////////////////////
		// Update body position
		pSegment->mpBody->SetPosition(pSegment->mvPosition);

		//////////////////////////////////////////////
		// Get the direction vector of the segment
		{
			if (vSegMovement.SqrLength() > 0.00001f)
				pSegment->mvGoalForward = cMath::Vector3Normalize(vSegMovement);
			// Used for more stiff worms
			// pSegment->mvGoalForward = vSegForward;

			float fAngleDist = cMath::Vector3Angle(pSegment->mvForward, pSegment->mvGoalForward);
			if (fAngleDist > 0.001f) {
				cVector3f vTurnVec = cMath::Vector3Cross(pSegment->mvForward, pSegment->mvGoalForward);

				cQuaternion qRotation;
				if (fAngleDist <= afTimeStep * mfTurnSpeed)
					qRotation = cQuaternion(fAngleDist, vTurnVec);
				else
					qRotation = cQuaternion(afTimeStep * mfTurnSpeed, vTurnVec);

				pSegment->mvForward = cMath::MatrixMul(cMath::MatrixQuaternion(qRotation),
													   pSegment->mvForward);
				pSegment->mvForward.Normalise();

				/*pSegment->mvRight = cMath::MatrixMul(	cMath::MatrixQuaternion(qRotation),
														pSegment->mvRight);

				pSegment->mvRight.y =0; pSegment->mvRight.Normalise();


				pSegment->mvUp = cMath::Vector3Cross(pSegment->mvRight,pSegment->mvForward);
				pSegment->mvUp.Normalise();*/
			}
		}
		vSegForward = pSegment->mvForward;

		////////////////////////////////////////
		// Set the New back pos
		if (i < mvTailSegments.size() - 1) {
			vSegBackPos = pSegment->mvPosition +
						  pSegment->mvForward * -mvTailSegments[i + 1]->mfDistToFront;
		}
	}
}

//-----------------------------------------------------------------------

void cGameEnemy_Worm::ExtraPostSceneDraw() {
	iLowLevelGraphics *pLowLevelGfx = mpInit->mpGame->GetGraphics()->GetLowLevel();

	pLowLevelGfx->SetDepthTestActive(false);

	// pLowLevelGfx->DrawLine(mpRootBone->GetWorldPosition(),gvBackPos,cColor(1,1));
	pLowLevelGfx->DrawLine(mpRootBone->GetWorldPosition(),
						   mpRootBone->GetWorldPosition() + mvRootForward, cColor(0, 0, 1, 1));
	pLowLevelGfx->DrawLine(mpRootBone->GetWorldPosition(),
						   mpRootBone->GetWorldPosition() + mvRootUp, cColor(0, 1, 0, 1));
	pLowLevelGfx->DrawLine(mpRootBone->GetWorldPosition(),
						   mpRootBone->GetWorldPosition() + mvRootRight, cColor(1, 0, 0, 1));

	pLowLevelGfx->DrawSphere(mpRootBone->GetWorldPosition(), 0.3f, cColor(1, 0, 1, 1));

	for (size_t i = 0; i < mvTailSegments.size(); ++i) {
		cWormTailSegment *pSegment = mvTailSegments[i];

		pLowLevelGfx->DrawSphere(pSegment->mvPosition, 0.3f, cColor(1, 1));

		pLowLevelGfx->DrawLine(pSegment->mvPosition,
							   pSegment->mvPosition + pSegment->mvForward * 0.5f,
							   cColor(1, 0, 1, 1));

		cVector3f vForward = cMath::MatrixMul(cMatrixf::Identity, pSegment->mvForward);
		cVector3f vRight = cMath::MatrixMul(cMatrixf::Identity, pSegment->mvRight);
		cVector3f vUp = cMath::MatrixMul(cMatrixf::Identity, pSegment->mvUp);
		cVector3f vPos = pSegment->mpBone->GetWorldPosition();

		pLowLevelGfx->DrawLine(vPos, vPos + vRight * 0.6f, cColor(1, 0, 0, 1));
		pLowLevelGfx->DrawLine(vPos, vPos + vUp * 0.6f, cColor(0, 1, 0, 1));
		pLowLevelGfx->DrawLine(vPos, vPos + vForward * 0.6f, cColor(0, 0, 1, 1));

		// pLowLevelGfx->DrawLine( pSegment->mvPostion,pSegment->mvBackPos,cColor(0,0,1,1));
	}

	pLowLevelGfx->SetDepthTestActive(true);
}

//-----------------------------------------------------------------------

void cGameEnemy_Worm::ShowPlayer(const cVector3f &avPlayerFeetPos) {
	if (mlCurrentState == STATE_IDLE || mlCurrentState == STATE_PATROL ||
		mlCurrentState == STATE_INVESTIGATE) {
		mvLastPlayerPos = avPlayerFeetPos;
		ChangeState(STATE_HUNT);
	}
}

//-----------------------------------------------------------------------

bool cGameEnemy_Worm::MoveToPos(const cVector3f &avFeetPos) {
	if (mlCurrentState == STATE_IDLE || mlCurrentState == STATE_PATROL) {
		SetTempPosition(avFeetPos);
		ChangeState(STATE_INVESTIGATE);
		return true;
	} else {
		return false;
	}
}

//-----------------------------------------------------------------------

bool cGameEnemy_Worm::IsFighting() {
	if (mfHealth <= 0 || IsActive() == false)
		return false;
	if (mlCurrentState == STATE_IDLE || mlCurrentState == STATE_PATROL ||
		mlCurrentState == STATE_INVESTIGATE)
		return false;

	return true;
}
//-----------------------------------------------------------------------

void cGameEnemy_Worm::SetupTail() {
	// Log("Setting up tail!\n");

	iCharacterBody *pCharBody = mpMover->GetCharBody();
	cMeshEntity *pEntity = mpMeshEntity;

	// Set up character body
	pCharBody->SetCollideCharacter(false);

	// Set up mesh entity matrix.
	// Do not set any rotation here since then the base
	// bone matrices will not be correct.
	if (mbAttachMeshToBody == false) {
		cMatrixf mtxEntity = cMatrixf::Identity;
		mtxEntity.SetTranslation(pCharBody->GetPosition() +
								 pCharBody->GetEntityOffset().GetTranslation());
		pEntity->SetMatrix(mtxEntity);
	}

	// Get root bone and directions
	mpRootBone = mpMeshEntity->GetBoneStateFromName("Root");
	mvRootForward = mpMover->GetCharBody()->GetForward();
	mvRootUp = mpMover->GetCharBody()->GetUp();
	mvRootRight = mpMover->GetCharBody()->GetRight();

	mvTailSegments.resize(7);
	for (int i = 0; i < 7; ++i) {
		// Create and set to right data
		mvTailSegments[i] = hplNew(cWormTailSegment, ());
		cWormTailSegment *pSegment = mvTailSegments[i];
		if (i == 0) {
			mpRootSegment = pSegment;
		} else {
			mvTailSegments[i - 1]->mpChildSegment = pSegment;
		}
		/////////////////////////////////////////
		// Set up

		// Get bones
		tString sBoneName = "Tail0" + cString::ToString(i + 1);
		pSegment->mpBone = mpMeshEntity->GetBoneStateFromName(sBoneName);
		pSegment->mpBone->SetActive(false);

		// Start Position,forward and rotation
		pSegment->mvPosition = pSegment->mpBone->GetWorldPosition();

		pSegment->mvForward = mpMover->GetCharBody()->GetForward();
		pSegment->mvUp = mpMover->GetCharBody()->GetUp();
		pSegment->mvRight = mpMover->GetCharBody()->GetRight();

		pSegment->mvGoalForward = pSegment->mvForward;

		// Get the rotation it needs to be pointed forward.
		pSegment->m_mtxBaseRot = mvTailSegments[i]->mpBone->GetWorldMatrix().GetRotation();

		// Create body
		iPhysicsWorld *pPhysicsWorld = mpInit->mpGame->GetScene()->GetWorld3D()->GetPhysicsWorld();
		iCollideShape *pShape = pPhysicsWorld->CreateSphereShape(pCharBody->GetSize().x / 2.0f, NULL);
		pSegment->mpBody = pPhysicsWorld->CreateBody("Tail0" + cString::ToString(i + 1), pShape);
		pSegment->mpBody->SetMass(0);
		pSegment->mpBody->SetPosition(pSegment->mvPosition);
		pSegment->mpBody->SetIsCharacter(true);
		pSegment->mpBody->SetActive(IsActive());

		mvBodies.push_back(pSegment->mpBody);

		if (i == 0) {
			pSegment->mfDistToFront = cMath::Vector3Dist(mpRootBone->GetWorldPosition(),
														 pSegment->mpBone->GetWorldPosition());
		} else {
			pSegment->mfDistToFront = cMath::Vector3Dist(
				mvTailSegments[i - 1]->mpBone->GetWorldPosition(),
				pSegment->mpBone->GetWorldPosition());
		}

		// Log("%d Dist: %f Fwd: %s\n",i,pSegment->mfDistToFront,pSegment->mvForward.ToString().c_str());
	}
}

//-----------------------------------------------------------------------<|MERGE_RESOLUTION|>--- conflicted
+++ resolved
@@ -739,11 +739,7 @@
 		// Change position of segment
 
 		// Get add newer pos and smooth all the previous
-<<<<<<< HEAD
 		cVector3f vPrevPos = pSegment->mvPosition;
-=======
-		cVector3f vPrevPos = pSegment->mvPostion;
->>>>>>> df901d71
 		pSegment->mlstPositions.push_back(vSegBackPos);
 		if ((int)pSegment->mlstPositions.size() > mlMaxSegmentPositions) {
 			pSegment->mlstPositions.pop_front();
