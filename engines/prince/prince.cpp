--- conflicted
+++ resolved
@@ -1,245 +1,3 @@
-<<<<<<< HEAD
-/* ScummVM - Graphic Adventure Engine
- *
- * ScummVM is the legal property of its developers, whose names
- * are too numerous to list here. Please refer to the COPYRIGHT
- * file distributed with this source distribution.
- *
- * This program is free software; you can redistribute it and/or
- * modify it under the terms of the GNU General Public License
- * as published by the Free Software Foundation; either version 2
- * of the License, or (at your option) any later version.
-
- * This program is distributed in the hope that it will be useful,
- * but WITHOUT ANY WARRANTY; without even the implied warranty of
- * MERCHANTABILITY or FITNESS FOR A PARTICULAR PURPOSE.  See the
- * GNU General Public License for more details.
-
- * You should have received a copy of the GNU General Public License
- * along with this program; if not, write to the Free Software
- * Foundation, Inc., 51 Franklin Street, Fifth Floor, Boston, MA 02110-1301, USA.
- *
- */
-
-#include "common/scummsys.h"
- 
-#include "common/config-manager.h"
-#include "common/debug-channels.h"
-#include "common/debug.h"
-#include "common/events.h"
-#include "common/file.h"
-#include "common/random.h"
-#include "common/fs.h"
-#include "common/keyboard.h"
-#include "common/substream.h"
-
-#include "graphics/cursorman.h"
-#include "graphics/surface.h"
-#include "graphics/palette.h"
-#include "graphics/pixelformat.h"
-
-#include "engines/util.h"
-#include "engines/advancedDetector.h"
-
-#include "audio/audiostream.h"
-
-#include "prince/prince.h"
-#include "prince/font.h"
-#include "prince/graphics.h"
-#include "prince/script.h"
-#include "prince/debugger.h"
-
-#include "video/flic_decoder.h"
-
-namespace Prince {
-
-PrinceEngine::PrinceEngine(OSystem *syst, const PrinceGameDescription *gameDesc) : 
-    Engine(syst), _gameDescription(gameDesc), _graph(NULL), _script(NULL),
-    _locationNr(0), _debugger(NULL) {
-    _rnd = new Common::RandomSource("prince");
-    _debugger = new Debugger(this);
-
-}
-
-PrinceEngine::~PrinceEngine() {
-    DebugMan.clearAllDebugChannels();
-
-    delete _rnd;
-    delete _debugger;
-}
-
-GUI::Debugger *PrinceEngine::getDebugger() {
-    return _debugger;
-}
-
-Common::Error PrinceEngine::run() {
-    _graph = new GraphicsMan(this);
-
-    const Common::FSNode gameDataDir(ConfMan.get("path"));
-    
-    debug("Adding all path: %s", gameDataDir.getPath().c_str());
-
-    SearchMan.addSubDirectoryMatching(gameDataDir, "all", 0, 2);
-
-    Common::SeekableReadStream *font1stream = SearchMan.createReadStreamForMember("font1.raw");
-    if (!font1stream) 
-        return Common::kPathNotFile;
-
-    if (_font.load(*font1stream)) {
-        _font.getCharWidth(103);
-    }
-    delete font1stream;
-
-    Common::SeekableReadStream * walizka = SearchMan.createReadStreamForMember("walizka");
-    if (!walizka)
-        return Common::kPathDoesNotExist;
-
-    debug("Loading walizka");
-    if (!_walizkaBmp.loadStream(*walizka)) {
-        return Common::kPathDoesNotExist;
-    }
-       
-    Common::SeekableReadStream * skryptStream = SearchMan.createReadStreamForMember("skrypt.dat"); 
-    if (!skryptStream)
-        return Common::kPathNotFile;
-
-    debug("Loading skrypt");
-    _script = new Script(this);
-    _script->loadFromStream(*skryptStream);
-
-    delete skryptStream;
-
-    Common::SeekableReadStream *logoStrema = SearchMan.createReadStreamForMember("logo.raw"); 
-    if (logoStrema)
-    {
-        MhwanhDecoder logo;
-        logo.loadStream(*logoStrema);
-        _graph->setPalette(logo.getPalette());
-        _graph->draw(logo.getSurface());
-        _graph->update();
-        _system->delayMillis(700);
-    }
-    delete logoStrema;
-
-    mainLoop();
-
-    return Common::kNoError;
-}
-
-bool PrinceEngine::loadLocation(uint16 locationNr) {
-    debug("PrinceEngine::loadLocation %d", locationNr);
-    const Common::FSNode gameDataDir(ConfMan.get("path"));
-    SearchMan.remove(Common::String::format("%02d", _locationNr));
-    _locationNr = locationNr;
-
-    const Common::String locationNrStr = Common::String::format("%02d", _locationNr);
-    debug("loadLocation %s", locationNrStr.c_str());
-    SearchMan.addSubDirectoryMatching(gameDataDir, locationNrStr, 0, 2);
-
-    // load location background
-    Common::SeekableReadStream *room = SearchMan.createReadStreamForMember("room");
-
-    if (!room) {
-        error("Can't load room bitmap");
-        return false;
-    }
-
-    if(_roomBmp.loadStream(*room)) {
-        debug("Room bitmap loaded");
-        _system->getPaletteManager()->setPalette(_roomBmp.getPalette(), 0, 256);
-    }
-
-    delete room;
-
-    return true;
-}
-
-bool PrinceEngine::playNextFrame() {
-    const Graphics::Surface *s = _flicPlayer.decodeNextFrame();
-    if (s) {
-        _graph->drawTransparent(s);
-        _graph->change();
-    }
-
-    return true;
-}
-
-bool PrinceEngine::loadAnim(uint16 animNr) {
-    Common::String streamName = Common::String::format("AN%02d", animNr);
-    Common::SeekableReadStream * flicStream = SearchMan.createReadStreamForMember(streamName);
-
-    if (!flicStream) {
-        error("Can't open %s", streamName.c_str());
-        return false;
-    }
-
-    if (!_flicPlayer.loadStream(flicStream)) {
-        error("Can't load flic stream %s", streamName.c_str());
-    }
-
-    debug("%s loaded", streamName.c_str());
-    _flicPlayer.start();
-    return true;
-}
-
-void PrinceEngine::keyHandler(Common::Event event) {
-    uint16 nChar = event.kbd.keycode;
-    if (event.kbd.hasFlags(Common::KBD_CTRL)) {
-        switch (nChar) {
-        case Common::KEYCODE_d:
-            getDebugger()->attach();
-            getDebugger()->onFrame();
-            break;
-        }
-    }
-}
-
-void PrinceEngine::mainLoop() {
-
-    while (!shouldQuit()) {
-        Common::Event event;
-        Common::EventManager *eventMan = _system->getEventManager();
-        while (eventMan->pollEvent(event)) {
-            switch (event.type) {
-            case Common::EVENT_KEYDOWN:
-                keyHandler(event);
-                break;
-            case Common::EVENT_KEYUP:
-                break;
-            case Common::EVENT_MOUSEMOVE:
-                break;
-            case Common::EVENT_LBUTTONDOWN:
-            case Common::EVENT_RBUTTONDOWN:
-                break;
-            case Common::EVENT_LBUTTONUP:
-            case Common::EVENT_RBUTTONUP:
-                break;
-            case Common::EVENT_QUIT:
-                break;
-            default:
-                break;
-            }
-        }
-
-        if (shouldQuit())
-            return;
-
-        _script->step();
-
-        if (_roomBmp.getSurface())
-            _graph->draw(_roomBmp.getSurface());
-
-        playNextFrame();
-
-        _graph->update();
-
-        _system->delayMillis(40);
-
-    }
-}
-
-} // End of namespace Prince
-=======
 /* ScummVM - Graphic Adventure Engine
  *
  * ScummVM is the legal property of its developers, whose names
@@ -788,5 +546,5 @@
 }
 
 } // End of namespace Prince
-/* vim: set tabstop=4 expandtab!: */
->>>>>>> 9dc35033
+
+/* vim: set tabstop=4 expandtab!: */