/* ScummVM - Graphic Adventure Engine
 *
 * ScummVM is the legal property of its developers, whose names
 * are too numerous to list here. Please refer to the COPYRIGHT
 * file distributed with this source distribution.
 *
 * This program is free software; you can redistribute it and/or
 * modify it under the terms of the GNU General Public License
 * as published by the Free Software Foundation; either version 2
 * of the License, or (at your option) any later version.

 * This program is distributed in the hope that it will be useful,
 * but WITHOUT ANY WARRANTY; without even the implied warranty of
 * MERCHANTABILITY or FITNESS FOR A PARTICULAR PURPOSE.  See the
 * GNU General Public License for more details.

 * You should have received a copy of the GNU General Public License
 * along with this program; if not, write to the Free Software
 * Foundation, Inc., 51 Franklin Street, Fifth Floor, Boston, MA 02110-1301, USA.
 *
 */

#include "common/scummsys.h"

#include "common/config-manager.h"
#include "common/debug.h"
#include "common/debug-channels.h"
#include "common/error.h"
#include "common/file.h"
#include "common/fs.h"
#include "common/tokenizer.h"

#include "engines/util.h"
#include "engines/wintermute/ad/ad_game.h"
#include "engines/wintermute/wintermute.h"
#include "engines/wintermute/debugger.h"
#include "engines/wintermute/debugger_adapter.h"
#include "engines/wintermute/platform_osystem.h"
#include "engines/wintermute/base/base_engine.h"

#include "engines/wintermute/base/sound/base_sound_manager.h"
#include "engines/wintermute/base/base_file_manager.h"
#include "engines/wintermute/base/gfx/base_renderer.h"
#include "engines/wintermute/base/scriptables/script_engine.h"

namespace Wintermute {

// Simple constructor for detection - we need to setup the persistence to avoid special-casing in-engine
// This might not be the prettiest solution
WintermuteEngine::WintermuteEngine() : Engine(g_system) {
	_game = new AdGame("");
	_debugger = nullptr;
	_trigDebug = false;
	_gameDescription = nullptr;
}

WintermuteEngine::WintermuteEngine(OSystem *syst, const ADGameDescription *desc)
	: Engine(syst), _gameDescription(desc) {
	// Put your engine in a sane state, but do nothing big yet;
	// in particular, do not load data from files; rather, if you
	// need to do such things, do them from init().
	ConfMan.registerDefault("show_fps","false");

	// Do not initialize graphics here

	// However this is the place to specify all default directories
	const Common::FSNode gameDataDir(ConfMan.get("path"));
	//SearchMan.addSubDirectoryMatching(gameDataDir, "sound");

	// Here is the right place to set up the engine specific debug channels
	DebugMan.addDebugChannel(kWintermuteDebugLog, "enginelog", "Covers the same output as the log-file in WME");
	DebugMan.addDebugChannel(kWintermuteDebugSaveGame, "savegame", "Savegames");
	DebugMan.addDebugChannel(kWintermuteDebugFont, "font", "Text-drawing-related messages");
	DebugMan.addDebugChannel(kWintermuteDebugFileAccess, "file-access", "Non-critical problems like missing files");
	DebugMan.addDebugChannel(kWintermuteDebugAudio, "audio", "audio-playback-related issues");
	DebugMan.addDebugChannel(kWintermuteDebugGeneral, "general", "various issues not covered by any of the above");

	_game = nullptr;
	_debugger = nullptr;
	_trigDebug = false;
}

WintermuteEngine::~WintermuteEngine() {
	// Dispose your resources here
	deinit();
	delete _game;
	delete _debugger;
	delete _adapter;

	// Remove all of our debug levels here
	DebugMan.clearAllDebugChannels();
}

bool WintermuteEngine::hasFeature(EngineFeature f) const {
	switch (f) {
	case kSupportsRTL:
		return true;
	case kSupportsLoadingDuringRuntime:
		return true;
	case kSupportsSavingDuringRuntime:
		return true;
	default:
		return false;
	}
	return false;
}

Common::Error WintermuteEngine::run() {
	// Initialize graphics using following:
	Graphics::PixelFormat format(4, 8, 8, 8, 8, 24, 16, 8, 0);
	initGraphics(800, 600, true, &format);
	if (g_system->getScreenFormat() != format) {
		error("Wintermute currently REQUIRES 32bpp");
	}

	// Create debugger console. It requires GFX to be initialized
	_adapter = new DebuggerAdapter(this);
	_debugger = new Console(this);


//	DebugMan.enableDebugChannel("enginelog");
	debugC(1, kWintermuteDebugLog, "Engine Debug-LOG enabled");
	debugC(2, kWintermuteDebugSaveGame , "Savegame debugging-enabled");

	int ret = 1;

	// Additional setup.
	debugC(kWintermuteDebugLog, "WintermuteEngine::init");
	ret = init();

	debugC(kWintermuteDebugLog, "WintermuteEngine::messageLoop");
	if (ret == 0) {
		ret = messageLoop();
	}
	deinit();
	return Common::kNoError;
}

int WintermuteEngine::init() {
	BaseEngine::createInstance(_targetName, _gameDescription->gameid, _gameDescription->language);
	_game = new AdGame(_targetName);
	if (!_game) {
		return 1;
	}
	BaseEngine::instance().setGameRef(_game);
	BasePlatform::initialize(this, _game, 0, nullptr);

	_game->initConfManSettings();

	// load general game settings
	_game->initialize1();

	// set gameId, for savegame-naming:
<<<<<<< HEAD
	_game->setGameId(_targetName);
	_game->_adapter = _adapter;
=======
	_game->setGameTargetName(_targetName);
>>>>>>> facfb0a4

	if (DID_FAIL(_game->loadSettings("startup.settings"))) {
		_game->LOG(0, "Error loading game settings.");
		delete _game;
		_game = nullptr;

		warning("Some of the essential files are missing. Please reinstall.");
		return 2;
	}

	_game->initialize2();

	bool ret = _game->initRenderer();

	if (DID_FAIL(ret)) {
		_game->LOG(ret, "Error initializing renderer. Exiting.");

		delete _game;
		_game = nullptr;
		return 3;
	}

	_game->initialize3();

	// initialize sound manager (non-fatal if we fail)
	ret = _game->_soundMgr->initialize();
	if (DID_FAIL(ret)) {
		_game->LOG(ret, "Sound is NOT available.");
	}


	// load game
	uint32 dataInitStart = g_system->getMillis();

	if (DID_FAIL(_game->loadGameSettingsFile())) {
		_game->LOG(ret, "Error loading game file. Exiting.");
		delete _game;
		_game = nullptr;
		return false;
	}

	_game->_renderer->_ready = true;
	_game->_miniUpdateEnabled = true;

	_game->LOG(0, "Engine initialized in %d ms", g_system->getMillis() - dataInitStart);
	_game->LOG(0, "");

	if (ConfMan.hasKey("save_slot")) {
		int slot = ConfMan.getInt("save_slot");
		_game->loadGame(slot);
	}

	// all set, ready to go
	return 0;
}

int WintermuteEngine::messageLoop() {
	bool done = false;

	uint32 prevTime = _system->getMillis();
	uint32 time = _system->getMillis();
	uint32 diff = 0;

	const uint32 maxFPS = 60;
	const uint32 frameTime = 2 * (uint32)((1.0 / maxFPS) * 1000);
	while (!done) {
		if (!_game) {
			break;
		}
		_debugger->onFrame();

		Common::Event event;
		while (_system->getEventManager()->pollEvent(event)) {
			BasePlatform::handleEvent(&event);
		}

		if (_trigDebug) {
			_debugger->attach();
			_trigDebug = false;
		}

		if (_game && _game->_renderer->_active && _game->_renderer->isReady()) {
			_game->displayContent();
			_game->displayQuickMsg();

			_game->displayDebugInfo();

			time = _system->getMillis();
			diff = time - prevTime;
			if (frameTime > diff) { // Avoid overflows
				_system->delayMillis(frameTime - diff);
			}

			// ***** flip
			if (!_game->getSuspendedRendering()) {
				_game->_renderer->flip();
			}
			if (_game->getIsLoading()) {
				_game->loadGame(_game->_scheduledLoadSlot);
			}
			prevTime = time;
		}
		if (shouldQuit()) {
			break;
		}
		if (_game && _game->_quitting) {
			break;
		}
	}

	if (_game) {
		delete _game;
		_game = nullptr;
	}
	return 0;
}

void WintermuteEngine::deinit() {
	BaseEngine::destroy();
	BasePlatform::deinit();
}

Common::Error WintermuteEngine::loadGameState(int slot) {
	BaseEngine::instance().getGameRef()->loadGame(slot);
	return Common::kNoError;
}

Common::Error WintermuteEngine::saveGameState(int slot, const Common::String &desc) {
	BaseEngine::instance().getGameRef()->saveGame(slot, desc.c_str(), false);
	return Common::kNoError;
}

bool WintermuteEngine::canSaveGameStateCurrently() {
	return true;
}

bool WintermuteEngine::canLoadGameStateCurrently() {
	return true;
}

bool WintermuteEngine::getGameInfo(const Common::FSList &fslist, Common::String &name, Common::String &caption) {
	bool retVal = false;
	caption = name = "(invalid)";
	Common::SeekableReadStream *stream = nullptr;
	// Quick-fix, instead of possibly breaking the persistence-system, let's just roll with it
	BaseFileManager *fileMan = new BaseFileManager(Common::UNK_LANG, true);
	fileMan->registerPackages(fslist);
	stream = fileMan->openFile("startup.settings", false, false);

	// The process is as follows: Check the "GAME=" tag in startup.settings, to decide where the
	// game-settings are (usually "default.game"), then look into the game-settings to find
	// the NAME = and CAPTION = tags, to use them to generate a gameid and extras-field

	Common::String settingsGameFile = "default.game";
	// If the stream-open failed, lets at least attempt to open the default game file afterwards
	// so, we don't call it a failure yet.
	if (stream) {
		while (!stream->eos() && !stream->err()) {
			Common::String line = stream->readLine();
			line.trim(); // Get rid of indentation
			// Expect "SETTINGS {" or comment, or empty line
			if (line.size() == 0 || line[0] == ';' || (line.contains("{"))) {
				continue;
			} else {
				// We are looking for "GAME ="
				Common::StringTokenizer token(line, "=");
				Common::String key = token.nextToken();
				Common::String value = token.nextToken();
				if (value.size() == 0) {
					continue;
				}
				if (value[0] == '\"') {
					value.deleteChar(0);
				} else {
					continue;
				}
				if (value.lastChar() == '\"') {
					value.deleteLastChar();
				}
				if (key == "GAME") {
					settingsGameFile = value;
					break;
				}
			}
		}
	}

	delete stream;
	stream = fileMan->openFile(settingsGameFile, false, false);
	if (stream) {
		// We do some manual parsing here, as the engine needs gfx to be initalized to do that.
		while (!stream->eos() && !stream->err()) {
			Common::String line = stream->readLine();
			line.trim(); // Get rid of indentation
			// Expect "GAME {" or comment, or empty line
			if (line.size() == 0 || line[0] == ';' || (line.contains("{"))) {
				continue;
			} else {
				Common::StringTokenizer token(line, "=");
				Common::String key = token.nextToken();
				Common::String value = token.nextToken();
				if (value.size() == 0) {
					continue;
				}
				if (value[0] == '\"') {
					value.deleteChar(0);
				} else {
					continue;    // not a string
				}
				if (value.lastChar() == '\"') {
					value.deleteLastChar();
				}
				if (key == "NAME") {
					retVal = true;
					name = value;
				} else if (key == "CAPTION") {
					retVal = true;
					caption = value;
				}
			}
		}
		delete stream;
	}
	delete fileMan;
	BaseEngine::destroy();
	return retVal;
}

BaseGame* WintermuteEngine::getGame() {
	return _game;
}



} // End of namespace Wintermute<|MERGE_RESOLUTION|>--- conflicted
+++ resolved
@@ -151,12 +151,9 @@
 	_game->initialize1();
 
 	// set gameId, for savegame-naming:
-<<<<<<< HEAD
-	_game->setGameId(_targetName);
 	_game->_adapter = _adapter;
-=======
+
 	_game->setGameTargetName(_targetName);
->>>>>>> facfb0a4
 
 	if (DID_FAIL(_game->loadSettings("startup.settings"))) {
 		_game->LOG(0, "Error loading game settings.");
