--- conflicted
+++ resolved
@@ -40,11 +40,7 @@
 const int32 kDefaultHotspotY = 0;
 const int32 kDefaultOffsetX = 0;
 const int32 kDefaultOffsetY = 0;
-<<<<<<< HEAD
-const uint32 kDefaultAngle = 0;
-=======
-const int32 kDefaultAngle = 0;	
->>>>>>> facfb0a4
+const int32 kDefaultAngle = 0;
 
 struct TransformStruct {
 private:
