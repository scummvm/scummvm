/* ScummVM - Graphic Adventure Engine
 *
 * ScummVM is the legal property of its developers, whose names
 * are too numerous to list here. Please refer to the COPYRIGHT
 * file distributed with this source distribution.
 *
 * This program is free software; you can redistribute it and/or
 * modify it under the terms of the GNU General Public License
 * as published by the Free Software Foundation; either version 2
 * of the License, or (at your option) any later version.

 * This program is distributed in the hope that it will be useful,
 * but WITHOUT ANY WARRANTY; without even the implied warranty of
 * MERCHANTABILITY or FITNESS FOR A PARTICULAR PURPOSE.  See the
 * GNU General Public License for more details.

 * You should have received a copy of the GNU General Public License
 * along with this program; if not, write to the Free Software
 * Foundation, Inc., 51 Franklin Street, Fifth Floor, Boston, MA 02110-1301, USA.
 *
 */

#include "engines/wintermute/debugger.h"
#include "engines/wintermute/debugger_adapter.h"
#include "engines/wintermute/wintermute.h"
#include "engines/wintermute/base/base_engine.h"
#include "engines/wintermute/base/base_file_manager.h"

#define ADAPTER _engineRef->_adapter

namespace Wintermute {

Console::Console(WintermuteEngine *vm) : GUI::Debugger() {
	_engineRef = vm;

	DCmd_Register("show_fps", WRAP_METHOD(Console, Cmd_ShowFps));
	DCmd_Register("dump_file", WRAP_METHOD(Console, Cmd_DumpFile));
	DCmd_Register("del", WRAP_METHOD(Console, Cmd_RemoveBreakpoint));
	DCmd_Register("next", WRAP_METHOD(Console, Cmd_StepOver));
	DCmd_Register("step", WRAP_METHOD(Console, Cmd_StepInto));
	DCmd_Register("continue", WRAP_METHOD(Console, Cmd_Continue));
	DCmd_Register("finish", WRAP_METHOD(Console, Cmd_Finish));
	DCmd_Register("watch", WRAP_METHOD(Console, Cmd_Watch));
	DCmd_Register("break", WRAP_METHOD(Console, Cmd_AddBreakpoint));
	DCmd_Register("list", WRAP_METHOD(Console, Cmd_List));
	DCmd_Register("disable", WRAP_METHOD(Console, Cmd_DisableBreakpoint));
	DCmd_Register("enable", WRAP_METHOD(Console, Cmd_EnableBreakpoint));
	DCmd_Register("print", WRAP_METHOD(Console, Cmd_Print));
	DCmd_Register("set", WRAP_METHOD(Console, Cmd_Set));
	DCmd_Register("set-type", WRAP_METHOD(Console, Cmd_SetType));
	DCmd_Register("info", WRAP_METHOD(Console, Cmd_Info));
	DCmd_Register("dumpres", WRAP_METHOD(Console, Cmd_DumpRes));
}

Console::~Console(void) {
}

bool Console::Cmd_AddBreakpoint(int argc, const char **argv) {
	/**
	 * Add a breakpoint
	 */
	if (argc == 3) {
		int error = ADAPTER->addBreakpoint(argv[1], atoi(argv[2]));
		if (!error) {
			DebugPrintf("%s: OK\n", argv[0]);
		} else if (error == DebuggerAdapter::NO_SUCH_SCRIPT) {
			Common::String msg = Common::String::format("no such script: %s, breakpoint NOT created\n", argv[1]);
			debugWarning(argv[0], ERROR, msg);
		} else if (error == DebuggerAdapter::NO_SUCH_SOURCE) {
			Common::String msg = Common::String::format("no such source file: %s\n", argv[1]);
			debugWarning(argv[0], WARNING, msg);
		} else if (error == DebuggerAdapter::NO_SUCH_LINE) {
			Common::String msg = Common::String::format("source %s has no line %d\n", argv[1], atoi(argv[2]));
			debugWarning(argv[0], WARNING, msg);
		} else if (error == DebuggerAdapter::IS_BLANK) {
			Common::String msg = Common::String::format("%s:%d looks like a comment/blank line.\n", argv[1], atoi(argv[2]));
			debugWarning(argv[0], WARNING, msg);
		} else {
			Common::String msg = Common::String::format("Error code %d", error);
			debugWarning(argv[0], WARNING, msg);
		}
	} else {
		DebugPrintf("Usage: %s <file path> <line> to break at line <line> of file <file path>\n", argv[0]);
	}
	return true;
}

bool Console::Cmd_RemoveBreakpoint(int argc, const char **argv) {
	if (argc == 2) {
		int error = ADAPTER->removeBreakpoint(atoi(argv[1]));
		if (!error) {
			DebugPrintf("%s: OK\n", argv[0]);
<<<<<<< HEAD
		} else if (error == DebuggerAdapter::NO_SUCH_BREAKPOINT) {
=======
		} else if (error == NO_SUCH_BREAKPOINT) {
>>>>>>> fa0fe965
			Common::String msg = Common::String::format("no such breakpoint %d\n", atoi(argv[1]));
			debugWarning(argv[0], ERROR, msg);
		}
	} else {
		DebugPrintf("Usage: %s <file path> <line> to break at line <line> of file <file path>\n", argv[0]);
	}

	return true;
}

bool Console::Cmd_EnableBreakpoint(int argc, const char **argv) {
	if (argc == 2) {
		int error = ADAPTER->enableBreakpoint(atoi(argv[1]));
		if (!error) {
			DebugPrintf("%s: OK\n", argv[0]);
<<<<<<< HEAD
		} else if (error == DebuggerAdapter::NO_SUCH_BREAKPOINT) {
=======
		} else if (error == NO_SUCH_BREAKPOINT) {
>>>>>>> fa0fe965
			Common::String msg = Common::String::format("no such breakpoint %d\n", atoi(argv[1]));
			debugWarning(argv[0], ERROR, msg);
		}
	} else {
		DebugPrintf("Usage: %s <id> to enable\n", argv[0]);
	}
	return true;
}

bool Console::Cmd_DisableBreakpoint(int argc, const char **argv) {
	if (argc == 2) {
		int error = ADAPTER->disableBreakpoint(atoi(argv[1]));
		if (!error) {
			DebugPrintf("%s: OK\n", argv[0]);
<<<<<<< HEAD
		} else if (error == DebuggerAdapter::NO_SUCH_BREAKPOINT) {
=======
		} else if (error == NO_SUCH_BREAKPOINT) {
>>>>>>> fa0fe965
			Common::String msg = Common::String::format("no such breakpoint %d\n", atoi(argv[1]));
			debugWarning(argv[0], ERROR, msg);
		}
	} else {
		DebugPrintf("Usage: %s <id> to disable\n", argv[0]);
	}
	return true;
}

bool Console::Cmd_Watch(int argc, const char **argv) {
	/**
	 * Add a watch
	 */
	if (argc == 3) {
		int error = ADAPTER->addWatch(argv[1], argv[2]);
		if (!error) {
			DebugPrintf("%s: OK\n", argv[0]);
<<<<<<< HEAD
		} else if (error == DebuggerAdapter::NO_SUCH_SCRIPT) {
=======
		} else if (error == NO_SUCH_SCRIPT) {
>>>>>>> fa0fe965
			Common::String msg = Common::String::format("no such file %s\n", argv[1]);
			debugWarning(argv[0], ERROR, msg);
		}
	} else {
		DebugPrintf("Usage: %s <file path> <name> to watch for <name> in file <file path>\n", argv[0]);
	}
	return true;
}


bool Console::Cmd_Info(int argc, const char **argv) {
	if (argc == 2 && !strncmp(argv[1], "breakpoints", 10)) {
		Common::Array<BreakpointInfo> breakpoints = ADAPTER->getBreakpoints();
		for (uint i = 0; i < breakpoints.size(); i++) {
			DebugPrintf("%d %s:%d x%d, enabled: %d \n", i, breakpoints[i]._filename.c_str(), breakpoints[i]._line, breakpoints[i]._hits, breakpoints[i]._enabled);
		}
		return 1;
	} else if (argc == 2 && !strncmp(argv[1], "watch", 5)) {
		Common::Array<WatchInfo>watchlist = ADAPTER->getWatchlist();
		for (uint i = 0; i < watchlist.size(); i++) {
			DebugPrintf("%d %s:%s x%d \n", i, watchlist[i]._filename.c_str(), watchlist[i]._symbol.c_str(), watchlist[i]._hits);
		}
		return 1;
	} else {
		DebugPrintf("Usage: %s [watch|breakpoints]\n", argv[0]);
	}
	return 0;
}


bool Console::Cmd_StepOver(int argc, const char **argv) {
	if (argc == 1) {
		int error = ADAPTER->stepOver();
		return printError(error, Common::String(argv[0]));
	} else {
		DebugPrintf("Usage: %s to continue\n", argv[0]);
		return true;
	}
}

bool Console::Cmd_StepInto(int argc, const char **argv) {
	if (argc == 1) {
		int error = ADAPTER->stepInto();
		return printError(error, Common::String(argv[0]));
	} else {
		DebugPrintf("Usage: %s to continue\n", argv[0]);
		return true;
	}
}

bool Console::Cmd_Continue(int argc, const char **argv) {
	if (argc == 1) {
		int error = ADAPTER->stepContinue();
		return printError(error, Common::String(argv[0]));
	} else {
		DebugPrintf("Usage: %s to continue\n", argv[0]);
		return true;
	}
}

bool Console::Cmd_Finish(int argc, const char **argv) {
	if (argc == 1) {
		int error = ADAPTER->stepFinish();
		return printError(error, Common::String(argv[0]));
	} else {
		DebugPrintf("Usage: %s to continue\n", argv[0]);
		return true;
	}
}

bool Console::Cmd_List(int argc, const char **argv) {
	printSource();
	return true;
}

bool Console::Cmd_Print(int argc, const char **argv) {
	if (argc == 2) {
		int error = 0;
		Common::String temp = ADAPTER->readValue(argv[1], &error);
		if (!error) {
			DebugPrintf("%s = %s \n", argv[1], temp.c_str());
			return true;
		} else {
			return printError(error, Common::String(argv[0]));
		}
	} else {
		DebugPrintf("Usage: %s <name> to print value of <name>\n", argv[0]);
		return true;
	}
}


bool Console::Cmd_Set(int argc, const char **argv) {
	if (argc == 4 && !strncmp("=", argv[2], 1)) {
		ScValue *val = nullptr;
		int error = ADAPTER->setValue(argv[1], argv[3], val);
		if (!error) {
			assert(val);
			DebugPrintf("%s = %s\n", argv[1], val->getString());
		} else if (error == DebuggerAdapter::NOT_ALLOWED) {
			debugWarning(argv[0], ERROR, "Not allowed here. Perhaps did not break?\n");
		} else {
			debugWarning(argv[0], ERROR, "Unrecognized error\n");
		}
	} else {
		DebugPrintf("Usage: %s <name> = <value> to set <name> to <value>\n", argv[0]);
	}
	return true;
}

bool Console::Cmd_SetType(int argc, const char **argv) {
	if (argc == 3) {
		Common::String type = Common::String(argv[2]);
		int error = ADAPTER->setType(Common::String(argv[1]), type);
<<<<<<< HEAD
		if (error == DebuggerAdapter::OK) {
			DebugPrintf("%s: OK\n", argv[0]);
		} else if (error == DebuggerAdapter::NOT_ALLOWED) {
			debugWarning(argv[0], ERROR, "Not allowed here. Perhaps did not break?\n");
		} else if (error == DebuggerAdapter::PARSE_ERROR) {
=======
		if (error == OK) {
			DebugPrintf("%s: OK\n", argv[0]);
		} else if (error == NOT_ALLOWED) {
			debugWarning(argv[0], ERROR, "Not allowed here. Perhaps did not break?\n");
		} else if (error == PARSE_ERROR) {
>>>>>>> fa0fe965
			debugWarning(argv[0], ERROR, "Couldn't parse type\n");
		} else {
			debugWarning(argv[0], ERROR, "Unrecognized error\n");
		}
	} else {
		DebugPrintf("Usage: %s <name> <value> to set type of <name>", argv[0]);
	}

	return 1;
}
bool Console::Cmd_ShowFps(int argc, const char **argv) {
	if (argc == 2) {
		if (Common::String(argv[1]) == "true") {
			ADAPTER->showFps(true);
		} else if (Common::String(argv[1]) == "false") {
			ADAPTER->showFps(false);
		} else {
<<<<<<< HEAD
			DebugPrintf("Argument 1 must be \"true\" or \"false\"\n", argv[0]);
=======
			DebugPrintf("%s: argument 1 must be \"true\" or \"false\"\n", argv[0]);
>>>>>>> fa0fe965
		}
	} else {
		DebugPrintf("Usage: %s [true|false]\n", argv[0]);
	}
	return true;
}

bool Console::Cmd_DumpRes(int argc, const char **argv) {
	if (argc == 2) {
		int error = 0;
		Common::String res = ADAPTER->readRes(Common::String(argv[1]), &error);
		if (error == DebuggerAdapter::OK) {
			DebugPrintf("%s = %s \n", argv[1], res.c_str());
		} else if (error == DebuggerAdapter::NOT_ALLOWED) {
			debugWarning(argv[0], ERROR, "Not allowed here. Perhaps did not break?\n");
		} else if (error == DebuggerAdapter::WRONG_TYPE) {
			debugWarning(argv[0], ERROR, "Wrong type. Perhaps not a native?\n");
<<<<<<< HEAD
		} else if (error == DebuggerAdapter::PARSE_ERROR) {
=======
		} else if (error == PARSE_ERROR) {
>>>>>>> fa0fe965
			debugWarning(argv[0], ERROR, "Could not parse input\n");
		} else {
			debugWarning(argv[0], ERROR, "Unrecognized error\n");
		}
	} else {
		DebugPrintf("Usage: %s [true|false]\n", argv[0]);
	}
	return true;
}

bool Console::Cmd_DumpFile(int argc, const char **argv) {
	if (argc != 3) {
		DebugPrintf("Usage: %s <file path> <output file name>\n", argv[0]);
		return true;
	}

	Common::String filePath = argv[1];
	Common::String outFileName = argv[2];

	BaseFileManager *fileManager = BaseEngine::instance().getFileManager();
	Common::SeekableReadStream *inFile = fileManager->openFile(filePath);
	if (!inFile) {
		DebugPrintf("File '%s' not found\n", argv[1]);
		return true;
	}

	Common::DumpFile *outFile = new Common::DumpFile();
	outFile->open(outFileName);

	byte *data = new byte[inFile->size()];
	inFile->read(data, inFile->size());
	outFile->write(data, inFile->size());
	outFile->finalize();
	outFile->close();
	delete[] data;

	delete outFile;
	delete inFile;

	DebugPrintf("Resource file '%s' dumped to file '%s'\n", argv[1], argv[2]);
	return true;
}

void Console::notifyBreakpoint(const char *filename, int line) {
	DebugPrintf("Breakpoint hit %s: %d\n", filename, line);
	printSource(0);
	attach();
	onFrame();
}

void Console::notifyStep(const char *filename, int line) {
	DebugPrintf("Step: %s:%d\n", filename, line);
	printSource(0);
	attach();
	onFrame();
}

void Console::notifyWatch(const char *filename, const char *symbol, const char *newValue) {
	DebugPrintf("Watch: %s:%s <---- %s\n", filename, symbol, newValue);
	printSource(0);
	attach();
	onFrame();
}

void Console::printSource(int n) {
	int error = 0;
	int *perror = &error;
	Common::Array<Common::String> strings = ADAPTER->_lastSource->getSurroundingLines(ADAPTER->getLastLine(), n, perror);
	if (error != 0) {
		DebugPrintf("Error retrieving source file\n");
	}
	for (uint i = 0; i < strings.size(); i++) {
		DebugPrintf(strings[i].c_str());
		DebugPrintf("\n");
	}
}

void Console::debugWarning(const Common::String &command, int warning_level, const Common::String &message) {
	Common::String level;
	switch (warning_level) {
	case NOTICE:
		level = Common::String("NOTICE");
	case WARNING:
		level = Common::String("WARNING");
	default:
		level = Common::String("ERROR");
	}
	DebugPrintf("%s %s: %s", level.c_str(), command.c_str(), message.c_str());
}

bool Console::printError(int error, Common::String command) {
		if (error == DebuggerAdapter::OK) {
			return false;
		} else if (error == DebuggerAdapter::NOT_ALLOWED) {
			debugWarning(command.c_str(), ERROR, "Not allowed here. Perhaps did not break?\n");
			return true;
		} else {
			debugWarning(command.c_str(), ERROR, "Unrecognized error\n");
			return true;
		}
}
} // end of namespace Wintermute<|MERGE_RESOLUTION|>--- conflicted
+++ resolved
@@ -90,11 +90,7 @@
 		int error = ADAPTER->removeBreakpoint(atoi(argv[1]));
 		if (!error) {
 			DebugPrintf("%s: OK\n", argv[0]);
-<<<<<<< HEAD
 		} else if (error == DebuggerAdapter::NO_SUCH_BREAKPOINT) {
-=======
-		} else if (error == NO_SUCH_BREAKPOINT) {
->>>>>>> fa0fe965
 			Common::String msg = Common::String::format("no such breakpoint %d\n", atoi(argv[1]));
 			debugWarning(argv[0], ERROR, msg);
 		}
@@ -110,11 +106,7 @@
 		int error = ADAPTER->enableBreakpoint(atoi(argv[1]));
 		if (!error) {
 			DebugPrintf("%s: OK\n", argv[0]);
-<<<<<<< HEAD
 		} else if (error == DebuggerAdapter::NO_SUCH_BREAKPOINT) {
-=======
-		} else if (error == NO_SUCH_BREAKPOINT) {
->>>>>>> fa0fe965
 			Common::String msg = Common::String::format("no such breakpoint %d\n", atoi(argv[1]));
 			debugWarning(argv[0], ERROR, msg);
 		}
@@ -129,11 +121,7 @@
 		int error = ADAPTER->disableBreakpoint(atoi(argv[1]));
 		if (!error) {
 			DebugPrintf("%s: OK\n", argv[0]);
-<<<<<<< HEAD
 		} else if (error == DebuggerAdapter::NO_SUCH_BREAKPOINT) {
-=======
-		} else if (error == NO_SUCH_BREAKPOINT) {
->>>>>>> fa0fe965
 			Common::String msg = Common::String::format("no such breakpoint %d\n", atoi(argv[1]));
 			debugWarning(argv[0], ERROR, msg);
 		}
@@ -151,11 +139,7 @@
 		int error = ADAPTER->addWatch(argv[1], argv[2]);
 		if (!error) {
 			DebugPrintf("%s: OK\n", argv[0]);
-<<<<<<< HEAD
 		} else if (error == DebuggerAdapter::NO_SUCH_SCRIPT) {
-=======
-		} else if (error == NO_SUCH_SCRIPT) {
->>>>>>> fa0fe965
 			Common::String msg = Common::String::format("no such file %s\n", argv[1]);
 			debugWarning(argv[0], ERROR, msg);
 		}
@@ -270,19 +254,11 @@
 	if (argc == 3) {
 		Common::String type = Common::String(argv[2]);
 		int error = ADAPTER->setType(Common::String(argv[1]), type);
-<<<<<<< HEAD
 		if (error == DebuggerAdapter::OK) {
 			DebugPrintf("%s: OK\n", argv[0]);
 		} else if (error == DebuggerAdapter::NOT_ALLOWED) {
 			debugWarning(argv[0], ERROR, "Not allowed here. Perhaps did not break?\n");
 		} else if (error == DebuggerAdapter::PARSE_ERROR) {
-=======
-		if (error == OK) {
-			DebugPrintf("%s: OK\n", argv[0]);
-		} else if (error == NOT_ALLOWED) {
-			debugWarning(argv[0], ERROR, "Not allowed here. Perhaps did not break?\n");
-		} else if (error == PARSE_ERROR) {
->>>>>>> fa0fe965
 			debugWarning(argv[0], ERROR, "Couldn't parse type\n");
 		} else {
 			debugWarning(argv[0], ERROR, "Unrecognized error\n");
@@ -300,11 +276,7 @@
 		} else if (Common::String(argv[1]) == "false") {
 			ADAPTER->showFps(false);
 		} else {
-<<<<<<< HEAD
-			DebugPrintf("Argument 1 must be \"true\" or \"false\"\n", argv[0]);
-=======
 			DebugPrintf("%s: argument 1 must be \"true\" or \"false\"\n", argv[0]);
->>>>>>> fa0fe965
 		}
 	} else {
 		DebugPrintf("Usage: %s [true|false]\n", argv[0]);
@@ -322,11 +294,7 @@
 			debugWarning(argv[0], ERROR, "Not allowed here. Perhaps did not break?\n");
 		} else if (error == DebuggerAdapter::WRONG_TYPE) {
 			debugWarning(argv[0], ERROR, "Wrong type. Perhaps not a native?\n");
-<<<<<<< HEAD
 		} else if (error == DebuggerAdapter::PARSE_ERROR) {
-=======
-		} else if (error == PARSE_ERROR) {
->>>>>>> fa0fe965
 			debugWarning(argv[0], ERROR, "Could not parse input\n");
 		} else {
 			debugWarning(argv[0], ERROR, "Unrecognized error\n");
