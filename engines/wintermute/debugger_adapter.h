--- conflicted
+++ resolved
@@ -37,7 +37,6 @@
 	Common::Array<Common::String> _strings;
 	bool _err;
 public:
-<<<<<<< HEAD
 	enum ErrorCode {
 		OK,
 		NO_SUCH_SOURCE,
@@ -54,9 +53,6 @@
 	 * @param filename the WME path (with DOS-style slashes, starting from the DCP root) of the source, e.g. scripts\myscript.script.
 	 * @param error will contain an error code in case of failure
 	 */
-=======
-	SourceFile(const Common::String &filename);
->>>>>>> fa0fe965
 	bool loadFile(Common::String filename, int *error = nullptr);
 	/**
 	 * @brief get the source file length (in lines)
@@ -66,7 +62,6 @@
 	 * @brief see if a given line is blank or comment-only
 	 */
 	bool isBlank(int line);
-<<<<<<< HEAD
 	/**
 	 * @brief shorthand to get a lump of lines instead of calling getLine a number of times
 	 */
@@ -77,10 +72,6 @@
 	 * @param n line number
 	 * @param error in case of failure this will contain an error code 
 	 */
-=======
-	Common::Array<Common::String> getSurroundingLines(int centre, int lines, int *error = nullptr);
-	Common::Array<Common::String> getSurroundingLines(int cemtre, int before, int after, int *error = nullptr);
->>>>>>> fa0fe965
 	Common::String getLine(uint n, int *error = nullptr);
 };
 
@@ -146,12 +137,9 @@
 	int enableBreakpoint(int id);
 	Common::Array<BreakpointInfo> getBreakpoints();
 	Common::Array<WatchInfo> getWatchlist();
-<<<<<<< HEAD
 	/** 
 	 * @brief step to the next line in the current block
 	 */
-=======
->>>>>>> fa0fe965
 	int stepOver();
 	/**
 	 * @brief step at the next line entering any function encountered
@@ -174,17 +162,13 @@
 	 * @brief set value for a variable accessible from within the current scope.
 	 */
 	int setValue(Common::String name, Common::String value, ScValue * &var);
-<<<<<<< HEAD
-	int DebuggerAdapter::setType(const Common::String &name, Common::String &type);
+	int setType(const Common::String &name, Common::String &type);
 	/** 
 	 * @brief Dump *engine* debug info about a variable accessible from within the current scope.
 	 * While readValue(somestring) will simply return its value (e.g. "foo") 
 	 * this will give you the output of the relevant ScValue or Entity's debuggetToString() 
 	 * method, which can include engine information inaccessible from the scripting environment.
 	 */
-=======
-	int setType(const Common::String &name, Common::String &type);
->>>>>>> fa0fe965
 	Common::String readRes(const Common::String &name, int *error);
 	void showFps(bool show);
 	SourceFile *_lastSource;
