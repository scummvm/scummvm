--- conflicted
+++ resolved
@@ -459,16 +459,11 @@
 		}
 	}
 
-<<<<<<< HEAD
-=======
 #if DEBUG_RECTS == DEBUG_RECTS_BLACKOUT
 	_renderSurface->fillRect(Common::Rect(0,0, _renderSurface->w, _renderSurface->h), 0xFF000000);
 	g_system->copyRectToScreen((byte *)_renderSurface->getBasePtr(0, 0), _renderSurface->pitch, 0, 0, _renderSurface->w, _renderSurface->h);
 #endif 
 
-
-
->>>>>>> 9b2b30d1
 	Common::Array<Common::Rect *> optimized = _dirtyRects->getOptimized();
 
 	for (uint i = 0; i < optimized.size(); i++) {
@@ -499,14 +494,12 @@
 		g_system->copyRectToScreen((byte *)_renderSurface->getBasePtr(_dirtyRect->left, _dirtyRect->top), _renderSurface->pitch, _dirtyRect->left, _dirtyRect->top, _dirtyRect->width(), _dirtyRect->height());
 	} // endfor
 
-<<<<<<< HEAD
 	for (it = _renderQueue.begin(); it != _renderQueue.end(); ++it) {
 		RenderTicket *ticket = *it;
 		// Some tickets want redraw but don't actually clip the dirty area (typically the ones that shouldnt become clear-color)
 		ticket->_wantsDraw = false;
 	}
 
-=======
 #if DEBUG_RECTS == DEBUG_RECTS_OUTLINE
 	for (uint i = 0; i < _oldOptimized.size(); i++) {
 		Common::Rect *_dirtyRect = &_oldOptimized[i];
@@ -530,8 +523,6 @@
 
 #endif
 
-	
->>>>>>> 9b2b30d1
 	it = _renderQueue.begin();
 	// Clean out the old tickets
 	decrement = 0;
