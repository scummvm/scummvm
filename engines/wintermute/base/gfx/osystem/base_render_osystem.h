/* ScummVM - Graphic Adventure Engine
 *
 * ScummVM is the legal property of its developers, whose names
 * are too numerous to list here. Please refer to the COPYRIGHT
 * file distributed with this source distribution.
 *
 * This program is free software; you can redistribute it and/or
 * modify it under the terms of the GNU General Public License
 * as published by the Free Software Foundation; either version 2
 * of the License, or (at your option) any later version.

 * This program is distributed in the hope that it will be useful,
 * but WITHOUT ANY WARRANTY; without even the implied warranty of
 * MERCHANTABILITY or FITNESS FOR A PARTICULAR PURPOSE.  See the
 * GNU General Public License for more details.

 * You should have received a copy of the GNU General Public License
 * along with this program; if not, write to the Free Software
 * Foundation, Inc., 51 Franklin Street, Fifth Floor, Boston, MA 02110-1301, USA.
 *
 */

/*
 * This file is based on WME Lite.
 * http://dead-code.org/redir.php?target=wmelite
 * Copyright (c) 2011 Jan Nedoma
 */

#ifndef WINTERMUTE_BASE_RENDERER_SDL_H
#define WINTERMUTE_BASE_RENDERER_SDL_H

#include "engines/wintermute/base/gfx/base_renderer.h"
#include "common/rect.h"
#include "graphics/surface.h"
#include "common/list.h"
#include "engines/wintermute/graphics/transform_struct.h"
#define DEBUG_RECTS_OUTLINE 1
#define DEBUG_RECTS_BLACKOUT 2
#define DEBUG_RECTS DEBUG_RECTS_OUTLINE


namespace Wintermute {
class BaseSurfaceOSystem;
class RenderTicket;
class DirtyRectContainer;

/**
 * A 2D-renderer implementation for WME.
 * This renderer makes use of a "ticket"-system, where all draw-calls
 * are stored as tickets until flip() is called, and compared against the tickets
 * from last frame, to determine which calls were the same as last round
 * (i.e. in the exact same order, with the exact same arguments), and thus
 * figure out which parts of the screen need to be redrawn.
 *
 * Important concepts to handle here, is the ordered number of any ticket
 * which is called the "drawNum", every frame this starts from scratch, and
 * then the incoming tickets created from the draw-calls are checked to see whether
 * they came before, on, or after the drawNum they had last frame. Everything else
 * being equal, this information is then used to check whether the draw order changed,
 * which will then create a need for redrawing, as we draw with an alpha-channel here.
 *
 * There is also a draw path that draws without tickets, for debugging purposes,
 * as well as to accomodate situations with large enough amounts of draw calls,
 * that there will be too much overhead involved with comparing the generated tickets.
 */
class BaseRenderOSystem : public BaseRenderer {
public:
	BaseRenderOSystem(BaseGame *inGame);
	~BaseRenderOSystem();

	typedef Common::List<RenderTicket *>::iterator RenderQueueIterator;

	Common::String getName() const;

	bool initRenderer(int width, int height, bool windowed) override;
	bool flip() override;
	virtual bool indicatorFlip();
	bool fill(byte r, byte g, byte b, Common::Rect *rect = nullptr) override;
	Graphics::PixelFormat getPixelFormat() const override;
	void fade(uint16 alpha) override;
	void fadeToColor(byte r, byte g, byte b, byte a) override;

	bool drawLine(int x1, int y1, int x2, int y2, uint32 color) override;

	BaseImage *takeScreenshot() override;

	void invalidateTicket(RenderTicket *renderTicket);
	void invalidateTicketsFromSurface(BaseSurfaceOSystem *surf);
	/**
	 * Insert a new ticket into the queue, adding a dirty rect
	 * @param renderTicket the ticket to be added.
	 */
	void drawFromTicket(RenderTicket *renderTicket);
	/**
	 * Re-insert an existing ticket into the queue, adding a dirty rect
	 * out-of-order from last draw from the ticket.
	 * @param ticket iterator pointing to the ticket to be added.
	 */
	void drawFromQueuedTicket(const RenderQueueIterator &ticket);

	bool setViewport(int left, int top, int right, int bottom) override;
	bool setViewport(Rect32 *rect) override { return BaseRenderer::setViewport(rect); }
	Rect32 getViewPort() override;
	void modTargetRect(Common::Rect *rect);
	void pointFromScreen(Point32 *point) ;
	void pointToScreen(Point32 *point);

	void dumpData(const char *filename) override;

	float getScaleRatioX() const override {
		return _ratioX;
	}
	float getScaleRatioY() const override {
		return _ratioY;
	}
	virtual bool startSpriteBatch() override;
	virtual bool endSpriteBatch() override;
	void endSaveLoad();
	void drawSurface(BaseSurfaceOSystem *owner, const Graphics::Surface *surf, Common::Rect *srcRect, Common::Rect *dstRect, TransformStruct &transform);
	BaseSurface *createSurface() override;
private:
	/**
	 * Mark a specified rect of the screen as dirty.
	 * @param rect the region to be marked as dirty
	 */
	void addDirtyRect(const Common::Rect &rect);
	/**
	 * Traverse the tickets that are dirty, and draw them
	 */
	void drawTickets();
	// Non-dirty-rects:
	void drawFromSurface(RenderTicket *ticket);
	// Dirty-rects:
	void drawFromSurface(RenderTicket *ticket, Common::Rect *dstRect, Common::Rect *clipRect);
<<<<<<< HEAD
	typedef Common::List<RenderTicket *>::iterator RenderQueueIterator;
	DirtyRectContainer *_dirtyRects;
=======
	Common::Rect *_dirtyRect;
>>>>>>> facfb0a4
	Common::List<RenderTicket *> _renderQueue;

	bool _needsFlip;
	RenderQueueIterator _lastFrameIter;
	Common::Rect _renderRect;
	Graphics::Surface *_renderSurface;
	Graphics::Surface *_blankSurface;

	int _borderLeft;
	int _borderTop;
	int _borderRight;
	int _borderBottom;

	bool _disableDirtyRects;
<<<<<<< HEAD
	bool _spriteBatch;
	uint32 _batchNum;
=======
>>>>>>> facfb0a4
	float _ratioX;
	float _ratioY;
	uint32 _clearColor;

	bool _skipThisFrame;
<<<<<<< HEAD

#ifdef DEBUG_RECTS 
	int _debugColor; 
	Common::Array<Common::Rect> _oldOptimized;
#endif


=======
	int _lastScreenChangeID; // previous value of OSystem::getScreenChangeID()
>>>>>>> facfb0a4
};

} // End of namespace Wintermute

#endif<|MERGE_RESOLUTION|>--- conflicted
+++ resolved
@@ -132,12 +132,9 @@
 	void drawFromSurface(RenderTicket *ticket);
 	// Dirty-rects:
 	void drawFromSurface(RenderTicket *ticket, Common::Rect *dstRect, Common::Rect *clipRect);
-<<<<<<< HEAD
-	typedef Common::List<RenderTicket *>::iterator RenderQueueIterator;
+
 	DirtyRectContainer *_dirtyRects;
-=======
-	Common::Rect *_dirtyRect;
->>>>>>> facfb0a4
+
 	Common::List<RenderTicket *> _renderQueue;
 
 	bool _needsFlip;
@@ -152,17 +149,16 @@
 	int _borderBottom;
 
 	bool _disableDirtyRects;
-<<<<<<< HEAD
+
 	bool _spriteBatch;
 	uint32 _batchNum;
-=======
->>>>>>> facfb0a4
+
 	float _ratioX;
 	float _ratioY;
 	uint32 _clearColor;
+	uint32 _colorMod;
 
 	bool _skipThisFrame;
-<<<<<<< HEAD
 
 #ifdef DEBUG_RECTS 
 	int _debugColor; 
@@ -170,9 +166,8 @@
 #endif
 
 
-=======
 	int _lastScreenChangeID; // previous value of OSystem::getScreenChangeID()
->>>>>>> facfb0a4
+	// from master
 };
 
 } // End of namespace Wintermute
