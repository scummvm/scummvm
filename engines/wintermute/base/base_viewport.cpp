/* ScummVM - Graphic Adventure Engine
 *
 * ScummVM is the legal property of its developers, whose names
 * are too numerous to list here. Please refer to the COPYRIGHT
 * file distributed with this source distribution.
 *
 * This program is free software; you can redistribute it and/or
 * modify it under the terms of the GNU General Public License
 * as published by the Free Software Foundation; either version 2
 * of the License, or (at your option) any later version.

 * This program is distributed in the hope that it will be useful,
 * but WITHOUT ANY WARRANTY; without even the implied warranty of
 * MERCHANTABILITY or FITNESS FOR A PARTICULAR PURPOSE.  See the
 * GNU General Public License for more details.

 * You should have received a copy of the GNU General Public License
 * along with this program; if not, write to the Free Software
 * Foundation, Inc., 51 Franklin Street, Fifth Floor, Boston, MA 02110-1301, USA.
 *
 */

/*
 * This file is based on WME Lite.
 * http://dead-code.org/redir.php?target=wmelite
 * Copyright (c) 2011 Jan Nedoma
 */

#include "engines/wintermute/base/base_viewport.h"
#include "engines/wintermute/base/base_engine.h"
#include "engines/wintermute/base/base_persistence_manager.h"
#include "engines/wintermute/base/gfx/base_renderer.h"

namespace Wintermute {

IMPLEMENT_PERSISTENT(BaseViewport, false)

//////////////////////////////////////////////////////////////////////////
BaseViewport::BaseViewport(BaseGame *inGame) : BaseClass(inGame) {
	_rect.setEmpty();
	_mainObject = nullptr;
	_offsetX = _offsetY = 0;
}


//////////////////////////////////////////////////////////////////////////
BaseViewport::~BaseViewport() {

}


//////////////////////////////////////////////////////////////////////////
bool BaseViewport::persist(BasePersistenceManager *persistMgr) {

	persistMgr->transferPtr(TMEMBER_PTR(_gameRef));

	persistMgr->transferPtr(TMEMBER_PTR(_mainObject));
	persistMgr->transferSint32(TMEMBER(_offsetX));
	persistMgr->transferSint32(TMEMBER(_offsetY));
	persistMgr->transferRect32(TMEMBER(_rect));

	return STATUS_OK;
}


//////////////////////////////////////////////////////////////////////////
bool BaseViewport::setRect(int32 left, int32 top, int32 right, int32 bottom, bool noCheck) {
	if (!noCheck) {
		left = MAX<int32>(left, 0);
		top = MAX<int32>(top, 0);
		right = MIN(right, BaseEngine::instance().getRenderer()->getWidth());
		bottom = MIN(bottom, BaseEngine::instance().getRenderer()->getHeight());
	}

	_rect.setRect(left, top, right, bottom);
	_offsetX = left;
	_offsetY = top;
	return STATUS_OK;
}


//////////////////////////////////////////////////////////////////////////
Rect32 *BaseViewport::getRect() {
	return &_rect;
}


//////////////////////////////////////////////////////////////////////////
int BaseViewport::getWidth() const {
	return _rect.right - _rect.left;
}


//////////////////////////////////////////////////////////////////////////
int BaseViewport::getHeight() const {
	return _rect.bottom - _rect.top;
}

<<<<<<< HEAD
//////////////////////////////////////////////////////////////////////////
Common::String BaseViewport::debuggerToString() const {
	return Common::String::format("%p: BaseViewport: (top, right, bottom, left): (%d, %d, %d, %d)", (const void *)this, _rect.top, _rect.right, _rect.bottom, _rect.left);
}

} // end of namespace Wintermute
=======
} // End of namespace Wintermute
>>>>>>> facfb0a4
<|MERGE_RESOLUTION|>--- conflicted
+++ resolved
@@ -96,13 +96,9 @@
 	return _rect.bottom - _rect.top;
 }
 
-<<<<<<< HEAD
 //////////////////////////////////////////////////////////////////////////
 Common::String BaseViewport::debuggerToString() const {
 	return Common::String::format("%p: BaseViewport: (top, right, bottom, left): (%d, %d, %d, %d)", (const void *)this, _rect.top, _rect.right, _rect.bottom, _rect.left);
 }
 
-} // end of namespace Wintermute
-=======
-} // End of namespace Wintermute
->>>>>>> facfb0a4
+} // end of namespace Wintermute