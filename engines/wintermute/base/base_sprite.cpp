--- conflicted
+++ resolved
@@ -801,14 +801,9 @@
 }
 
 
-<<<<<<< HEAD
-Common::String BaseSprite::debuggerToString() const {
-	return Common::String::format("%p: Sprite \"%s\"", (void *)this, getName());
-=======
 ////////////////////////
 Common::String BaseSprite::debuggerToString() const {
 	return Common::String::format("%p: Sprite \"%s\"", (const void *)this, getName());
->>>>>>> fa0fe965
 }
 
 } // end of namespace Wintermute