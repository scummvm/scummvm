--- conflicted
+++ resolved
@@ -188,14 +188,10 @@
 	return nullptr;
 }
 
-<<<<<<< HEAD
 //////////////////////////////////////////////////////////////////////////
 Common::String BaseScriptable::debuggerToString() const {
 	return Common::String::format("%p: BaseScriptable %s", (const void *)this, getName());
 }
 
 
-} // end of namespace Wintermute
-=======
-} // End of namespace Wintermute
->>>>>>> facfb0a4
+} // end of namespace Wintermute