--- conflicted
+++ resolved
@@ -1503,7 +1503,6 @@
 	}
 }
 
-<<<<<<< HEAD
 ////////////////////////////////////////////////
 ScValue *ScScript::resolveName(const char *name) {
 	// TODO: Some edge cases still left?
@@ -1530,7 +1529,4 @@
 	return _callStack->_sP;
 }
 
-} // end of namespace Wintermute
-=======
-} // End of namespace Wintermute
->>>>>>> facfb0a4
+} // end of namespace Wintermute