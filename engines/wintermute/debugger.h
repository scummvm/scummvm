/* ScummVM - Graphic Adventure Engine
 *
 * ScummVM is the legal property of its developers, whose names
 * are too numerous to list here. Please refer to the COPYRIGHT
 * file distributed with this source distribution.
 *
 * This program is free software; you can redistribute it and/or
 * modify it under the terms of the GNU General Public License
 * as published by the Free Software Foundation; either version 2
 * of the License, or (at your option) any later version.

 * This program is distributed in the hope that it will be useful,
 * but WITHOUT ANY WARRANTY; without even the implied warranty of
 * MERCHANTABILITY or FITNESS FOR A PARTICULAR PURPOSE.  See the
 * GNU General Public License for more details.

 * You should have received a copy of the GNU General Public License
 * along with this program; if not, write to the Free Software
 * Foundation, Inc., 51 Franklin Street, Fifth Floor, Boston, MA 02110-1301, USA.
 *
 */

#ifndef WINTERMUTE_DEBUGGER_H
#define WINTERMUTE_DEBUGGER_H

#include "gui/debugger.h"
#include "engines/wintermute/debugger_adapter.h"
#include "engines/wintermute/base/scriptables/script.h"
#define DEFAULT_SOURCE_PADDING 5

namespace Wintermute {
class WintermuteEngine;
class Adapter;

class Console : public GUI::Debugger {
public:
	Console(WintermuteEngine *vm);
	virtual ~Console();
<<<<<<< HEAD
	/*
	 * Debug commands 
	 */
=======

>>>>>>> facfb0a4
	bool Cmd_ShowFps(int argc, const char **argv);
	bool Cmd_DumpFile(int argc, const char **argv);
	bool Cmd_StepInto(int argc, const char **argv);
	/*
	 * gdb-style next
	 */
	bool Cmd_StepOver(int argc, const char **argv);
	/* 
	 * Continue execution
	 */
	bool Cmd_Continue(int argc, const char **argv);
	/*
	 * Don't further break inside this block
	 */
	bool Cmd_Finish(int argc, const char **argv);
	bool Cmd_Watch(int argc, const char **argv);
	bool Cmd_Print(int argc, const char **argv);
	bool Cmd_Set(int argc, const char **argv);
	bool Cmd_SetType(int argc, const char **argv);
	/**
	 * Add a breakpoint.
	 */
	bool Cmd_AddBreakpoint(int argc, const char **argv);
	bool Cmd_RemoveBreakpoint(int argc, const char **argv);
	bool Cmd_EnableBreakpoint(int argc, const char **argv);
	bool Cmd_DisableBreakpoint(int argc, const char **argv);
	bool Cmd_RemoveWatchpoint(int argc, const char **argv);
	bool Cmd_EnableWatchpoint(int argc, const char **argv);
	bool Cmd_DisableWatchpoint(int argc, const char **argv);
	/*
	 * List watch-breakpoints gdb-style
	 */
	bool Cmd_Info(int argc, const char **argv);
	/* 
	 * Print source
	 */
	bool Cmd_List(int argc, const char **argv);
	bool Cmd_DumpRes(int argc, const char **argv);
	/**
	 * Set source path in the Adapter
	 */
	bool Cmd_SourcePath(int argc, const char **argv);

	Error printSource(int n = DEFAULT_SOURCE_PADDING);
	void debugWarning(const Common::String &command, int warning_level, const Common::String &message);
	// For use by the Adapter
	void notifyBreakpoint(const char *filename, int line);
	void notifyStep(const char *filename, int line);
	void notifyWatch(const char *filename, const char *symbol, const char *newValue);

private:
	WintermuteEngine *_engineRef;
};


}

#endif // WINTERMUTE_DEBUGGER_H<|MERGE_RESOLUTION|>--- conflicted
+++ resolved
@@ -36,13 +36,11 @@
 public:
 	Console(WintermuteEngine *vm);
 	virtual ~Console();
-<<<<<<< HEAD
+
 	/*
 	 * Debug commands 
 	 */
-=======
 
->>>>>>> facfb0a4
 	bool Cmd_ShowFps(int argc, const char **argv);
 	bool Cmd_DumpFile(int argc, const char **argv);
 	bool Cmd_StepInto(int argc, const char **argv);
