--- conflicted
+++ resolved
@@ -2990,12 +2990,7 @@
 	return STATUS_OK;
 }
 
-<<<<<<< HEAD
-
 Common::String AdScene::debuggerToString() const {
 	return Common::String::format("%p: Scene \"%s\", paralax: %d, autoscroll: %d", (const void *)this, getName(), _paralaxScrolling, _autoScroll);
 }
-} // end of namespace Wintermute
-=======
-} // End of namespace Wintermute
->>>>>>> facfb0a4
+} // end of namespace Wintermute