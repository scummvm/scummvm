--- conflicted
+++ resolved
@@ -1134,11 +1134,7 @@
 	}
 }
 
-<<<<<<< HEAD
 Common::String AdEntity::debuggerToString() const {
 	return Common::String::format("%p: Entity \"%s\"; (X,Y): (%d, %d), rotate(%d): %f deg, scale(%d): (%f, %f)%%", (const void *)this, getName(), _posX, _posY, _rotatable, _rotate, _zoomable, _scaleX, _scaleY);
 }
-} // end of namespace Wintermute
-=======
-} // End of namespace Wintermute
->>>>>>> facfb0a4
+} // end of namespace Wintermute