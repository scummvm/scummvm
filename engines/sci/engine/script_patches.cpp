/* ScummVM - Graphic Adventure Engine
 *
 * ScummVM is the legal property of its developers, whose names
 * are too numerous to list here. Please refer to the COPYRIGHT
 * file distributed with this source distribution.
 *
 * This program is free software; you can redistribute it and/or
 * modify it under the terms of the GNU General Public License
 * as published by the Free Software Foundation; either version 2
 * of the License, or (at your option) any later version.
 *
 * This program is distributed in the hope that it will be useful,
 * but WITHOUT ANY WARRANTY; without even the implied warranty of
 * MERCHANTABILITY or FITNESS FOR A PARTICULAR PURPOSE.  See the
 * GNU General Public License for more details.
 *
 * You should have received a copy of the GNU General Public License
 * along with this program; if not, write to the Free Software
 * Foundation, Inc., 51 Franklin Street, Fifth Floor, Boston, MA 02110-1301, USA.
 *
 */

#include "sci/sci.h"
#include "sci/engine/kernel.h"
#include "sci/engine/script.h"
#include "sci/engine/state.h"
#include "sci/engine/features.h"
#include "sci/engine/script_patches.h"
#ifdef ENABLE_SCI32
#include "sci/engine/guest_additions.h"
#endif

#include "common/util.h"

namespace Sci {

// IMPORTANT:
// every patch entry needs the following:
//  - script number (pretty obvious)
//
//  - apply count
//     specifies the number of times a patch is supposed to get applied.
//     Most of the time, it should be 1.
//
//  - magicDWORD + magicOffset
//     please ALWAYS put 0 for those two. Both will get filled out at runtime by the patcher.
//
//  - signature data (is used to identify certain script code, that needs patching)
//     every signature needs to contain SIG_MAGICDWORD once.
//      The following 4 bytes after SIG_MAGICDWORD - which don't have to be fixed, you may for example
//      use SIG_SELECTOR16, will get used to quickly search for a partly match before verifying that
//      the whole signature actually matches. If it's not included, the script patcher will error() out
//      right when loading up the game.
//     If selector-IDs are included, please use SIG_SELECTOR16 + SIG_SELECTOR8 [1]. Simply
//      specify the selector that way, so that the patcher will search for the specific
//      selector instead of looking for a hardcoded value. Selectors may not be the same
//      between game versions.
//     For UINT16s either use SIG_UINT16 or SIG_SELECTOR16.
//      Macintosh versions of SCI games are using BE ordering instead of LE since SCI1.1 for UINT16s in scripts
//      By using those 2 commands, it's possible to make patches work for PC and Mac versions of the same game.
//     You may also skip bytes by using the SIG_ADDTOOFFSET command
//     Every signature data needs to get terminated using SIGNATURE_END
//
//  - patch data (is used for actually patching scripts)
//     When a match is found, the patch data will get applied.
//     Patch data is similar to signature data. Just use PATCH_SELECTOR16 + PATCH_SELECTOR8 [1]
//      for patching in selectors.
//     There are also patch specific commands.
//     Those are PATCH_GETORIGINALBYTE, which fetches a byte from the original script
//      and PATCH_GETORIGINALBYTEADJUST, which does the same but gets a second value
//      from the uint16 array and uses that value to adjust the original byte.
//     Every patch data needs to get terminated using PATCH_END
//
//  - and please always add a comment about why the patch was done and what's causing issues.
//     If possible make sure, that the patch works on localized (or just different) game versions
//      as well in case those need patching too.
//
// [1] - selectors need to get specified in selectorTable[] and ScriptPatcherSelectors-enum
//        before they can get used using the SIG_SELECTORx and PATCH_SELECTORx commands.
//        You have to use the exact same order in both the table and the enum, otherwise
//        it won't work.
//        ATTENTION: selectors will only work here, when they are also in SelectorCache (selector.h)

static const char *const selectorNameTable[] = {
	"cycles",       // system selector
	"seconds",      // system selector
	"init",         // system selector
	"dispose",      // system selector
	"new",          // system selector
	"curEvent",     // system selector
	"disable",      // system selector
	"doit",         // system selector
	"show",         // system selector
	"x",            // system selector
	"cel",          // system selector
	"setMotion",    // system selector
	"overlay",      // system selector
	"setPri",       // system selector - for setting priority
	"play",         // system selector
	"number",       // system selector
	"setScript",    // system selector
	"setCycle",     // system selector
	"setStep",      // system selector
	"cycleSpeed",   // system selector
	"handsOff",     // system selector
	"localize",     // Freddy Pharkas
	"put",          // Police Quest 1 VGA
	"say",          // Quest For Glory 1 VGA
	"solvePuzzle",  // Quest For Glory 3
	"timesShownID", // Space Quest 1 VGA
	"startText",    // King's Quest 6 CD / Laura Bow 2 CD for audio+text support
	"startAudio",   // King's Quest 6 CD / Laura Bow 2 CD for audio+text support
	"modNum",       // King's Quest 6 CD / Laura Bow 2 CD for audio+text support
	"has",          // King's Quest 6, GK1
	"modeless",     // King's Quest 6 CD
	"cycler",       // Space Quest 4 / system selector
	"setLoop",      // Laura Bow 1 Colonel's Bequest, QFG4
	"ignoreActors", // Laura Bow 1 Colonel's Bequest
#ifdef ENABLE_SCI32
	"newWith",      // SCI2 array script
	"scrollSelections", // GK2
	"posn",         // SCI2 benchmarking script
	"detailLevel",  // GK2 benchmarking
	"view",         // RAMA benchmarking, GK1
	"fade",         // Shivers
	"handleEvent",  // Shivers
	"test",         // Torin
	"get",          // Torin, GK1
	"newRoom",      // GK1
	"normalize",    // GK1
	"signal",       // GK1
	"set",          // Torin
	"clear",        // Torin
	"masterVolume", // SCI2 master volume reset
	"data",         // Phant2
	"format",       // Phant2
	"setSize",      // Phant2
	"setCel",       // Phant2, GK1
	"iconV",        // Phant2
	"update",       // Phant2
	"xOff",         // Phant2
	"fore",         // KQ7
	"back",         // KQ7
	"font",         // KQ7
	"setScale",     // LSL6hires, QFG4
	"setScaler",    // LSL6hires, QFG4
	"readWord",     // LSL7, Phant1, Torin
	"points",       // PQ4
	"select",       // PQ4
	"handle",       // RAMA
	"saveFilePtr",  // RAMA
	"priority",     // RAMA
	"plane",        // RAMA
	"state",        // RAMA
	"getSubscriberObj", // RAMA
	"setLooper",    // QFG4
#endif
	NULL
};

enum ScriptPatcherSelectors {
	SELECTOR_cycles = 0,
	SELECTOR_seconds,
	SELECTOR_init,
	SELECTOR_dispose,
	SELECTOR_new,
	SELECTOR_curEvent,
	SELECTOR_disable,
	SELECTOR_doit,
	SELECTOR_show,
	SELECTOR_x,
	SELECTOR_cel,
	SELECTOR_setMotion,
	SELECTOR_overlay,
	SELECTOR_setPri,
	SELECTOR_play,
	SELECTOR_number,
	SELECTOR_setScript,
	SELECTOR_setCycle,
	SELECTOR_setStep,
	SELECTOR_cycleSpeed,
	SELECTOR_handsOff,
	SELECTOR_localize,
	SELECTOR_put,
	SELECTOR_say,
	SELECTOR_solvePuzzle,
	SELECTOR_timesShownID,
	SELECTOR_startText,
	SELECTOR_startAudio,
	SELECTOR_modNum,
	SELECTOR_has,
	SELECTOR_modeless,
	SELECTOR_cycler,
	SELECTOR_setLoop,
	SELECTOR_ignoreActors
#ifdef ENABLE_SCI32
	,
	SELECTOR_newWith,
	SELECTOR_scrollSelections,
	SELECTOR_posn,
	SELECTOR_detailLevel,
	SELECTOR_view,
	SELECTOR_fade,
	SELECTOR_handleEvent,
	SELECTOR_test,
	SELECTOR_get,
	SELECTOR_newRoom,
	SELECTOR_normalize,
	SELECTOR_signal,
	SELECTOR_set,
	SELECTOR_clear,
	SELECTOR_masterVolume,
	SELECTOR_data,
	SELECTOR_format,
	SELECTOR_setSize,
	SELECTOR_setCel,
	SELECTOR_iconV,
	SELECTOR_update,
	SELECTOR_xOff,
	SELECTOR_fore,
	SELECTOR_back,
	SELECTOR_font,
	SELECTOR_setScale,
	SELECTOR_setScaler,
	SELECTOR_readWord,
	SELECTOR_points,
	SELECTOR_select,
	SELECTOR_handle,
	SELECTOR_saveFilePtr,
	SELECTOR_priority,
	SELECTOR_plane,
	SELECTOR_state,
	SELECTOR_getSubscriberObj,
	SELECTOR_setLooper
#endif
};

#ifdef ENABLE_SCI32
// It is not possible to change the directory for ScummVM save games, so disable
// the "change directory" button in the standard save dialogue
static const uint16 sci2ChangeDirSignature[] = {
	0x72, SIG_ADDTOOFFSET(+2), // lofsa changeDirI
	0x4a, SIG_UINT16(0x04),    // send 4
	SIG_MAGICDWORD,
	0x36,                      // push
	0x35, 0xF7,                // ldi $f7
	0x12,                      // and
	0x36,                      // push
	SIG_END
};

static const uint16 sci2ChangeDirPatch[] = {
	PATCH_ADDTOOFFSET(+3),    // lofsa changeDirI
	PATCH_ADDTOOFFSET(+3),    // send 4
	PATCH_ADDTOOFFSET(+1),    // push
	0x35, 0x00,               // ldi 0
	PATCH_END
};

// Save game script hardcodes the maximum number of save games to 20, but
// this is an artificial constraint that does not apply to ScummVM
static const uint16 sci2NumSavesSignature1[] = {
	SIG_MAGICDWORD,
	0x8b, 0x02,                    // lsl local[2]
	0x35, 0x14,                    // ldi 20
	0x22,                          // lt?
	SIG_END
};

static const uint16 sci2NumSavesPatch1[] = {
	PATCH_ADDTOOFFSET(+2),         // lsl local[2]
	0x35, 0x63,                    // ldi 99
	PATCH_END
};

static const uint16 sci2NumSavesSignature2[] = {
	SIG_MAGICDWORD,
	0x8b, 0x02,                    // lsl local[2]
	0x35, 0x14,                    // ldi 20
	0x1a,                          // eq?
	SIG_END
};

static const uint16 sci2NumSavesPatch2[] = {
	PATCH_ADDTOOFFSET(+2),         // lsl local[2]
	0x35, 0x63,                    // ldi 99
	PATCH_END
};

// Phantasmagoria & SQ6 try to initialize the first entry of an int16 array
// using an empty string, which is not valid (it should be a number)
static const uint16 sci21IntArraySignature[] = {
	0x38, SIG_SELECTOR16(newWith), // pushi newWith
	0x7a,                          // push2
	0x39, 0x04,                    // pushi $4
	0x72, SIG_ADDTOOFFSET(+2),     // lofsa string ""
	SIG_MAGICDWORD,
	0x36,                          // push
	0x51, 0x0b,                    // class IntArray
	0x4a, 0x8,                     // send $8
	SIG_END
};

static const uint16 sci21IntArrayPatch[] = {
	PATCH_ADDTOOFFSET(+6),      // push $b9; push2; pushi $4
	0x76,                       // push0
	0x34, PATCH_UINT16(0x0001), // ldi 0001 (waste bytes)
	PATCH_END
};

// Most SCI32 games have a video performance benchmarking loop at the
// beginning of the game. Running this benchmark with calls to
// `OSystem::updateScreen` will often cause the benchmark to return a low value,
// which causes games to disable some visual effects. Running without calls to
// `OSystem::updateScreen` on any reasonably modern CPU will cause the benchmark
// to overflow, leading to randomly disabled effects. This patch changes the
// benchmarking code to always return the game's maximum speed value.
//
// Applies to at least: GK1 floppy, PQ4 floppy, PQ4CD, LSL6hires, Phant1,
// Shivers, SQ6
static const uint16 sci2BenchmarkSignature[] = {
	SIG_MAGICDWORD,
	0x38, SIG_SELECTOR16(init),  // pushi init
	0x76,                        // push0
	0x38, SIG_SELECTOR16(posn),  // pushi posn
	SIG_END
};

static const uint16 sci2BenchmarkPatch[] = {
	0x7a,                         // push2
	0x38, SIG_UINT16(64908),      // pushi 64908
	0x76,                         // push0
	0x43, 0x03, SIG_UINT16(0x04), // callk DisposeScript[3], 4
	0x48,                         // ret
	PATCH_END
};

// The init code that runs in many SCI32 games unconditionally resets the music
// volume, but the game should always use the volume stored in ScummVM.
// Applies to at least: LSL6hires, MGDX, PQ:SWAT, QFG4
static const uint16 sci2VolumeResetSignature[] = {
	SIG_MAGICDWORD,
	0x38, SIG_SELECTOR16(masterVolume), // pushi masterVolume
	0x78,                               // push1
	0x39, SIG_ADDTOOFFSET(+1),          // pushi [default volume]
	0x81, 0x01,                         // lag 1
	0x4a, SIG_UINT16(0x06),             // send 6
	SIG_END
};

static const uint16 sci2VolumeResetPatch[] = {
	0x32, PATCH_UINT16(8), // jmp 8 [past volume reset]
	PATCH_END
};

// At least Gabriel Knight 1 and Police Quest 4 floppy have a broken Str::strip inside script 64918.
// The code never passes over the actual string to kStringTrim, so that would not work and also trigger
// a signature mismatch.
// Localized version of Police Quest 4 were also affected.
// Gabriel Knight although affected doesn't seem to ever call the code, so there is no reason to patch it.
// Police Quest 4 CD got this fixed.
static const uint16 sci2BrokenStrStripSignature[] = {
	SIG_MAGICDWORD,
	0x85, 0x06,                         // lat temp[6]
	0x31, 0x10,                         // bnt [jump to code that passes 2 parameters]
	0x38, SIG_UINT16(0x00c2),           // pushi 00c2 (callKernel)
	0x38, SIG_UINT16(3),                // pushi 03
	0x39, 0x0e,                         // pushi 0e
	0x8d, 0x0b,                         // lst temp[0b]
	0x36,                               // push
	0x54, SIG_UINT16(0x000a),           // self 0a
	0x33, 0x0b,                         // jmp to [ret]
	// 2 parameter code
	0x38, SIG_UINT16(0x00c2),           // pushi 00c2
	0x7a,                               // push2
	0x39, 0x0e,                         // pushi 0e
	0x8d, 0x0b,                         // lst temp[0b]
	0x54, SIG_UINT16(0x0008),           // self 08
	SIG_END
};

static const uint16 sci2BrokenStrStripPatch[] = {
	PATCH_ADDTOOFFSET(+2),
	0x85, 0x06,                         // lat temp[6] (once more]
	PATCH_ADDTOOFFSET(+3),              // jump over pushi callKernel
	0x39, 0x04,                         // pushi 04
	0x39, 0x0e,                         // pushi 0e
	// Attention: data is 0x14 in PQ4 CD, in floppy it's 0x12
	0x67, 0x12,                         // pTos data (pass actual data)
	0x8d, 0x0b,                         // lst temp[0b]
	0x36,                               // push
	0x54, PATCH_UINT16(0x000c),         // self 0c
	0x48,                               // ret
	PATCH_END
};


// Torin/LSL7-specific version of sci2NumSavesSignature1/2
// Applies to at least: English CD
static const uint16 torinLarry7NumSavesSignature[] = {
	SIG_MAGICDWORD,
	0x36,       // push
	0x35, 0x14, // ldi 20
	0x20,       // ge?
	SIG_END
};

static const uint16 torinLarry7NumSavesPatch[] = {
	PATCH_ADDTOOFFSET(+1), // push
	0x35, 0x63,            // ldi 99
	PATCH_END
};

#endif

// ===========================================================================
// Conquests of Camelot
// At the bazaar in Jerusalem, it's possible to see a girl taking a shower.
//  If you get too close, you get warned by the father - if you don't get away,
//  he will kill you.
// Instead of walking there manually, it's also possible to enter "look window"
//  and ego will automatically walk to the window. It seems that this is something
//  that wasn't properly implemented, because instead of getting killed, you will
//  get an "Oops" message in Sierra SCI.
//
// This is caused by peepingTom in script 169 not getting properly initialized.
// peepingTom calls the object behind global b9h. This global variable is
//  properly initialized, when walking there manually (method fawaz::doit).
// When you instead walk there automatically (method fawaz::handleEvent), that
//  global isn't initialized, which then results in the Oops-message in Sierra SCI
//  and an error message in ScummVM/SCI.
//
// We fix the script by patching in a jump to the proper code inside fawaz::doit.
// Responsible method: fawaz::handleEvent
// Fixes bug: #6402
static const uint16 camelotSignaturePeepingTom[] = {
	0x72, SIG_MAGICDWORD, SIG_UINT16(0x077e), // lofsa fawaz <-- start of proper initializion code
	0xa1, 0xb9,                      // sag b9h
	SIG_ADDTOOFFSET(+571),           // skip 571 bytes
	0x39, 0x7a,                      // pushi 7a <-- initialization code when walking automatically
	0x78,                            // push1
	0x7a,                            // push2
	0x38, SIG_UINT16(0x00a9), // + 0xa9, 0x00,   // pushi 00a9 - script 169
	0x78,                            // push1
	0x43, 0x02, 0x04,                // call kScriptID
	0x36,                            // push
	0x81, 0x00,                      // lag 00
	0x4a, 0x06,                      // send 06
	0x32, SIG_UINT16(0x0520),        // jmp [end of fawaz::handleEvent]
	SIG_END
};

static const uint16 camelotPatchPeepingTom[] = {
	PATCH_ADDTOOFFSET(+576),
	0x32, PATCH_UINT16(0xfdbd),      // jmp to fawaz::doit / properly init peepingTom code
	PATCH_END
};

//         script, description,                                       signature                   patch
static const SciScriptPatcherEntry camelotSignatures[] = {
	{ true,    62, "fix peepingTom Sierra bug",                    1, camelotSignaturePeepingTom, camelotPatchPeepingTom },
	SCI_SIGNATUREENTRY_TERMINATOR
};

// ===========================================================================
// stayAndHelp::changeState (0) is called when ego swims to the left or right
//  boundaries of room 660. Normally a textbox is supposed to get on screen
//  but the call is wrong, so not only do we get an error message the script
//  is also hanging because the cue won't get sent out
//  This also happens in sierra sci
// Applies to at least: PC-CD
// Responsible method: stayAndHelp::changeState
// Fixes bug: #5107
static const uint16 ecoquest1SignatureStayAndHelp[] = {
	0x3f, 0x01,                      // link 01
	0x87, 0x01,                      // lap param[1]
	0x65, 0x14,                      // aTop state
	0x36,                            // push
	0x3c,                            // dup
	0x35, 0x00,                      // ldi 00
	0x1a,                            // eq?
	0x31, 0x1c,                      // bnt [next state]
	0x76,                            // push0
	0x45, 0x01, 0x00,                // callb export1 from script 0 (switching control off)
	SIG_MAGICDWORD,
	0x38, SIG_UINT16(0x0122),        // pushi 0122
	0x78,                            // push1
	0x76,                            // push0
	0x81, 0x00,                      // lag global[0]
	0x4a, 0x06,                      // send 06 - call ego::setMotion(0)
	0x39, SIG_SELECTOR8(init),       // pushi "init"
	0x39, 0x04,                      // pushi 04
	0x76,                            // push0
	0x76,                            // push0
	0x39, 0x17,                      // pushi 17
	0x7c,                            // pushSelf
	0x51, 0x82,                      // class EcoNarrator
	0x4a, 0x0c,                      // send 0c - call EcoNarrator::init(0, 0, 23, self) (BADLY BROKEN!)
	0x33,                            // jmp [end]
	SIG_END
};

static const uint16 ecoquest1PatchStayAndHelp[] = {
	0x87, 0x01,                      // lap param[1]
	0x65, 0x14,                      // aTop state
	0x36,                            // push
	0x2f, 0x22,                      // bt [next state] (this optimization saves 6 bytes)
	0x39, 0x00,                      // pushi 0 (wasting 1 byte here)
	0x45, 0x01, 0x00,                // callb export1 from script 0 (switching control off)
	0x38, PATCH_UINT16(0x0122),      // pushi 0122
	0x78,                            // push1
	0x76,                            // push0
	0x81, 0x00,                      // lag global[0]
	0x4a, 0x06,                      // send 06 - call ego::setMotion(0)
	0x39, PATCH_SELECTOR8(init),     // pushi "init"
	0x39, 0x06,                      // pushi 06
	0x39, 0x02,                      // pushi 02 (additional 2 bytes)
	0x76,                            // push0
	0x76,                            // push0
	0x39, 0x17,                      // pushi 17
	0x7c,                            // pushSelf
	0x38, PATCH_UINT16(0x0280),      // pushi 280 (additional 3 bytes)
	0x51, 0x82,                      // class EcoNarrator
	0x4a, 0x10,                      // send 10 - call EcoNarrator::init(2, 0, 0, 23, self, 640)
	PATCH_END
};

//          script, description,                                      signature                      patch
static const SciScriptPatcherEntry ecoquest1Signatures[] = {
	{  true,   660, "CD: bad messagebox and freeze",               1, ecoquest1SignatureStayAndHelp, ecoquest1PatchStayAndHelp },
	SCI_SIGNATUREENTRY_TERMINATOR
};

// ===========================================================================
// doMyThing::changeState (2) is supposed to remove the initial text on the
//  ecorder. This is done by reusing temp-space, that was filled on state 1.
//  this worked in sierra sci just by accident. In our sci, the temp space
//  is resetted every time, which means the previous text isn't available
//  anymore. We have to patch the code because of that.
// Fixes bug: #4993
static const uint16 ecoquest2SignatureEcorder[] = {
	0x31, 0x22,                      // bnt [next state]
	0x39, 0x0a,                      // pushi 0a
	0x5b, 0x04, 0x1e,                // lea temp[1e]
	0x36,                            // push
	SIG_MAGICDWORD,
	0x39, 0x64,                      // pushi 64
	0x39, 0x7d,                      // pushi 7d
	0x39, 0x32,                      // pushi 32
	0x39, 0x66,                      // pushi 66
	0x39, 0x17,                      // pushi 17
	0x39, 0x69,                      // pushi 69
	0x38, PATCH_UINT16(0x2631),      // pushi 2631
	0x39, 0x6a,                      // pushi 6a
	0x39, 0x64,                      // pushi 64
	0x43, 0x1b, 0x14,                // call kDisplay
	0x35, 0x0a,                      // ldi 0a
	0x65, 0x20,                      // aTop ticks
	0x33,                            // jmp [end]
	SIG_ADDTOOFFSET(+1),             // [skip 1 byte]
	0x3c,                            // dup
	0x35, 0x03,                      // ldi 03
	0x1a,                            // eq?
	0x31,                            // bnt [end]
	SIG_END
};

static const uint16 ecoquest2PatchEcorder[] = {
	0x2f, 0x02,                      // bt [to pushi 07]
	0x3a,                            // toss
	0x48,                            // ret
	0x38, PATCH_UINT16(0x0007),      // pushi 07 (parameter count) (waste 1 byte)
	0x39, 0x0b,                      // push (FillBoxAny)
	0x39, 0x1d,                      // pushi 29d
	0x39, 0x73,                      // pushi 115d
	0x39, 0x5e,                      // pushi 94d
	0x38, PATCH_UINT16(0x00d7),      // pushi 215d
	0x78,                            // push1 (visual screen)
	0x38, PATCH_UINT16(0x0017),      // pushi 17 (color) (waste 1 byte)
	0x43, 0x6c, 0x0e,                // call kGraph
	0x38, PATCH_UINT16(0x0005),      // pushi 05 (parameter count) (waste 1 byte)
	0x39, 0x0c,                      // pushi 12d (UpdateBox)
	0x39, 0x1d,                      // pushi 29d
	0x39, 0x73,                      // pushi 115d
	0x39, 0x5e,                      // pushi 94d
	0x38, PATCH_UINT16(0x00d7),      // pushi 215d
	0x43, 0x6c, 0x0a,                // call kGraph
	PATCH_END
};

// ===========================================================================
// Same patch as above for the ecorder introduction.
// Two workarounds are needed for this patch in workarounds.cpp (when calling
// kGraphFillBoxAny and kGraphUpdateBox), as there isn't enough space to patch
// the function otherwise.
// Fixes bug: #6467
static const uint16 ecoquest2SignatureEcorderTutorial[] = {
	0x30, SIG_UINT16(0x0023),        // bnt [next state]
	0x39, 0x0a,                      // pushi 0a
	0x5b, 0x04, 0x1f,                // lea temp[1f]
	0x36,                            // push
	SIG_MAGICDWORD,
	0x39, 0x64,                      // pushi 64
	0x39, 0x7d,                      // pushi 7d
	0x39, 0x32,                      // pushi 32
	0x39, 0x66,                      // pushi 66
	0x39, 0x17,                      // pushi 17
	0x39, 0x69,                      // pushi 69
	0x38, SIG_UINT16(0x2631),        // pushi 2631
	0x39, 0x6a,                      // pushi 6a
	0x39, 0x64,                      // pushi 64
	0x43, 0x1b, 0x14,                // call kDisplay
	0x35, 0x1e,                      // ldi 1e
	0x65, 0x20,                      // aTop ticks
	0x32,                            // jmp [end]
	// 2 extra bytes, jmp offset
	SIG_END
};

static const uint16 ecoquest2PatchEcorderTutorial[] = {
	0x31, 0x23,                      // bnt [next state] (save 1 byte)
	// The parameter count below should be 7, but we're out of bytes
	// to patch! A workaround has been added because of this
	0x78,                            // push1 (parameter count)
	//0x39, 0x07,                    // pushi 07 (parameter count)
	0x39, 0x0b,                      // push (FillBoxAny)
	0x39, 0x1d,                      // pushi 29d
	0x39, 0x73,                      // pushi 115d
	0x39, 0x5e,                      // pushi 94d
	0x38, PATCH_UINT16(0x00d7),      // pushi 215d
	0x78,                            // push1 (visual screen)
	0x39, 0x17,                      // pushi 17 (color)
	0x43, 0x6c, 0x0e,                // call kGraph
	// The parameter count below should be 5, but we're out of bytes
	// to patch! A workaround has been added because of this
	0x78,                            // push1 (parameter count)
	//0x39, 0x05,                    // pushi 05 (parameter count)
	0x39, 0x0c,                      // pushi 12d (UpdateBox)
	0x39, 0x1d,                      // pushi 29d
	0x39, 0x73,                      // pushi 115d
	0x39, 0x5e,                      // pushi 94d
	0x38, PATCH_UINT16(0x00d7),      // pushi 215d
	0x43, 0x6c, 0x0a,                // call kGraph
	// We are out of bytes to patch at this point,
	// so we skip 494 (0x1EE) bytes to reuse this code:
	// ldi 1e
	// aTop 20
	// jmp 030e (jump to end)
	0x32, PATCH_UINT16(0x01ee),      // skip 494 (0x1EE) bytes
	PATCH_END
};

//          script, description,                                       signature                          patch
static const SciScriptPatcherEntry ecoquest2Signatures[] = {
	{  true,    50, "initial text not removed on ecorder",          1, ecoquest2SignatureEcorder,         ecoquest2PatchEcorder },
	{  true,   333, "initial text not removed on ecorder tutorial", 1, ecoquest2SignatureEcorderTutorial, ecoquest2PatchEcorderTutorial },
	SCI_SIGNATUREENTRY_TERMINATOR
};

// ===========================================================================
// Fan-made games
// Attention: Try to make script patches as specific as possible

// CascadeQuest::autosave in script 994 is called various times to auto-save the game.
// The script use a fixed slot "999" for this purpose. This doesn't work in ScummVM, because we do not let
//  scripts save directly into specific slots, but instead use virtual slots / detect scripts wanting to
//  create a new slot.
//
// For this game we patch the code to use slot 99 instead. kSaveGame also checks for Cascade Quest,
//  will then check, if slot 99 is asked for and will then use the actual slot 0, which is the official
//  ScummVM auto-save slot.
//
// Responsible method: CascadeQuest::autosave
// Fixes bug: #7007
static const uint16 fanmadeSignatureCascadeQuestFixAutoSaving[] = {
	SIG_MAGICDWORD,
	0x38, SIG_UINT16(0x03e7),        // pushi 3E7 (999d) -> save game slot 999
	0x74, SIG_UINT16(0x06f8),        // lofss "AutoSave"
	0x89, 0x1e,                      // lsg global[1E]
	0x43, 0x2d, 0x08,                // callk SaveGame
	SIG_END
};

static const uint16 fanmadePatchCascadeQuestFixAutoSaving[] = {
	0x38, PATCH_UINT16((SAVEGAMEID_OFFICIALRANGE_START - 1)), // fix slot
	PATCH_END
};

// EventHandler::handleEvent in Demo Quest has a bug, and it jumps to the
// wrong address when an incorrect word is typed, therefore leading to an
// infinite loop. This script bug was not apparent in SSCI, probably because
// event handling was slightly different there, so it was never discovered.
// Fixes bug: #5120
static const uint16 fanmadeSignatureDemoQuestInfiniteLoop[] = {
	0x38, SIG_UINT16(0x004c),        // pushi 004c
	0x39, 0x00,                      // pushi 00
	0x87, 0x01,                      // lap 01
	0x4b, 0x04,                      // send 04
	SIG_MAGICDWORD,
	0x18,                            // not
	0x30, SIG_UINT16(0x002f),        // bnt 002f  [06a5]    --> jmp ffbc  [0664] --> BUG! infinite loop
	SIG_END
};

static const uint16 fanmadePatchDemoQuestInfiniteLoop[] = {
	PATCH_ADDTOOFFSET(+10),
	0x30, PATCH_UINT16(0x0032),      // bnt 0032  [06a8] --> pushi 004c
	PATCH_END
};

//          script, description,                                      signature                                  patch
static const SciScriptPatcherEntry fanmadeSignatures[] = {
	{  true,   994, "Cascade Quest: fix auto-saving",              1, fanmadeSignatureCascadeQuestFixAutoSaving, fanmadePatchCascadeQuestFixAutoSaving },
	{  true,   999, "Demo Quest: infinite loop on typo",           1, fanmadeSignatureDemoQuestInfiniteLoop,     fanmadePatchDemoQuestInfiniteLoop },
	SCI_SIGNATUREENTRY_TERMINATOR
};

// ===========================================================================

// WORKAROUND
// Freddy Pharkas intro screen
// Sierra used inner loops for the scaling of the 2 title views.
// Those inner loops don't call kGameIsRestarting, which is why
// we do not update the screen and we also do not throttle.
//
// This patch fixes this and makes it work.
// Applies to at least: English PC-CD
// Responsible method: sTownScript::changeState(1), sTownScript::changeState(3) (script 110)
static const uint16 freddypharkasSignatureIntroScaling[] = {
	0x38, SIG_ADDTOOFFSET(+2),       // pushi (setLoop) (009b for PC CD)
	0x78,                            // push1
	PATCH_ADDTOOFFSET(1),            // push0 for first code, push1 for second code
	0x38, SIG_ADDTOOFFSET(+2),       // pushi (setStep) (0143 for PC CD)
	0x7a,                            // push2
	0x39, 0x05,                      // pushi 05
	0x3c,                            // dup
	0x72, SIG_ADDTOOFFSET(+2),       // lofsa (view)
	SIG_MAGICDWORD,
	0x4a, 0x1e,                      // send 1e
	0x35, 0x0a,                      // ldi 0a
	0xa3, 0x02,                      // sal local[2]
	// start of inner loop
	0x8b, 0x02,                      // lsl local[2]
	SIG_ADDTOOFFSET(+43),            // skip almost all of inner loop
	0xa3, 0x02,                      // sal local[2]
	0x33, 0xcf,                      // jmp [inner loop start]
	SIG_END
};

static const uint16 freddypharkasPatchIntroScaling[] = {
	// remove setLoop(), objects in heap are already prepared, saves 5 bytes
	0x38,
	PATCH_GETORIGINALUINT16(+6),     // pushi (setStep)
	0x7a,                            // push2
	0x39, 0x05,                      // pushi 05
	0x3c,                            // dup
	0x72,
	PATCH_GETORIGINALUINT16(+13),    // lofsa (view)
	0x4a, 0x18,                      // send 18 - adjusted
	0x35, 0x0a,                      // ldi 0a
	0xa3, 0x02,                      // sal local[2]
	// start of new inner loop
	0x39, 0x00,                      // pushi 00
	0x43, 0x2c, 0x00,                // callk GameIsRestarting <-- add this so that our speed throttler is triggered
	SIG_ADDTOOFFSET(+47),            // skip almost all of inner loop
	0x33, 0xca,                      // jmp [inner loop start]
	PATCH_END
};

//  script 0 of freddy pharkas/CD PointsSound::check waits for a signal and if
//   no signal received will call kDoSound(0xD) which is a dummy in sierra sci
//   and ScummVM and will use acc (which is not set by the dummy) to trigger
//   sound disposal. This somewhat worked in sierra sci, because the sample
//   was already playing in the sound driver. In our case we would also stop
//   the sample from playing, so we patch it out
//   The "score" code is already buggy and sets volume to 0 when playing
// Applies to at least: English PC-CD
// Responsible method: unknown
static const uint16 freddypharkasSignatureScoreDisposal[] = {
	0x67, 0x32,                      // pTos 32 (selector theAudCount)
	0x78,                            // push1
	SIG_MAGICDWORD,
	0x39, 0x0d,                      // pushi 0d
	0x43, 0x75, 0x02,                // call kDoAudio
	0x1c,                            // ne?
	0x31,                            // bnt (-> to skip disposal)
	SIG_END
};

static const uint16 freddypharkasPatchScoreDisposal[] = {
	0x34, PATCH_UINT16(0x0000),      // ldi 0000
	0x34, PATCH_UINT16(0x0000),      // ldi 0000
	0x34, PATCH_UINT16(0x0000),      // ldi 0000
	PATCH_END
};

//  script 235 of freddy pharkas rm235::init and sEnterFrom500::changeState
//   disable icon 7+8 of iconbar (CD only). When picking up the canister after
//   placing it down, the scripts will disable all the other icons. This results
//   in IconBar::disable doing endless loops even in sierra sci, because there
//   is no enabled icon left. We remove disabling of icon 8 (which is help),
//   this fixes the issue.
// Applies to at least: English PC-CD
// Responsible method: rm235::init and sEnterFrom500::changeState
static const uint16 freddypharkasSignatureCanisterHang[] = {
	0x38, SIG_SELECTOR16(disable),   // pushi disable
	0x7a,                            // push2
	SIG_MAGICDWORD,
	0x39, 0x07,                      // pushi 07
	0x39, 0x08,                      // pushi 08
	0x81, 0x45,                      // lag 45
	0x4a, 0x08,                      // send 08 - call IconBar::disable(7, 8)
	SIG_END
};

static const uint16 freddypharkasPatchCanisterHang[] = {
	PATCH_ADDTOOFFSET(+3),
	0x78,                            // push1
	PATCH_ADDTOOFFSET(+2),
	0x33, 0x00,                      // ldi 00 (waste 2 bytes)
	PATCH_ADDTOOFFSET(+3),
	0x06,                            // send 06 - call IconBar::disable(7)
	PATCH_END
};

//  script 215 of freddy pharkas lowerLadder::doit and highLadder::doit actually
//   process keyboard-presses when the ladder is on the screen in that room.
//   They strangely also call kGetEvent. Because the main User::doit also calls
//   kGetEvent, it's pure luck, where the event will hit. It's the same issue
//   as in QfG1VGA and if you turn dos-box to max cycles, and click around for
//   ego, sometimes clicks also won't get registered. Strangely it's not nearly
//   as bad as in our sci, but these differences may be caused by timing.
//   We just reuse the active event, thus removing the duplicate kGetEvent call.
// Applies to at least: English PC-CD, German Floppy, English Mac
// Responsible method: lowerLadder::doit and highLadder::doit
static const uint16 freddypharkasSignatureLadderEvent[] = {
	0x39, SIG_MAGICDWORD,
	SIG_SELECTOR8(new),              // pushi new
	0x76,                            // push0
	0x38, SIG_SELECTOR16(curEvent),  // pushi curEvent
	0x76,                            // push0
	0x81, 0x50,                      // lag global[50]
	0x4a, 0x04,                      // send 04 - read User::curEvent
	0x4a, 0x04,                      // send 04 - call curEvent::new
	0xa5, 0x00,                      // sat temp[0]
	0x38, SIG_SELECTOR16(localize),
	0x76,                            // push0
	0x4a, 0x04,                      // send 04 - call curEvent::localize
	SIG_END
};

static const uint16 freddypharkasPatchLadderEvent[] = {
	0x34, 0x00, 0x00,                // ldi 0000 (waste 3 bytes, overwrites first 2 pushes)
	PATCH_ADDTOOFFSET(+8),
	0xa5, 0x00,                      // sat temp[0] (waste 2 bytes, overwrites 2nd send)
	PATCH_ADDTOOFFSET(+2),
	0x34, 0x00, 0x00,                // ldi 0000
	0x34, 0x00, 0x00,                // ldi 0000 (waste 6 bytes, overwrites last 3 opcodes)
	PATCH_END
};

// In the Macintosh version of Freddy Pharkas, kRespondsTo is broken for
// property selectors. They hacked the script to work around the issue,
// so we revert the script back to using the values of the DOS script.
// Applies to at least: English Mac
// Responsible method: unknown
static const uint16 freddypharkasSignatureMacInventory[] = {
	SIG_MAGICDWORD,
	0x39, 0x23,                      // pushi 23
	0x39, 0x74,                      // pushi 74
	0x78,                            // push1
	0x38, SIG_UINT16(0x0174),        // pushi 0174 (on mac it's actually 0x01, 0x74)
	0x85, 0x15,                      // lat 15
	SIG_END
};

static const uint16 freddypharkasPatchMacInventory[] = {
	0x39, 0x02,                      // pushi 02 (now matches the DOS version)
	PATCH_ADDTOOFFSET(+23),
	0x39, 0x04,                      // pushi 04 (now matches the DOS version)
	PATCH_END
};

//          script, description,                                      signature                            patch
static const SciScriptPatcherEntry freddypharkasSignatures[] = {
	{  true,     0, "CD: score early disposal",                    1, freddypharkasSignatureScoreDisposal, freddypharkasPatchScoreDisposal },
	{  true,    15, "Mac: broken inventory",                       1, freddypharkasSignatureMacInventory,  freddypharkasPatchMacInventory },
	{  true,   110, "intro scaling workaround",                    2, freddypharkasSignatureIntroScaling,  freddypharkasPatchIntroScaling },
	{  true,   235, "CD: canister pickup hang",                    3, freddypharkasSignatureCanisterHang,  freddypharkasPatchCanisterHang },
	{  true,   320, "ladder event issue",                          2, freddypharkasSignatureLadderEvent,   freddypharkasPatchLadderEvent },
	SCI_SIGNATUREENTRY_TERMINATOR
};

#ifdef ENABLE_SCI32
#pragma mark -
#pragma mark Hoyle 5

// Several scripts in Hoyle5 contain a subroutine which spins on kGetTime until
// a certain number of ticks elapse. Since this wastes CPU and makes ScummVM
// unresponsive, the kWait kernel function (which was removed in SCI2) is
// reintroduced for Hoyle5, and the spin subroutines are patched here to call
// that function instead.
// Applies to at least: English Demo
static const uint16 hoyle5SignatureSpinLoop[] = {
	SIG_MAGICDWORD,
	0x76,                         // push0
	0x43, 0x79, SIG_UINT16(0x00), // callk GetTime, $0
	0x36,                         // push
	0x87, 0x01,                   // lap param[1]
	0x02,                         // add
	0xa5, 0x00,                   // sat temp[0]
	SIG_END
};

static const uint16 hoyle5PatchSpinLoop[] = {
	0x78,                                     // push1
	0x8f, 0x01,                               // lsp param[1]
	0x43, kScummVMWaitId, PATCH_UINT16(0x02), // callk Wait, $2
	0x48,                                     // ret
	PATCH_END
};

// While playing Old Maid (room 200), a repeated typo in the game script
// means that `setScale` is called accidentally instead of `setScaler`.
// In SSCI this did not do much because the first argument happened to be
// smaller than the y-position of `ego`, but in ScummVM the first argument is
// larger and so a debug message "y value less than vanishingY" is displayed.
// This is the same issue as with LSL6 hires.
static const uint16 hoyle5SetScaleSignature[] = {
	SIG_MAGICDWORD,
	0x38, SIG_SELECTOR16(setScale), // pushi $14b (setScale)
	0x38, SIG_UINT16(0x05),         // pushi 5
	0x51, 0x2c,                     // class 2c (Scaler)
	SIG_END
};

static const uint16 hoyle5PatchSetScale[] = {
	0x38, PATCH_SELECTOR16(setScaler), // pushi $14f (setScaler)
	PATCH_END
};

// There are two derived collections of Hoyle Classic Games:
// 1) The Hoyle Children's Collection, which includes the following games:
// - Crazy Eights (script 100)
// - Old Maid (script 200)
// - Checkers (script 1200)
// 2) Hoyle Bridge, which includes the following games:
// - Bridge (script 700)
// In these two collections, the scripts for the other games have been removed.
// Choosing any other game than the above results in a "No script found" error.
// The original game did not show the game selection screen, as there were
// direct shortucts to each game.
// Since we do show the game selection screen, we remove all the games
// which from the ones below, which are not included in each version:
// - Crazy Eights (script 100)
// - Old Maid (script 200)
// - Hearts (script 300)
// - Gin Rummy (script 400)
// - Cribbage (script 500)
// - Klondike / Solitaire (script 600)
// - Bridge (script 700)
// - Poker (script 1100)
// - Checkers (script 1200)
// - Backgammon (script 1300)
static const uint16 hoyle5SignatureCrazyEights[] = {
	SIG_MAGICDWORD,
	0x38, 0x8e, 0x00,      // pushi 008e
	0x76,                  // push0
	0x38, 0xf0, 0x02,      // pushi 02f0
	0x76,                  // push0
	0x72, 0x9c, 0x01,      // lofsa chooseCrazy8s
	0x4a, 0x08, 0x00,      // send  0008
	SIG_END
};

static const uint16 hoyle5SignatureOldMaid[] = {
	SIG_MAGICDWORD,
	0x38, 0x8e, 0x00,      // pushi 008e
	0x76,                  // push0
	0x38, 0xf0, 0x02,      // pushi 02f0
	0x76,                  // push0
	0x72, 0x2c, 0x02,      // lofsa chooseOldMaid
	0x4a, 0x08, 0x00,      // send  0008
	SIG_END
};

static const uint16 hoyle5SignatureHearts[] = {
	SIG_MAGICDWORD,
	0x38, 0x8e, 0x00,      // pushi 008e
	0x76,                  // push0
	0x38, 0xf0, 0x02,      // pushi 02f0
	0x76,                  // push0
	0x72, 0xdc, 0x03,      // lofsa chooseHearts
	0x4a, 0x08, 0x00,      // send  0008
	SIG_END
};

static const uint16 hoyle5SignatureGinRummy[] = {
	SIG_MAGICDWORD,
	0x38, 0x8e, 0x00,      // pushi 008e
	0x76,                  // push0
	0x38, 0xf0, 0x02,      // pushi 02f0
	0x76,                  // push0
	0x72, 0xbc, 0x02,      // lofsa chooseGinRummy
	0x4a, 0x08, 0x00,      // send  0008
	SIG_END
};

static const uint16 hoyle5SignatureCribbage[] = {
	SIG_MAGICDWORD,
	0x38, 0x8e, 0x00,      // pushi 008e
	0x76,                  // push0
	0x38, 0xf0, 0x02,      // pushi 02f0
	0x76,                  // push0
	0x72, 0x4c, 0x03,      // lofsa chooseCribbage
	0x4a, 0x08, 0x00,      // send  0008
	SIG_END
};

static const uint16 hoyle5SignatureKlondike[] = {
	SIG_MAGICDWORD,
	0x38, 0x8e, 0x00,      // pushi 008e
	0x76,                  // push0
	0x38, 0xf0, 0x02,      // pushi 02f0
	0x76,                  // push0
	0x72, 0xfc, 0x04,      // lofsa chooseKlondike
	0x4a, 0x08, 0x00,      // send  0008
	SIG_END
};

static const uint16 hoyle5SignatureBridge[] = {
	SIG_MAGICDWORD,
	0x38, 0x8e, 0x00,      // pushi 008e
	0x76,                  // push0
	0x38, 0xf0, 0x02,      // pushi 02f0
	0x76,                  // push0
	0x72, 0x6c, 0x04,      // lofsa chooseBridge
	0x4a, 0x08, 0x00,      // send  0008
	SIG_END
};

static const uint16 hoyle5SignaturePoker[] = {
	SIG_MAGICDWORD,
	0x38, 0x8e, 0x00,      // pushi 008e
	0x76,                  // push0
	0x38, 0xf0, 0x02,      // pushi 02f0
	0x76,                  // push0
	0x72, 0x8c, 0x05,      // lofsa choosePoker
	0x4a, 0x08, 0x00,      // send  0008
	SIG_END
};

static const uint16 hoyle5SignatureCheckers[] = {
	SIG_MAGICDWORD,
	0x38, 0x8e, 0x00,      // pushi 008e
	0x76,                  // push0
	0x38, 0xf0, 0x02,      // pushi 02f0
	0x76,                  // push0
	0x72, 0x1c, 0x06,      // lofsa chooseCheckers
	0x4a, 0x08, 0x00,      // send  0008
	SIG_END
};

static const uint16 hoyle5SignatureBackgammon[] = {
	SIG_MAGICDWORD,
	0x38, 0x8e, 0x00,      // pushi 008e
	0x76,                  // push0
	0x38, 0xf0, 0x02,      // pushi 02f0
	0x76,                  // push0
	0x72, 0xac, 0x06,      // lofsa chooseBackgammon
	0x4a, 0x08, 0x00,      // send  0008
	SIG_END
};

static const uint16 hoyle5PatchDisableGame[] = {
	0x35, 0x00,                      // ldi 00
	0x35, 0x00,                      // ldi 00
	0x35, 0x00,                      // ldi 00
	0x35, 0x00,                      // ldi 00
	0x35, 0x00,                      // ldi 00
	0x35, 0x00,                      // ldi 00
	0x35, 0x00,                      // ldi 00
	PATCH_END
};

//          script, description,                                      signature                         patch
static const SciScriptPatcherEntry hoyle5Signatures[] = {
	{  true,     3, "remove kGetTime spin",                        1, hoyle5SignatureSpinLoop,          hoyle5PatchSpinLoop },
	{  true,    23, "remove kGetTime spin",                        1, hoyle5SignatureSpinLoop,          hoyle5PatchSpinLoop },
	{  true,   200, "fix setScale calls",                         11, hoyle5SetScaleSignature,          hoyle5PatchSetScale },
	{  true,   500, "remove kGetTime spin",                        1, hoyle5SignatureSpinLoop,          hoyle5PatchSpinLoop },
	{  true, 64937, "remove kGetTime spin",                        1, hoyle5SignatureSpinLoop,          hoyle5PatchSpinLoop },
	{  true, 64908, "disable video benchmarking",                  1, sci2BenchmarkSignature,           sci2BenchmarkPatch },
	// This entry has been placed so that the broken Poker game is disabled. This game uses an external DLL, PENGIN16.DLL,
	// which is invoked via kWinDLL. We need to reverse the logic in PENGIN16.DLL and call it directly, in order to get this
	// game to work properly. Until then, this game entry will be disabled.
	{  true,   975, "disable Poker",                               1, hoyle5SignaturePoker,             hoyle5PatchDisableGame },
	SCI_SIGNATUREENTRY_TERMINATOR
};

//          script, description,                                      signature                         patch
static const SciScriptPatcherEntry hoyle5ChildrensCollectionSignatures[] = {
	{  true,     3, "remove kGetTime spin",                        1, hoyle5SignatureSpinLoop,          hoyle5PatchSpinLoop },
	{  true,    23, "remove kGetTime spin",                        1, hoyle5SignatureSpinLoop,          hoyle5PatchSpinLoop },
	{  true,   200, "fix setScale calls",                         11, hoyle5SetScaleSignature,          hoyle5PatchSetScale },
	{  true,   500, "remove kGetTime spin",                        1, hoyle5SignatureSpinLoop,          hoyle5PatchSpinLoop },
	{  true, 64937, "remove kGetTime spin",                        1, hoyle5SignatureSpinLoop,          hoyle5PatchSpinLoop },
	{  true, 64908, "disable video benchmarking",                  1, sci2BenchmarkSignature,           sci2BenchmarkPatch },
	{  true,   975, "disable Gin Rummy",                           1, hoyle5SignatureGinRummy,          hoyle5PatchDisableGame },
	{  true,   975, "disable Cribbage",                            1, hoyle5SignatureCribbage,          hoyle5PatchDisableGame },
	{  true,   975, "disable Klondike",                            1, hoyle5SignatureKlondike,          hoyle5PatchDisableGame },
	{  true,   975, "disable Bridge",                              1, hoyle5SignatureBridge,            hoyle5PatchDisableGame },
	{  true,   975, "disable Poker",                               1, hoyle5SignaturePoker,             hoyle5PatchDisableGame },
	{  true,   975, "disable Hearts",                              1, hoyle5SignatureHearts,            hoyle5PatchDisableGame },
	{  true,   975, "disable Backgammon",                          1, hoyle5SignatureBackgammon,        hoyle5PatchDisableGame },
	SCI_SIGNATUREENTRY_TERMINATOR
};

//          script, description,                                      signature                         patch
static const SciScriptPatcherEntry hoyle5BridgeSignatures[] = {
	{  true,     3, "remove kGetTime spin",                        1, hoyle5SignatureSpinLoop,          hoyle5PatchSpinLoop },
	{  true,    23, "remove kGetTime spin",                        1, hoyle5SignatureSpinLoop,          hoyle5PatchSpinLoop },
	{  true,   500, "remove kGetTime spin",                        1, hoyle5SignatureSpinLoop,          hoyle5PatchSpinLoop },
	{  true, 64937, "remove kGetTime spin",                        1, hoyle5SignatureSpinLoop,          hoyle5PatchSpinLoop },
	{  true, 64908, "disable video benchmarking",                  1, sci2BenchmarkSignature,           sci2BenchmarkPatch },
	{  true,   975, "disable Gin Rummy",                           1, hoyle5SignatureGinRummy,          hoyle5PatchDisableGame },
	{  true,   975, "disable Cribbage",                            1, hoyle5SignatureCribbage,          hoyle5PatchDisableGame },
	{  true,   975, "disable Klondike",                            1, hoyle5SignatureKlondike,          hoyle5PatchDisableGame },
	{  true,   975, "disable Poker",                               1, hoyle5SignaturePoker,             hoyle5PatchDisableGame },
	{  true,   975, "disable Hearts",                              1, hoyle5SignatureHearts,            hoyle5PatchDisableGame },
	{  true,   975, "disable Backgammon",                          1, hoyle5SignatureBackgammon,        hoyle5PatchDisableGame },
	{  true,   975, "disable Crazy Eights",                        1, hoyle5SignatureCrazyEights,       hoyle5PatchDisableGame },
	{  true,   975, "disable Old Maid",                            1, hoyle5SignatureOldMaid,           hoyle5PatchDisableGame },
	{  true,   975, "disable Checkers",                            1, hoyle5SignatureCheckers,          hoyle5PatchDisableGame },
	SCI_SIGNATUREENTRY_TERMINATOR
};

#pragma mark -
#pragma mark Gabriel Knight 1

// `daySixBeignet::changeState(4)` is called when the cop goes outside. It sets
// cycles to 220. This is a CPU-speed dependent value and not usually enough
// time to get to the door, so patch it to 22 seconds.
// Applies to at least: English PC-CD, German PC-CD, English Mac
static const uint16 gk1Day6PoliceBeignetSignature1[] = {
	0x35, 0x04,                    // ldi 4
	0x1a,                          // eq?
	0x30, SIG_ADDTOOFFSET(+2),     // bnt [next state check]
	0x38, SIG_SELECTOR16(dispose), // pushi dispose
	0x76,                          // push0
	0x72, SIG_ADDTOOFFSET(+2),     // lofsa deskSarg
	0x4a, SIG_UINT16(0x04),        // send 4
	SIG_MAGICDWORD,
	0x34, SIG_UINT16(0xdc),        // ldi 220
	0x65, SIG_ADDTOOFFSET(+1),     // aTop cycles ($1a for PC, $1c for Mac)
	0x32,                          // jmp [end]
	SIG_END
};

static const uint16 gk1Day6PoliceBeignetPatch1[] = {
	PATCH_ADDTOOFFSET(+16),
	0x34, PATCH_UINT16(0x16),                   // ldi 22
	0x65, PATCH_GETORIGINALBYTEADJUST(+20, +2), // aTop seconds ($1c for PC, $1e for Mac)
	PATCH_END
};

// `sInGateWithPermission::changeState(0)` is called whenever the player walks
// through the swinging door. On day 6, when the cop is outside for the beignet,
// this action will also reset the puzzle timer so the player has 200 cycles to
// get through the area before the cop returns. This is a CPU-speed dependent
// value and not usually enough time to get to the door, so patch it to 20
// seconds instead.
// Applies to at least: English PC-CD, German PC-CD, English Mac
static const uint16 gk1Day6PoliceBeignetSignature2[] = {
	0x72, SIG_ADDTOOFFSET(+2),    // lofsa daySixBeignet
	0x1a,                         // eq?
	0x31, 0x0d,                   // bnt [skip set cycles]
	0x38, SIG_SELECTOR16(cycles), // pushi (cycles)
	0x78,                         // push1
	SIG_MAGICDWORD,
	0x38, SIG_UINT16(0xc8),       // pushi 200
	0x72,                         // lofsa
	SIG_END
};

static const uint16 gk1Day6PoliceBeignetPatch2[] = {
	PATCH_ADDTOOFFSET(+6),
	0x38, PATCH_SELECTOR16(seconds), // pushi (seconds)
	0x78,                            // push1
	0x38, PATCH_UINT16(0x14),        // pushi 20
	PATCH_END
};

// `sargSleeping::changeState(8)` is called when the cop falls asleep and sets
// the puzzle timer to 220 cycles. This is CPU-speed dependent and not usually
// enough time to get to the door, so patch it to 22 seconds instead.
// Applies to at least: English PC-CD, German PC-CD, English Mac
static const uint16 gk1Day6PoliceSleepSignature[] = {
	0x35, 0x08,                // ldi 8
	0x1a,                      // eq?
	0x31, SIG_ADDTOOFFSET(+1), // bnt [next state check]
	SIG_MAGICDWORD,
	0x34, SIG_UINT16(0xdc),    // ldi 220
	0x65, SIG_ADDTOOFFSET(+1), // aTop cycles ($1a for PC, $1c for Mac)
	0x32,                      // jmp [end]
	SIG_END
};

static const uint16 gk1Day6PoliceSleepPatch[] = {
	PATCH_ADDTOOFFSET(+5),
	0x34, PATCH_UINT16(0x16),                  // ldi 22
	0x65, PATCH_GETORIGINALBYTEADJUST(+9, +2), // aTop seconds (1c for PC, 1e for Mac)
	PATCH_END
};

// At the start of day 5, when the player already has the veve but still needs
// to get the drum book, the drum book dialogue with Grace is played twice in
// a row, and then the veve dialogue gets played again even though it was
// already played during day 4.
//
// The duplicate drum book dialogue happens because it is triggered once in
// `GetTheVeve::changeState(0)` and then again in `GetTheVeve::changeState(11)`.
// The re-run of the veve dialogue happens because the game gives the player
// the drum book in `GetTheVeVe::changeState(1)`, then *after* doing so, checks
// if the player has the drum book and runs the veve dialogue if so.
//
// We fix both of these issues by skipping the has-drum-book check if the player
// just got the drum book in 'GetTheVeve::changeState(1)'.
// Doing this causes the game to jump from state 1 to state 12, which bypasses
// the duplicate drum book dialogue in state 11, as well as the veve dialogue
// trigger in the has-drum-book check.
//
// More notes: The veve newspaper item is inventory 9. The drum book is
//             inventory 14. The flag for veve research is 36, the flag for drum
//             research is 73.
//
// Special thanks, credits and kudos to sluicebox on IRC, who did a ton of
// research on this and even found this game bug originally.
//
// Applies to at least: English PC-CD, German PC-CD
static const uint16 gk1Day5DrumBookDialogueSignature[] = {
	0x31, 0x0b,                         // bnt [skip giving player drum book code]
	0x38, SIG_SELECTOR16(get),          // pushi $200 (get)
	0x78,                               // push1
	SIG_MAGICDWORD,
	0x39, 0x0e,                         // pushi $e
	0x81, 0x00,                         // lag global[0]
	0x4a, SIG_UINT16(0x06),             // send 6 - GKEgo::get($e)
	// end of giving player drum book code
	0x38, SIG_SELECTOR16(has),          // pushi $202 (has)
	0x78,                               // push1
	0x39, 0x0e,                         // pushi $e
	0x81, 0x00,                         // lag global[0]
	0x4a, SIG_UINT16(0x06),             // send 6 - GKEgo::has($e)
	0x18,                               // not
	0x30, SIG_UINT16(0x25),             // bnt [veve newspaper code]
	SIG_END
};

static const uint16 gk1Day5DrumBookDialoguePatch[] = {
	0x31, 0x0d,                         // bnt [skip giving player drum book code] adjusted
	PATCH_ADDTOOFFSET(+11),             // skip give player drum book original code
	0x33, 0x0D,                         // jmp [over the check inventory for drum book code]
	// check inventory for drum book
	0x38, PATCH_SELECTOR16(has),        // pushi $202 (has)
	0x78,                               // push1
	0x39, 0x0e,                         // pushi $e
	0x81, 0x00,                         // lag global[0]
	0x4a, PATCH_UINT16(0x06),           // send 6 - GKEgo::has($e)
	0x2f, 0x23,                         // bt [veve newspaper code] (adjusted, saves 2 bytes)
	PATCH_END
};

// When Gabriel goes to the phone, the script softlocks at
// `startOfDay5::changeState(32)`.
// Applies to at least: English PC-CD, German PC-CD, English Mac
static const uint16 gk1Day5PhoneFreezeSignature[] = {
	0x4a,                             // send ...
	SIG_MAGICDWORD, SIG_UINT16(0x0c), // ... $c
	0x35, 0x03,                       // ldi 3
	0x65, SIG_ADDTOOFFSET(+1),        // aTop cycles
	0x32, SIG_ADDTOOFFSET(+2),        // jmp [end]
	0x3c,                             // dup
	0x35, 0x21,                       // ldi $21
	SIG_END
};

static const uint16 gk1Day5PhoneFreezePatch[] = {
	PATCH_ADDTOOFFSET(+3),                     // send $c
	0x35, 0x06,                                // ldi 1
	0x65, PATCH_GETORIGINALBYTEADJUST(+6, +6), // aTop ticks
	PATCH_END
};

// When Gabriel is grabbing a vine 'vineSwing::changeState(1)',
// him saying "I can't believe I'm doing this..." is cut off.
// We change it so the scripts wait for the audio.
// This is not supposed to be applied to the Floppy version.
//
// Applies to at lesat: English PC-CD, German PC-CD, Spanish PC-CD
static const uint16 gk1Day9VineSwingSignature[] = {
	0x38, SIG_UINT16(4),              // pushi $4
	0x51, 0x17,                       // class CT
	0x36,                             // push
	0x39, 0x0b,                       // pushi $b
	0x78,                             // push1
	0x7c,                             // pushSelf
	0x81, 0x00,                       // lag global[$0]
	0x4a, SIG_UINT16(0x20),           // send $20
	0x38, SIG_SELECTOR16(setMotion),  // pushi setMotion
	0x78,                             // push1
	0x76,                             // push0
	0x72, SIG_UINT16(0x0412),         // lofsa guard1
	0x4a, SIG_UINT16(0x06),           // send $6
	0x38, SIG_SELECTOR16(say),        // pushi say
	0x38, SIG_UINT16(0x04),           // pushi $4
	SIG_MAGICDWORD,
	0x39, 0x07,                       // pushi $7
	0x39, 0x08,                       // pushi $8
	0x39, 0x10,                       // pushi $10
	0x78,                             // push1
	0x81, 0x5b,                       // lsg global[$5b]
	0x4a, SIG_UINT16(0x000c),         // send $c
	SIG_END
};

static const uint16 gk1Day9VineSwingPatch[] = {
	0x38, SIG_UINT16(3),              // pushi $3
	0x51, 0x17,                       // class CT
	0x36,                             // push
	0x39, 0x0b,                       // pushi $b
	0x78,                             // push1
	0x81, 0x00,                       // lag global[$0]
	0x4a, SIG_UINT16(0x1e),           // send $20
	0x38, SIG_SELECTOR16(setMotion),  // pushi setMotion
	0x78,                             // push1
	0x76,                             // push0
	0x72, SIG_UINT16(0x0412),         // lofsa guard1
	0x4a, SIG_UINT16(0x06),           // send $6
	0x38, SIG_SELECTOR16(say),        // pushi say
	0x38, SIG_UINT16(0x05),           // pushi $5
	0x39, 0x07,                       // pushi $7
	0x39, 0x08,                       // pushi $8
	0x39, 0x10,                       // pushi $10
	0x78,                             // push1
	0x7c,                             // pushSelf
	0x81, 0x5b,                       // lsg global[$5b]
	0x4a, SIG_UINT16(0x000e),         // send $c
	PATCH_END
};


// In GK1, the `view` selector is used to store view numbers in some cases and
// object references to Views in other cases. `Interrogation::dispose` compares
// an object stored in the `view` selector with a number (which is not valid)
// because its checks are in the wrong order. The check order was fixed in the
// CD version, so just do what the CD version does.
// Applies to at least: English Floppy
// TODO: Check if English Mac is affected too and if this patch applies
static const uint16 gk1InterrogationBugSignature[] = {
	SIG_MAGICDWORD,
	0x65, 0x4c,                      // aTop $4c
	0x67, 0x50,                      // pTos $50
	0x34, SIG_UINT16(0x2710),        // ldi $2710
	0x1e,                            // gt?
	0x31, 0x08,                      // bnt 8  [05a0]
	0x67, 0x50,                      // pTos $50
	0x34, SIG_UINT16(0x2710),        // ldi $2710
	0x04,                            // sub
	0x65, 0x50,                      // aTop $50
	0x63, 0x50,                      // pToa $50
	0x31, 0x15,                      // bnt $15  [05b9]
	0x39, SIG_SELECTOR8(view),       // pushi $e (view)
	0x76,                            // push0
	0x4a, SIG_UINT16(0x04),          // send 4
	0xa5, 0x00,                      // sat 0
	0x38, SIG_SELECTOR16(dispose),   // pushi dispose
	0x76,                            // push0
	0x63, 0x50,                      // pToa $50
	0x4a, SIG_UINT16(0x04),          // send 4
	0x85, 0x00,                      // lat 0
	0x65, 0x50,                      // aTop $50
	SIG_END
};

static const uint16 gk1InterrogationBugPatch[] = {
	0x65, 0x4c,                      // aTop $4c
	0x63, 0x50,                      // pToa $50
	0x31, 0x15,                      // bnt $15  [05b9]
	0x39, PATCH_SELECTOR8(view),     // pushi $e (view)
	0x76,                            // push0
	0x4a, PATCH_UINT16(0x04),        // send 4
	0xa5, 0x00,                      // sat 00
	0x38, PATCH_SELECTOR16(dispose), // pushi dispose
	0x76,                            // push0
	0x63, 0x50,                      // pToa $50
	0x4a, PATCH_UINT16(0x04),        // send 4
	0x85, 0x00,                      // lat 0
	0x65, 0x50,                      // aTop $50
	0x67, 0x50,                      // pTos $50
	0x34, PATCH_UINT16(0x2710),      // ldi $2710
	0x1e,                            // gt?
	0x31, 0x08,                      // bnt 8  [05b9]
	0x67, 0x50,                      // pTos $50
	0x34, PATCH_UINT16(0x2710),      // ldi $2710
	0x04,                            // sub
	0x65, 0x50,                      // aTop $50
	PATCH_END
};

// In Madame Cazanoux's house, when Gabriel is leaving, he is placed on
// the edge of the walkable area initially. This leads to a failure in
// the pathfinding algorithm, and the pathfinding area is then ignored,
// so Gabriel goes straight to the door by walking through the wall.
// This is an edge case, which was apparently acceptable in SSCI. We
// change the upper border of the walk area slightly, so that Gabriel
// can be placed inside, and the pathfinding algorithm works correctly.
static const uint16 gk1CazanouxPathfindingSignature[] = {
	SIG_MAGICDWORD,
	0x78,                            // push1 x = 1
	0x38, SIG_UINT16(0x0090),        // pushi y = 144
	0x38, SIG_UINT16(0x00f6),        // pushi x = 246
	0x38, SIG_UINT16(0x0092),        // pushi y = 146
	0x38, SIG_UINT16(0x00f2),        // pushi x = 242
	0x39, 0x69,                      // pushi y = 105
	0x39, 0x7c,                      // pushi x = 124
	0x39, 0x68,                      // pushi y = 104
	0x39, 0x56,                      // pushi x = 86
	0x39, 0x6f,                      // pushi y = 111
	0x39, 0x45,                      // pushi x = 69
	0x39, 0x7c,                      // pushi y = 124
	0x39, 0x2e,                      // pushi x = 46
	0x38, SIG_UINT16(0x0081),        // pushi y = 129
	SIG_END
};

static const uint16 gk1CazanouxPathfindingPatch[] = {
	PATCH_ADDTOOFFSET(+15),
	0x39, 0x7c,                      // pushi x = 124
	0x39, 0x67,                      // pushi y = 103 (was 104)
	PATCH_END
};

// GK1 english pc floppy locks up on day 10 in the honfour (room 800) when
//  using the keycard on an unlocked door's keypad. This is due to mistakenly
//  calling handsOff instead of handsOn. Sierra fixed this in floppy patch 1.0a
//  and all other versions.
//
// We fix this by changing handsOff to handsOn and passing 0 as the caller
//  to gkMessager:say since the script disposes itself.
//
// Applies to: English PC Floppy only
// Responsible method: sUnlockDoor:changeState(2)
// Fixes bug #10767
static const uint16 gk1HonfourUnlockDoorSignature[] = {
	0x7c,                           // pushSelf
	0x81, 0x5b,                     // lag 5b
	0x4a, SIG_MAGICDWORD,           // send e [ gkMessager:say ... self ]
	SIG_UINT16(0x000e),
	0x38, SIG_UINT16(0x0216),       // push 0216 [ handsOff ]
	SIG_END
};

static const uint16 gk1HonfourUnlockDoorPatch[] = {
	0x76,                           // push0
	0x81, 0x5b,                     // lag 5b
	0x4a, PATCH_UINT16(0x000e),     // send e [ gkMessager:say ... 0 ]
	0x38, PATCH_UINT16(0x0217),     // push 0217 [ handsOn ]
	PATCH_END
};

// GK1 english pc floppy locks up on day 2 when using the binoculars to view
//  room 410 when the artist's drawing blows away. This is particularly bad
//  because when using the binoculars you can't use the mouse to access the
//  control panel to restore.
//
// We fix this as Sierra did in later versions by not allowing the drawing to
//  blow away when viewing through binoculars. To make room for this patch
//  we remove initializing juggler:cycleSpeed to 6 as this is redundant.
//  juggler is a Prop and Prop:cycleSpeed's initial value is 6.
//
// Applies to: English PC Floppy
// Responsible method: neJackson:init
// Fixes bug #10797
static const uint16 gk1Day2BinocularsLockupSignature[] = {
	SIG_MAGICDWORD,
	0x30, SIG_UINT16(0x01d6),           // bnt 01d6 [ english pc floppy 1.0 only ]
	0x38, SIG_SELECTOR16(init),         // pushi init
	0x76,                               // push0
	0x38, SIG_SELECTOR16(cycleSpeed),   // pushi cycleSpeed
	0x78,                               // push1
	0x39, 0x06,                         // pushi 06
	0x38, SIG_SELECTOR16(setCycle),     // pushi setCycle
	0x78,                               // push1
	0x51, 0x15,                         // class Fwd
	0x36,                               // push
	0x72, SIG_UINT16(0x02b0),           // lofsa juggler
	0x4a, SIG_UINT16(0x0010),           // send 10 [ juggler: init, cycleSpeed: 6, setCycle: Fwd ]
	0x38, SIG_SELECTOR16(init),         // pushi init
	0x76,                               // push0
	0x72, SIG_UINT16(0x0538),           // lofsa easel
	0x4a, SIG_UINT16(0x0004),           // send 4 [ easel: init ]
	SIG_END
};

static const uint16 gk1Day2BinocularsLockupPatch[] = {
	PATCH_ADDTOOFFSET(+6),
	0x3c,                               // dup
	0x76,                               // push0
	0x38, PATCH_SELECTOR16(setCycle),   // pushi setCycle
	0x78,                               // push1
	0x51, 0x15,                         // class Fwd
	0x36,                               // push
	0x72, PATCH_UINT16(0x02b0),         // lofsa juggler
	0x4a, PATCH_UINT16(0x000a),         // send a [ juggler: init, setCycle Fwd ]
	0x76,                               // push0
	0x72, PATCH_UINT16(0x0538),         // lofsa easel
	0x4a, PATCH_UINT16(0x0004),         // send 4 [ easel: init ]

	0x89, 0x0c,                         // lsg 0c [ previous room ]
	0x34, PATCH_UINT16(0x0190),         // ldi 0190 [ overlook ]
	0x1c,                               // ne?
	0x31, 0x09,                         // bnt 09 [ drawing doesn't blow away ]
	PATCH_END
};

// GK1 english pc floppy has a missing-points bug on day 5 in room 240.
//  Showing Mosely the veve sketch and Hartridge's notes awards 2 points
//  but not if you show the notes before the veve.
//  Sierra fixed this in floppy patch 1.0b and all other versions.
//
// We fix this by awarding 2 points when showing the veve second.
//
// Applies to: English PC Floppy
// Responsible method: showMoselyPaper:changeState(5)
// Fixes bug #10763
static const uint16 gk1Day5MoselyVevePointsSignature[] = {
	0x78,                                   // push1
	0x39, 0x1b,                             // pushi 1b
	0x47, 0x0d, 0x00, SIG_UINT16(0x002),    // calle proc13_0 [ is flag 1b set? ]
	0x30, SIG_UINT16(0x001e),               // bnt 001e [ haven't shown notes yet ]
	0x78,                                   // push1
	0x39, 0x1a,                             // pushi 1a
	0x47, 0x0d, 0x01, SIG_UINT16(0x002),    // calle pro13_1 [ set flag 1a ]
	0x38, SIG_UINT16(0x00f2),               // pushi 00f2 [ say ]
	0x38, SIG_UINT16(0x0005),               // pushi 0005
	0x39, 0x11,                             // pushi 11 [ noun ]
	SIG_MAGICDWORD,
	0x39, 0x10,                             // pushi 10 [ verb ]
	0x39, 0x38,                             // pushi 38 [ cond ]
	0x76,                                   // push0
	0x7c,                                   // pushSelf
	0x81, 0x5b,                             // lag 5b [ GkMessager ]
	0x4a, SIG_UINT16(0x000e),               // send 000e [ GkMessager:say ]
	0x32, SIG_UINT16(0x0013),               // jmp 0013
	0x38, SIG_UINT16(0x00f2),               // pushi 00f2 [ say ]
	SIG_END
};

static const uint16 gk1Day5MoselyVevePointsPatch[] = {
	0x38, SIG_UINT16(0x00f2),               // pushi 00f2 [ say ]
	0x39, 0x05,                             // pushi 05
	0x39, 0x11,                             // pushi 11 [ noun ]
	0x39, 0x10,                             // pushi 10 [ verb ]
	0x78,                                   // push1
	0x39, 0x1b,                             // pushi 1b
	0x47, 0x0d, 0x00, SIG_UINT16(0x002),    // calle proc13_0 [ is flag 1b set? ]
	0x31, 0x20,                             // bnt 20 [ pushi 37, continue GkMessager:say ]
	0x38, SIG_UINT16(0x02fa),               // pushi 02fa [ getPoints ]
	0x7a,                                   // push2
	0x38, SIG_UINT16(0xfc19),               // pushi fc19 [ no flag ]
	0x7a,                                   // push2 [ 2 points ]
	0x81, 0x00,                             // lag 0
	0x4a, SIG_UINT16(0x0008),               // send 8 [ GKEgo:getPoints -999 2 ]
	0x78,                                   // push1
	0x39, 0x1a,                             // pushi 1a
	0x47, 0x0d, 0x01, SIG_UINT16(0x002),    // calle pro13_1 [ set flag 1a ]
	0x39, 0x38,                             // pushi 38 [ cond ]
	0x33, 0x09,                             // jmp 9 [ continue GkMessager:say ]
	PATCH_END
};

// GK1 english pc floppy has a missing message when showing certain items to
//  Magentia in room 290 such as the flashlight. This triggers an error message.
//  We fix this by passing GkMessager:say the correct cond as later versions do.
//
// Applies to: English PC Floppy 1.0
// Responsible method: magentia:doVerb
// Fixes bug #10782
static const uint16 gk1ShowMagentiaItemSignature[] = {
	SIG_MAGICDWORD,
	0x76,                           // push0
	0x39, 0x23,                     // push 23 [ invalid message cond ]
	0x76,                           // push0
	0x81, 0x5b,                     // lag 51 [ GkMessager ]
	SIG_END
};

static const uint16 gk1ShowMagentiaItemPatch[] = {
	PATCH_ADDTOOFFSET(+1),
	0x39, 0x00,                     // push 0 [ "Does this mean anything to you?" ]
	PATCH_END
};

// The day 5 snake attack has speed, audio, and graphics problems.
//  These occur in all versions and also in Sierra's interpreter.
//
// Gabriel automatically walks cautiously in the darkened museum while looking
//  around and saying lines, then a snake drops on him. Depending on the game's
//  speed setting, the audio for "Why is it so dark in here?" is interrupted as
//  much as halfway through by the next line, "Dr. John, hello?". The cautious
//  walk animation runs at game speed, which can be fast, then abruptly changes
//  to 10 (33%) when the snake drops, which looks off. Ego doesn't even reach
//  the snake and instead stops short and warps 17 pixels to the right when the
//  drop animation starts.
//
// We fix all of this. Initializing ego's speed to 10 solves the interrupted
//  speech and inconsistent speed. It feels like this was the intended pacing.
//  The snake-warping isn't a speed issue, ego's animation frames for this
//  scene simply fall short of the snake's location. To fix that we start ego
//  a little farther in the room and increase ego's final position so that he
//  ends up directly under the snake and transitions to the drop animation
//  smoothly. Finally, we initialize ego on the room's first cycle instead of
//  second so that ego doesn't materialize after the room is already displayed.
//
// This patch works with pc floppy and cd even though they have different
//  snakeAttack scripts. Floppy doesn't have speech to interrupt but it
//  has the same issues.
//
// Applies to: All PC Floppy and CD versions. TODO: Test Mac, should apply
// Responsible method: snakeAttack:changeState
// Fixes bug #10793
static const uint16 gk1Day5SnakeAttackSignature1[] = {
	0x65, 0x1a,                         // aTop cycles
	0x32, SIG_ADDTOOFFSET(+2),          // jmp [ end of method ]
	0x3c,                               // dup
	0x35, 0x01,                         // ldi 1
	SIG_MAGICDWORD,
	0x1a,                               // eq?
	0x30, SIG_UINT16(0x0048),           // bnt 0048 [ state 2 ]
	0x35, 0x01,                         // ldi 1 [ free bytes ]
	0x39, SIG_SELECTOR8(view),          // pushi view
	0x78,                               // push1
	0x38, SIG_UINT16(0x0107),           // pushi 0107
	0x38, SIG_SELECTOR16(setCel),       // pushi setCel
	0x78,                               // push1
	0x76,                               // push0
	0x38, SIG_SELECTOR16(setLoop),      // pushi setLoop
	0x78,                               // push1
	0x76,                               // push0
	0x39, SIG_SELECTOR8(signal),        // pushi signal
	0x78,                               // push1
	0x39, SIG_SELECTOR8(signal),        // pushi signal
	0x76,                               // push0
	0x81, 0x00,                         // lag 00
	0x4a, SIG_UINT16(0x0004),           // send 4 [ GKEgo:signal? ]
	SIG_ADDTOOFFSET(+18),
	0x39, 0x64,                         // pushi 64 [ initial x ]
	SIG_END
};

static const uint16 gk1Day5SnakeAttackPatch1[] = {
	0x39, PATCH_SELECTOR8(view),        // pushi view [ begin initializing ego in state 0 ]
	0x78,                               // push1
	0x33, 0x07,                         // jmp 07 [ continue initializing ego in state 0 ]
	0x3c,                               // dup
	0x18,                               // not [ acc = 1 ]
	0x1a,                               // eq?
	0x65, 0x1a,                         // aTop cycles [ just set cycles to 1 in state 1 ]
	0x33, 0x48,                         // jmp 47 [ state 2 ]
	0x38, PATCH_UINT16(0x0107),         // pushi 0107
	0x39, PATCH_SELECTOR8(cel),         // pushi cel
	0x78,                               // push1
	0x76,                               // push0
	0x38, PATCH_SELECTOR16(setLoop),    // pushi setLoop
	0x78,                               // push1
	0x76,                               // push0
	0x39, PATCH_SELECTOR8(signal),      // pushi signal
	0x78,                               // push1
	0x38, PATCH_SELECTOR16(cycleSpeed), // pushi cycleSpeed
	0x78,                               // push1
	0x39, 0x0a,                         // pushi 0a
	PATCH_ADDTOOFFSET(+5),
	0x4a, PATCH_UINT16(0x000a),         // send a [ GKEgo:signal?, cycleSpeed = a ]
	PATCH_ADDTOOFFSET(+18),
	0x39, 0x70,                         // pushi 70 [ new initial x ]
	PATCH_END
};

// this just changes ego's second x coordinate but unfortunately that promotes it to 16 bits
static const uint16 gk1Day5SnakeAttackSignature2[] = {
	SIG_MAGICDWORD,
	0x39, 0x7a,                         // push 7a [ x for second walking loop ]
	0x39, 0x7c,                         // push 7c
	0x38, SIG_SELECTOR16(setCycle),     // pushi setCycle
	0x7a,                               // push2
	0x51, 0x18,                         // class End
	0x36,                               // push
	0x7c,                               // pushSelf
	0x81, 0x00,                         // lag 00
	0x4a, SIG_UINT16(0x0022),           // send 22
	0x32, SIG_ADDTOOFFSET(+2),          // jmp [ end of method ]
	SIG_END
};

static const uint16 gk1Day5SnakeAttackPatch2[] = {
	0x38, PATCH_UINT16(0x008b),         // push 008b [ new x for second walking loop ]
	0x39, 0x7c,                         // push 7c
	0x38, PATCH_SELECTOR16(setCycle),   // pushi setCycle
	0x7a,                               // push2
	0x51, 0x18,                         // class End
	0x36,                               // push
	0x7c,                               // pushSelf
	0x81, 0x00,                         // lag 00
	0x4a, PATCH_UINT16(0x0022),         // send 22
	0x3a,                               // toss
	0x48,                               // ret
	PATCH_END
};

// When entering the police station (room 230) sGabeEnters sets ego speed
//  to 4 for the door animation but fails to restore it to the game speed
//  by calling GKEgo:normalize. This leaves ego at 75% speed until doing
//  something that does call normalize.
//
// We fix this by calling GKEgo:normalize after Gabriel finishes walking
//  through the door in sGabeEnters:changeState(5). This requires overwriting
//  the instructions in state 4 which set GKEgo:ignoreActors to 0 but that's
//  okay because normalize does that.
//
// There are two versions of this patch due to two significantly different
//  versions of this script. The first is in english pc floppy prior to
//  Sierra's 1.0b patch and the second is in cd and localized floppies. The
//  script was restructured and the compiler used different sized instructions.
//
// Applies to: All PC Floppy and CD versions. TODO: Test Mac, should apply
// Responsible method: sGabeEnters:changeState
// Fixes bug #10780
static const uint16 gk1PoliceEgoSpeedFixV1Signature[] = {
	0x31, 0x1f,                         // bnt 1f [ state 5 ]
	SIG_ADDTOOFFSET(+19),
	0x38, SIG_SELECTOR16(ignoreActors), // pushi ignoreActors
	0x78,                               // push1
	0x76,                               // push0
	0x81, 0x00,                         // lag 0
	0x4a, SIG_UINT16(0x000c),           // send c [ GKEgo:setPri: -1, ignoreActors: 0 ]
	0x33, 0x45,                         // jmp 45 [ end of method ]
	SIG_MAGICDWORD,
	0x3c,                               // dup
	0x35, 0x05,                         // ldi 5
	0x1a,                               // eq?
	0x31, 0x3f,                         // bnt 3f [ end of method ]
	SIG_END
};

static const uint16 gk1PoliceEgoSpeedFixV1Patch[] = {
	0x31, 0x1b,                         // bnt 1b [ state 5 ]
	SIG_ADDTOOFFSET(+19),
	0x81, 0x00,                         // lag 0
	0x4a, PATCH_UINT16(0x0006),         // send 6 [ GKEgo:setPri: -1 ]
	0x3a,                               // toss
	0x48,                               // ret
	0x33, 0x00,                         // jmp 0 [ waste 2 bytes ]
	0x38, PATCH_SELECTOR16(normalize),  // pushi normalize
	0x76,                               // push0
	0x81, 0x00,                         // lag 0
	0x4a, PATCH_UINT16(0x0004),         // send 4 [ GKEgo:normalize ]
	PATCH_END
};

// cd / localized floppy / floppy 1.0b version of the above signature/patch
static const uint16 gk1PoliceEgoSpeedFixV2Signature[] = {
	0x31, 0x27,                         // bnt 27 [ state 5 ]
	SIG_ADDTOOFFSET(+26),
	0x38, SIG_SELECTOR16(ignoreActors), // pushi ignoreActors
	0x78,                               // push1
	0x76,                               // push0
	0x81, 0x00,                         // lag 0
	0x4a, SIG_UINT16(0x000c),           // send c [ GKEgo:setPri: -1, ignoreActors: 0 ]
	0x32, SIG_UINT16(0x004c),           // jmp 004c [ end of method ]
	SIG_MAGICDWORD,
	0x3c,                               // dup
	0x35, 0x05,                         // ldi 5
	0x1a,                               // eq?
	0x31, 0x46,                         // bnt 46 [ end of method ]
	SIG_END
};

static const uint16 gk1PoliceEgoSpeedFixV2Patch[] = {
	0x31, 0x24,                         // bnt 24 [ state 5 ]
	SIG_ADDTOOFFSET(+26),
	0x81, 0x00,                         // lag 0
	0x4a, PATCH_UINT16(0x0006),         // send 6 [ GKEgo:setPri: -1 ]
	0x3a,                               // toss
	0x48,                               // ret
	0x32, PATCH_UINT16(0x0000),         // jmp 0 [ waste 3 bytes ]
	0x38, PATCH_SELECTOR16(normalize),  // pushi 0300 [ normalize ]
	0x76,                               // push0
	0x81, 0x00,                         // lag 0
	0x4a, PATCH_UINT16(0x0004),         // send 4 [ GKEgo:normalize ]
	PATCH_END
};

// When exiting the drugstore (room 250) egoExits sets ego speed to 15
//  (slowest) for the door animation but fails to restore it to game
//  speed by calling GKEgo:normalize. This leaves ego slow until doing
//  something that does call normalize.
//
// We fix this by calling GKEgo:normalize after the door animation.
//
// Applies to: All PC Floppy and CD versions. TODO: Test Mac, should apply
// Responsible method: egoExits:changeState
// Fixes bug #10780
static const uint16 gk1DrugStoreEgoSpeedFixSignature[] = {
	0x30, SIG_UINT16(0x003f),           // bnt 003f [ state 1 ]
	SIG_ADDTOOFFSET(+60),
	SIG_MAGICDWORD,
	0x32, SIG_UINT16(0x0012),           // jmp 12 [ end of method ]
	0x3c,                               // dup
	0x35, 0x01,                         // ldi 1
	0x1a,                               // eq?
	0x31, 0x0c,                         // bnt c [ end of method ]
	0x38, SIG_SELECTOR16(newRoom),      // pushi newRoom
	0x78,                               // push1
	0x38, SIG_UINT16(0x00c8),           // pushi 00c8 [ map ]
	0x81, 0x02,                         // lag 2
	0x4a, SIG_UINT16(0x0006),           // send 6 [ rm250:newRoom = map ]
	0x3a,                               // toss
	SIG_END
};

static const uint16 gk1DrugStoreEgoSpeedFixPatch[] = {
	0x3a,                               // toss
	0x31, 0x3d,                         // bnt 3d [ state 1 ]
	PATCH_ADDTOOFFSET(+60),
	0x48,                               // ret
	0x38, PATCH_SELECTOR16(normalize),  // pushi normalize
	0x76,                               // push0
	0x81, 0x00,                         // lag 0
	0x4a, PATCH_UINT16(0x0004),         // send 4 [ GKEgo:normalize ]
	0x38, PATCH_SELECTOR16(newRoom),    // pushi newRoom
	0x78,                               // push1
	0x38, PATCH_UINT16(0x00c8),         // pushi 00c8 [ map ]
	0x81, 0x02,                         // lag 2
	0x4a, PATCH_UINT16(0x0006),         // send 6 [ rm250:newRoom = map ]
	PATCH_END
};

// GK1 CD version cuts off Grace's speech when hanging up the phone on day 1.
//  This is a timing issue that also occurs in the original.
//
// startingCartoon:changeState(12) plays Grace's final phone message but doesn't
//  synchronize it with the script. Instead ego goes through a series of movements
//  that advance the state while Grace is speaking. Once the sequence is complete
//  Grace hangs up the phone and starts her next message which interrupts the
//  previous one. There is no mechanism to make sure that Grace's message has
//  first completed and so it cut offs the last one or two words. The timing only
//  worked in the original on slower machines that weren't able to run the
//  sequence at full speed.
//
// We fix this by adding a delay to startingCartoon:changeState(18) so that
//  Grace's speech has time to complete. This scene occurs before game speed
//  can be set and it plays at a consistent speed on ScummVM.
//
// This patch is only applied to CD versions. Floppies have a different script.
//
// Applies to: All CD versions
// Responsible method: startingCartoon:changeState(18)
// Fixes bug #10787
static const uint16 gk1Day1GracePhoneSignature[] = {
	SIG_MAGICDWORD,
	0x35, 0x12,                 // ldi 12
	0x1a,                       // eq?
	0x31, 0x2c,                 // bnt 2c
	SIG_ADDTOOFFSET(+28),
	0x38, SIG_UINT16(0x0003),   // pushi 0003
	0x51, 0x69,                 // class Osc
	0x36,                       // push
	0x78,                       // push1
	0x7c,                       // pushSelf
	0x81, 0x00,                 // lag 00
	0x4a, SIG_UINT16(0x0024),   // send 24 [ GKEgo: ... setCycle: Osc 1 self ]
	0x32, SIG_ADDTOOFFSET(+2),  // jmp [ end of method ]
	SIG_END
};

static const uint16 gk1Day1GracePhonePatch[] = {
	PATCH_ADDTOOFFSET(+33),
	0x7a,                       // push2
	0x51, 0x69,                 // class Osc
	0x36,                       // push
	0x78,                       // push1
	0x81, 0x00,                 // lag 00
	0x4a, PATCH_UINT16(0x0022), // send 22 [ GKEgo: ... setCycle: Osc 1 ]

	// advance to the next state in 6 seconds instead of when Gabriel finishes
	//  taking a sip of coffee, which takes 2 seconds, giving Grace's speech
	//  an extra 4 seconds to complete.
	0x35, 0x06,                 // ldi 06
	0x65, 0x1c,                 // aTop seconds

	0x3a,                       // toss
	0x48,                       // ret
	PATCH_END
};

// French and Spanish CD versions contain an active debugging hotkey, ALT+N,
//  which brings up a series of unskippable bug-reporting dialogs and
//  eventually writes files to disk and crashes non-release builds due to
//  an uninitialized read. This hotkey is always active and not hidden
//  behind the game's debug mode flag so we just patch it out.
//
// Applies to: French and Spanish PC CD
// Responsible method: GK:handleEvent
// Fixes bug #10781
static const uint16 gk1SysLoggerHotKeySignature[] = {
	SIG_MAGICDWORD,
	0x34, SIG_UINT16(0x3100),       // ldi 3100 [ ALT+N ]
	0x1a,                           // eq?
	0x31,                           // bnt
	SIG_END
};

static const uint16 gk1SysLoggerHotKeyPatch[] = {
	PATCH_ADDTOOFFSET(+4),
	0x33,                           // jmp
	PATCH_END
};

// After interrogating Gran in room 380, clicking on objects while seated
//  causes Gabriel to briefly flicker into standing and other frames.
//  This is a script bug that also occurs with Sierra's interpreter.
//
// Ego is initialized incorrectly by rm380:init when returning from interrogation
//  (room 50). Several properties are wrong and it's bad luck that it works as
//  well as it does or Sierra would have noticed. For comparison, the scripts
//  egoEnters and sitDown do it correctly. rm380:init first initializes ego for
//  walking and then applies only some of the properties for sitting in the chair.
//
// This leaves ego in a walking/sitting state with several problems:
//  - signal flag kSignalDoesntTurn isn't set
//  - cycler is set to StopWalk instead of none
//  - loop/cel is set to 2 0 instead of 0 5
//
// rm380:init sets ego's loop/cel to 0 5 (Gabriel sitting) but the unexpected
//  StopWalk immediately changes this to 2 0 (Gabriel starts talking) which went
//  unnoticed because those two frames are similar. This is why Gabriel's hand
//  is slightly raised when returning from interrogation. The flickering is due
//  to ego attempting to turn to face items while sitting due to kSignalDoesntTurn
//  not being set.
//
// We fix the flickering by passing a second parameter to GKEgo:setLoop which
//  causes kSignalDoesntTurn to be set, preventing ego from attempting to face
//  objects being clicked, just as egoEnters and sitDown do.
//
// Applies to: All PC Floppy and CD versions. TODO: Test Mac, should apply
// Responsible method: rm380:init
// Fixes bug #9760
static const uint16 gk1GranChairFlickerSignature[] = {
	0x78,                               // push1
	0x76,                               // push0 [ loop: 0 ]
	0x38, SIG_SELECTOR16(init),         // pushi init
	0x76,                               // push0
	0x38, SIG_SELECTOR16(posn),         // pushi posn
	SIG_MAGICDWORD,
	0x7a,                               // push2
	0x38, SIG_UINT16(0x00af),           // pushi 00af
	0x39, 0x75,                         // pushi 75
	0x81, 0x00,                         // lag 0
	0x4a, SIG_UINT16(0x001e),           // send 1e [ GKEgo: ... setLoop: 0 ... ]
	0x35, 0x01,                         // ldi 1
	0xa3, 0x00,                         // sal local0
	SIG_END
};

static const uint16 gk1GranChairFlickerPatch[] = {
	0x7a,                               // push2
	0x76,                               // push0 [ loop: 0 ]
	0x78,                               // push1 [ 2nd param tells setLoop to set kSignalDoesntTurn ]
	0x38, PATCH_SELECTOR16(init),       // pushi init
	0x76,                               // push0
	0x38, PATCH_SELECTOR16(posn),       // pushi posn
	0x7a,                               // push2
	0x38, PATCH_UINT16(0x00af),         // pushi 00af
	0x39, 0x75,                         // pushi 75
	0x81, 0x00,                         // lag 0
	0x4a, PATCH_UINT16(0x0020),         // send 20 [ GKEgo: ... setLoop: 0 1 ... ]
	0x78,                               // push1 [ save a byte ]
	0xab, 0x00,                         // ssl local0
	PATCH_END
};

<<<<<<< HEAD
// Using "Operate" on the fortune teller Lorelei's right chair causes a
//  missing message error when she's standing in english pc floppy.
//  We fix the message tuple as Sierra did in later versions.
//
// Applies to: English PC Floppy 1.0
// Responsible method: chair2:doVerb(8)
// Fixes bug #10820
static const uint16 gk1OperateLoreleiChairSignature[] = {
	// we have to reach far ahead of the doVerb method for a unique byte
	//  sequence to base a signature off of. chair2:doVerb has no unique bytes
	//  and is surrounded by doVerb methods which are duplicates of others.
	SIG_MAGICDWORD,
	0x72, SIG_UINT16(0x023a),           // lofsa sPickupVeil
	0x36,                               // push
	SIG_ADDTOOFFSET(+913),
	0x39, 0x03,                         // pushi 03 [ cond ]
	0x81, 0x5b,                         // lag 5b [ gkMessager ]
	SIG_END
};

static const uint16 gk1OperateLoreleiChairPatch[] = {
	PATCH_ADDTOOFFSET(+917),
	0x39, 0x07,                         // pushi 07 [ correct cond ]
=======
// Using the photocopy of the veve on the artist causes a missing message error
//  after giving the sketch from the lake and then the original veve file.
//  This is due to using the wrong verb in the message tuple, which we fix.
//
// Applies to: All PC Floppy and CD versions. TODO: Test Mac, should apply
// Responsible method: artist:doVerb(24)
// Fixes bug #10818
static const uint16 gk1ArtistVeveCopySignature[] = {
	SIG_MAGICDWORD,
	0x39, 0x30,                         // pushi 30 [ verb: original veve file ]
	0x39, 0x1f,                         // pushi 1f [ cond ]
	SIG_END
};

static const uint16 gk1ArtistVeveCopyPatch[] = {
	0x39, 0x18,                         // pushi 18 [ verb: veve photocopy ]
>>>>>>> e016efce
	PATCH_END
};

//          script, description,                                      signature                         patch
static const SciScriptPatcherEntry gk1Signatures[] = {
	{  true,     0, "remove alt+n syslogger hotkey",               1, gk1SysLoggerHotKeySignature,      gk1SysLoggerHotKeyPatch },
	{  true,    51, "fix interrogation bug",                       1, gk1InterrogationBugSignature,     gk1InterrogationBugPatch },
	{  true,   211, "fix day 1 grace phone speech timing",         1, gk1Day1GracePhoneSignature,       gk1Day1GracePhonePatch },
	{  true,   212, "fix day 5 drum book dialogue error",          1, gk1Day5DrumBookDialogueSignature, gk1Day5DrumBookDialoguePatch },
	{  true,   212, "fix day 5 phone softlock",                    1, gk1Day5PhoneFreezeSignature,      gk1Day5PhoneFreezePatch },
	{  true,   230, "fix day 6 police beignet timer issue (1/2)",  1, gk1Day6PoliceBeignetSignature1,   gk1Day6PoliceBeignetPatch1 },
	{  true,   230, "fix day 6 police beignet timer issue (2/2)",  1, gk1Day6PoliceBeignetSignature2,   gk1Day6PoliceBeignetPatch2 },
	{  true,   230, "fix day 6 police sleep timer issue",          1, gk1Day6PoliceSleepSignature,      gk1Day6PoliceSleepPatch },
	{  true,   230, "fix police station ego speed (version 1)",    1, gk1PoliceEgoSpeedFixV1Signature,  gk1PoliceEgoSpeedFixV1Patch },
	{  true,   230, "fix police station ego speed (version 2)",    1, gk1PoliceEgoSpeedFixV2Signature,  gk1PoliceEgoSpeedFixV2Patch },
	{  true,   240, "fix day 5 mosely veve missing points",        1, gk1Day5MoselyVevePointsSignature, gk1Day5MoselyVevePointsPatch },
	{  true,   250, "fix ego speed when exiting drug store",       1, gk1DrugStoreEgoSpeedFixSignature, gk1DrugStoreEgoSpeedFixPatch },
	{  true,   260, "fix day 5 snake attack (1/2)",                1, gk1Day5SnakeAttackSignature1,     gk1Day5SnakeAttackPatch1 },
	{  true,   260, "fix day 5 snake attack (2/2)",                1, gk1Day5SnakeAttackSignature2,     gk1Day5SnakeAttackPatch2 },
	{  true,   280, "fix pathfinding in Madame Cazanoux's house",  1, gk1CazanouxPathfindingSignature,  gk1CazanouxPathfindingPatch },
	{  true,   290, "fix magentia missing message",                1, gk1ShowMagentiaItemSignature,     gk1ShowMagentiaItemPatch },
	{  true,   380, "fix ego flicker in Gran's chair",             1, gk1GranChairFlickerSignature,     gk1GranChairFlickerPatch },
	{  true,   410, "fix day 2 binoculars lockup",                 1, gk1Day2BinocularsLockupSignature, gk1Day2BinocularsLockupPatch },
<<<<<<< HEAD
	{  true,   420, "fix lorelei chair missing message",           1, gk1OperateLoreleiChairSignature,  gk1OperateLoreleiChairPatch },
=======
	{ true,    410, "fix artist veve photocopy missing message",   1, gk1ArtistVeveCopySignature,       gk1ArtistVeveCopyPatch },
>>>>>>> e016efce
	{  true,   710, "fix day 9 vine swing speech playing",         1, gk1Day9VineSwingSignature,        gk1Day9VineSwingPatch },
	{  true,   800, "fix day 10 honfour unlock door lockup",       1, gk1HonfourUnlockDoorSignature,    gk1HonfourUnlockDoorPatch },
	{  true, 64908, "disable video benchmarking",                  1, sci2BenchmarkSignature,           sci2BenchmarkPatch },
	{  true, 64990, "increase number of save games (1/2)",         1, sci2NumSavesSignature1,           sci2NumSavesPatch1 },
	{  true, 64990, "increase number of save games (2/2)",         1, sci2NumSavesSignature2,           sci2NumSavesPatch2 },
	{  true, 64990, "disable change directory button",             1, sci2ChangeDirSignature,           sci2ChangeDirPatch },
	SCI_SIGNATUREENTRY_TERMINATOR
};

#pragma mark -
#pragma mark Gabriel Knight 2

// The down scroll button in GK2 jumps up a pixel on mousedown because there is
// a send to scrollSelections using an immediate value 1, which means to scroll
// up by 1 pixel. This patch fixes the send to scrollSelections by passing the
// button's delta instead of 1 in 'ScrollButton::track'.
//
// Applies to at least: English CD 1.00, English Steam 1.01
static const uint16 gk2InvScrollSignature[] = {
	0x7e, SIG_ADDTOOFFSET(2),               // line whatever
	SIG_MAGICDWORD,
	0x38, SIG_SELECTOR16(scrollSelections), // pushi $2c3
	0x78,                                   // push1
	0x78,                                   // push1
	0x63, 0x98,                             // pToa $98
	0x4a, SIG_UINT16(0x06),                 // send 6
	SIG_END
};

static const uint16 gk2InvScrollPatch[] = {
	0x38, PATCH_SELECTOR16(scrollSelections), // pushi $2c3
	0x78,                                     // push1
	0x67, 0x9a,                               // pTos $9a (delta)
	0x63, 0x98,                               // pToa $98
	0x4a, PATCH_UINT16(0x06),                 // send 6
	0x18, 0x18,                               // waste bytes
	PATCH_END
};

// The init code 'GK2::init' that runs when GK2 starts up unconditionally resets
// the music volume to 63, but the game should always use the volume stored in
// ScummVM.
// Applies to at least: English 1.00 CD
static const uint16 gk2VolumeResetSignature[] = {
	SIG_MAGICDWORD,
	0x35, 0x3f, // ldi $3f
	0xa1, 0x4c, // sag $4c (music volume)
	SIG_END
};

static const uint16 gk2VolumeResetPatch[] = {
	0x33, 0x02,  // jmp 2 [past volume changes]
	PATCH_END
};

// GK2 has custom video benchmarking code that needs to be disabled in a subroutine
// which is called from 'GK2::init'; see sci2BenchmarkSignature
// TODO: Patch is not applied to localized versions and needs to get adjusted
static const uint16 gk2BenchmarkSignature[] = {
	0x7e, SIG_ADDTOOFFSET(+2), // line
	0x38, SIG_SELECTOR16(new), // pushi new
	0x76,                      // push0
	0x51, SIG_ADDTOOFFSET(+1), // class Actor
	0x4a, SIG_UINT16(0x04),    // send 4
	0xa5, 0x00,                // sat 0
	0x7e, SIG_ADDTOOFFSET(+2), // line
	0x7e, SIG_ADDTOOFFSET(+2), // line
	0x39, SIG_SELECTOR8(view), // pushi $e (view)
	SIG_MAGICDWORD,
	0x78,                      // push1
	0x38, SIG_UINT16(0xfdd4),  // pushi 64980
	SIG_END
};

static const uint16 gk2BenchmarkPatch[] = {
	0x38, PATCH_SELECTOR16(detailLevel), // pushi detailLevel
	0x78,                                // push1
	0x38, PATCH_UINT16(399),             // pushi 10000 / 25 - 1
	0x81, 0x01,                          // lag 1
	0x4a, PATCH_UINT16(0x06),            // send 6
	0x34, PATCH_UINT16(10000),           // ldi 10000
	0x48,                                // ret
	PATCH_END
};

//          script, description,                                              signature                         patch
static const SciScriptPatcherEntry gk2Signatures[] = {
	{  true,     0, "disable volume reset on startup",                     1, gk2VolumeResetSignature,          gk2VolumeResetPatch },
	{  true,     0, "disable video benchmarking",                          1, gk2BenchmarkSignature,            gk2BenchmarkPatch },
	{  true,    23, "fix inventory scroll start direction",                1, gk2InvScrollSignature,            gk2InvScrollPatch },
	{  true, 64990, "increase number of save games (1/2)",                 1, sci2NumSavesSignature1,           sci2NumSavesPatch1 },
	{  true, 64990, "increase number of save games (2/2)",                 1, sci2NumSavesSignature2,           sci2NumSavesPatch2 },
	{  true, 64990, "disable change directory button",                     1, sci2ChangeDirSignature,           sci2ChangeDirPatch },
	SCI_SIGNATUREENTRY_TERMINATOR
};

#endif

// ===========================================================================
// at least during harpy scene export 29 of script 0 is called in kq5cd and
//  has an issue for those calls, where temp 3 won't get inititialized, but
//  is later used to set master volume. This issue makes sierra sci set
//  the volume to max. We fix the export, so volume won't get modified in
//  those cases.
static const uint16 kq5SignatureCdHarpyVolume[] = {
	SIG_MAGICDWORD,
	0x80, SIG_UINT16(0x0191),        // lag global[191h]
	0x18,                            // not
	0x30, SIG_UINT16(0x002c),        // bnt [jump further] (jumping, if global 191h is 1)
	0x35, 0x01,                      // ldi 01
	0xa0, SIG_UINT16(0x0191),        // sag global[191h] (setting global 191h to 1)
	0x38, SIG_UINT16(0x017b),        // pushi 017b
	0x76,                            // push0
	0x81, 0x01,                      // lag global[1]
	0x4a, 0x04,                      // send 04 - read KQ5::masterVolume
	0xa5, 0x03,                      // sat temp[3] (store volume in temp 3)
	0x38, SIG_UINT16(0x017b),        // pushi 017b
	0x76,                            // push0
	0x81, 0x01,                      // lag global[1]
	0x4a, 0x04,                      // send 04 - read KQ5::masterVolume
	0x36,                            // push
	0x35, 0x04,                      // ldi 04
	0x20,                            // ge? (followed by bnt)
	SIG_END
};

static const uint16 kq5PatchCdHarpyVolume[] = {
	0x38, PATCH_UINT16(0x022f),      // pushi 022f (selector theVol) (3 new bytes)
	0x76,                            // push0 (1 new byte)
	0x51, 0x88,                      // class SpeakTimer (2 new bytes)
	0x4a, 0x04,                      // send 04 (2 new bytes) -> read SpeakTimer::theVol
	0xa5, 0x03,                      // sat temp[3] (2 new bytes) -> write to temp 3
	0x80, PATCH_UINT16(0x0191),      // lag global[191h]
	// saving 1 byte due optimization
	0x2e, PATCH_UINT16(0x0023),      // bt [jump further] (jumping, if global 191h is 1)
	0x35, 0x01,                      // ldi 01
	0xa0, PATCH_UINT16(0x0191),      // sag global[191h] (setting global 191h to 1)
	0x38, PATCH_UINT16(0x017b),      // pushi 017b
	0x76,                            // push0
	0x81, 0x01,                      // lag global[1]
	0x4a, 0x04,                      // send 04 - read KQ5::masterVolume
	0xa5, 0x03,                      // sat temp[3] (store volume in temp 3)
	// saving 8 bytes due removing of duplicate code
	0x39, 0x04,                      // pushi 04 (saving 1 byte due swapping)
	0x22,                            // lt? (because we switched values)
	PATCH_END
};

// This is a heap patch, and it modifies the properties of an object, instead
// of patching script code.
//
// The witchCage object in script 200 is broken and claims to have 12
// variables instead of the 8 it should have because it is a Cage.
// Additionally its top,left,bottom,right properties are set to 0 rather
// than the right values. We fix the object by setting the right values.
// If they are all zero, this causes an impossible position check in
// witch::cantBeHere and an infinite loop when entering room 22.
//
// This bug is accidentally not triggered in SSCI because the invalid number
// of variables effectively hides witchCage::doit, causing this position check
// to be bypassed entirely.
// See also the warning+comment in Object::initBaseObject
//
// Fixes bug: #4964
static const uint16 kq5SignatureWitchCageInit[] = {
	SIG_UINT16(0x0000),         // top
	SIG_UINT16(0x0000),         // left
	SIG_UINT16(0x0000),         // bottom
	SIG_UINT16(0x0000),         // right
	SIG_UINT16(0x0000),         // extra property #1
	SIG_MAGICDWORD,
	SIG_UINT16(0x007a),         // extra property #2
	SIG_UINT16(0x00c8),         // extra property #3
	SIG_UINT16(0x00a3),         // extra property #4
	SIG_END
};

static const uint16 kq5PatchWitchCageInit[] = {
	PATCH_UINT16(0x0000),       // top
	PATCH_UINT16(0x007a),       // left
	PATCH_UINT16(0x00c8),       // bottom
	PATCH_UINT16(0x00a3),       // right
	PATCH_END
};

// The multilingual releases of KQ5 hang right at the end during the magic battle with Mordack.
// It seems additional code was added to wait for signals, but the signals are never set and thus
// the game hangs. We disable that code, so that the battle works again.
// This also happened in the original interpreter.
// We must not change similar code, that happens before.

// Applies to at least: French PC floppy, German PC floppy, Spanish PC floppy
// Responsible method: stingScript::changeState, dragonScript::changeState, snakeScript::changeState
static const uint16 kq5SignatureMultilingualEndingGlitch[] = {
	SIG_MAGICDWORD,
	0x89, 0x57,                      // lsg global[57h]
	0x35, 0x00,                      // ldi 0
	0x1a,                            // eq?
	0x18,                            // not
	0x30, SIG_UINT16(0x0011),        // bnt [skip signal check]
	SIG_ADDTOOFFSET(+8),             // skip globalSound::prevSignal get code
	0x36,                            // push
	0x35, 0x0a,                      // ldi 0Ah
	SIG_END
};

static const uint16 kq5PatchMultilingualEndingGlitch[] = {
	PATCH_ADDTOOFFSET(+6),
	0x32,                            // change BNT into JMP
	PATCH_END
};

// In the final battle, the DOS version uses signals in the music to handle
// timing, while in the Windows version another method is used and the GM
// tracks do not contain these signals.
// The original kq5 interpreter used global 400 to distinguish between
// Windows (1) and DOS (0) versions.
// We replace the 4 relevant checks for global 400 by a fixed true when
// we use these GM tracks.
//
// Instead, we could have set global 400, but this has the possibly unwanted
// side effects of switching to black&white cursors (which also needs complex
// changes to GameFeatures::detectsetCursorType() ) and breaking savegame
// compatibilty between the DOS and Windows CD versions of KQ5.
// TODO: Investigate these side effects more closely.
static const uint16 kq5SignatureWinGMSignals[] = {
	SIG_MAGICDWORD,
	0x80, SIG_UINT16(0x0190),        // lag 0x190
	0x18,                            // not
	0x30, SIG_UINT16(0x001b),        // bnt +0x001B
	0x89, 0x57,                      // lsg 0x57
	SIG_END
};

static const uint16 kq5PatchWinGMSignals[] = {
	0x34, PATCH_UINT16(0x0001),      // ldi 0x0001
	PATCH_END
};

//          script, description,                                      signature                  patch
static const SciScriptPatcherEntry kq5Signatures[] = {
	{  true,     0, "CD: harpy volume change",                     1, kq5SignatureCdHarpyVolume,            kq5PatchCdHarpyVolume },
	{  true,   200, "CD: witch cage init",                         1, kq5SignatureWitchCageInit,            kq5PatchWitchCageInit },
	{  true,   124, "Multilingual: Ending glitching out",          3, kq5SignatureMultilingualEndingGlitch, kq5PatchMultilingualEndingGlitch },
	{ false,   124, "Win: GM Music signal checks",                 4, kq5SignatureWinGMSignals,             kq5PatchWinGMSignals },
	SCI_SIGNATUREENTRY_TERMINATOR
};

// ===========================================================================
// When giving the milk bottle to one of the babies in the garden in KQ6 (room
// 480), script 481 starts a looping baby cry sound. However, that particular
// script also has an overriden check method (cryMusic::check). This method
// explicitly restarts the sound, even if it's set to be looped, thus the same
// sound is played twice, squelching all other sounds. We just rip the
// unnecessary cryMusic::check method out, thereby stopping the sound from
// constantly restarting (since it's being looped anyway), thus the normal
// game speech can work while the baby cry sound is heard.
// Fixes bug: #4955
static const uint16 kq6SignatureDuplicateBabyCry[] = {
	SIG_MAGICDWORD,
	0x83, 0x00,                      // lal 00
	0x31, 0x1e,                      // bnt 1e  [07f4]
	0x78,                            // push1
	0x39, 0x04,                      // pushi 04
	0x43, 0x75, 0x02,                // callk DoAudio[75] 02
	SIG_END
};

static const uint16 kq6PatchDuplicateBabyCry[] = {
	0x48,                            // ret
	PATCH_END
};

// The inventory of King's Quest 6 is buggy. When it grows too large,
//  it will get split into 2 pages. Switching between those pages will
//  grow the stack, because it's calling itself per switch.
// Which means after a while ScummVM will bomb out because the stack frame
//  will be too large. This patch fixes the buggy script.
// Applies to at least: PC-CD, English PC floppy, German PC floppy, English Mac
// Responsible method: KqInv::showSelf
// Fixes bug: #5681
static const uint16 kq6SignatureInventoryStackFix[] = {
	0x67, 0x30,                         // pTos state
	0x34, SIG_UINT16(0x2000),           // ldi 2000
	0x12,                               // and
	0x18,                               // not
	0x31, 0x04,                         // bnt [not first refresh]
	0x35, 0x00,                         // ldi 00
	SIG_MAGICDWORD,
	0x65, 0x1e,                         // aTop curIcon
	0x67, 0x30,                         // pTos state
	0x34, SIG_UINT16(0xdfff),           // ldi dfff
	0x12,                               // and
	0x65, 0x30,                         // aTop state
	0x38, SIG_SELECTOR16(show),         // pushi "show" ("show" is e1h for KQ6CD)
	0x78,                               // push1
	0x87, 0x00,                         // lap param[0]
	0x31, 0x04,                         // bnt [use global for show]
	0x87, 0x01,                         // lap param[1]
	0x33, 0x02,                         // jmp [use param for show]
	0x81, 0x00,                         // lag global[0]
	0x36,                               // push
	0x54, 0x06,                         // self 06 (KqInv::show)
	0x31, SIG_ADDTOOFFSET(+1),          // bnt [exit menu code] (0x08 for PC, 0x07 for mac)
	0x39, 0x39,                         // pushi 39
	0x76,                               // push0
	0x54, 0x04,                         // self 04 (KqInv::doit)
	SIG_END                             // followed by jmp (0x32 for PC, 0x33 for mac)
};

static const uint16 kq6PatchInventoryStackFix[] = {
	0x67, 0x30,                         // pTos state
	0x3c,                               // dup (1 more byte, needed for patch)
	0x3c,                               // dup (1 more byte, saves 1 byte later)
	0x34, PATCH_UINT16(0x2000),         // ldi 2000
	0x12,                               // and
	0x2f, 0x02,                         // bt [not first refresh] - saves 3 bytes in total
	0x65, 0x1e,                         // aTop curIcon
	0x00,                               // neg (either 2000 or 0000 in acc, this will create dfff or ffff) - saves 2 bytes
	0x12,                               // and
	0x65, 0x30,                         // aTop state
	0x38,                               // pushi "show"
	PATCH_GETORIGINALUINT16(+22),
	0x78,                               // push1
	0x87, 0x00,                         // lap param[0]
	0x31, 0x04,                         // bnt [call show using global 0]
	0x8f, 0x01,                         // lsp param[1], save 1 byte total with lsg global[0] combined
	0x33, 0x02,                         // jmp [call show using param 1]
	0x89, 0x00,                         // lsg global[0], save 1 byte total, see above
	0x54, 0x06,                         // self 06 (call x::show)
	0x31,                               // bnt [menu exit code]
	PATCH_GETORIGINALBYTEADJUST(+39, +6),// dynamic offset must be 0x0E for PC and 0x0D for mac
	0x34, PATCH_UINT16(0x2000),         // ldi 2000
	0x12,                               // and
	0x2f, 0x05,                         // bt [to return]
	0x39, 0x39,                         // pushi 39
	0x76,                               // push0
	0x54, 0x04,                         // self 04 (self::doit)
	0x48,                               // ret (saves 2 bytes for PC, 1 byte for mac)
	PATCH_END
};

// The "Drink Me" bottle code doesn't repaint the AddToPics elements to the screen,
//  when Alexander returns back from the effect of the bottle.
//  It's pretty strange that Sierra didn't find this bug, because it occurs when
//  drinking the bottle right on the screen, where the bottle is found.
// This bug also occurs in Sierra SCI.
// Applies to at least: PC-CD, English PC floppy, German PC floppy, English Mac
// Responsible method: drinkMeScript::changeState
// Fixes bug: #5252
static const uint16 kq6SignatureDrinkMeFix[] = {
	SIG_MAGICDWORD,
	0x3c,                               // dup
	0x35, 0x0f,                         // ldi 0f
	0x1a,                               // eq?
	0x30, SIG_UINT16(0x00a4),           // bnt [skip to next check]
	SIG_ADDTOOFFSET(+161),
	0x32, SIG_UINT16(0x007f),           // jmp [return]
	0x3c,                               // dup
	0x35, 0x10,                         // ldi 10
	0x1a,                               // eq?
	0x31, 0x07,                         // bnt [skip to next check]
	0x35, 0x03,                         // ldi 03
	0x65, 0x1a,                         // aTop (cycles)
	0x32, SIG_UINT16(0x0072),           // jmp [return]
	0x3c,                               // dup
	0x35, 0x11,                         // ldi 11
	0x1a,                               // eq?
	0x31, 0x13,                         // bnt [skip to next check]
	SIG_ADDTOOFFSET(+20),
	0x35, 0x12,                         // ldi 12
	SIG_ADDTOOFFSET(+23),
	0x35, 0x13,                         // ldi 13
	SIG_END
};

static const uint16 kq6PatchDrinkMeFix[] = {
	PATCH_ADDTOOFFSET(+5),              // skip to bnt offset
	PATCH_GETORIGINALBYTEADJUST(+5, +13), // adjust jump to [check for 11h code]
	PATCH_ADDTOOFFSET(+162),
	0x39, PATCH_SELECTOR8(doit),        // pushi (doit)
	0x76,                               // push0
	0x81, 0x0a,                         // lag 0a
	0x4a, 0x04,                         // send 04 (call addToPics::doit)
	0x3a,                               // toss
	0x48,                               // ret
	PATCH_ADDTOOFFSET(+8),              // skip to check 11h code
	0x35, 0x10,                         // ldi 10 instead of 11
	PATCH_ADDTOOFFSET(+23),             // skip to check 12h code
	0x35, 0x11,                         // ldi 11 instead of 12
	PATCH_ADDTOOFFSET(+23),             // skip to check 13h code
	0x35, 0x12,                         // ldi 12 instead of 13
	PATCH_END
};

// During the common Game Over cutscene, one of the guys says "Tickets, only",
// but the subtitle says "Tickets, please".
// Normally people wouldn't have noticed, but ScummVM supports audio + subtitles
// in this game at the same time.
// This is caused by a buggy message, which really has this text + audio attached.
// We assume that "Tickets, only" (the audio) is the correct one and there is a
// message with "Tickets, only" in both text and audio.
// We change message 1, 0, 1, 1 to message 5, 0, 0, 2 to fix this issue.
//
// This mismatch also occurs in Sierra SCI.
// Applies to at least: PC-CD
// Responsible method: modeLessScript::changeState(0)
static const uint16 kq6SignatureTicketsOnly[] = {
	0x3c,                               // dup
	0x35, 0x00,                         // ldi 0
	0x1a,                               // eq?
	SIG_MAGICDWORD,
	0x31, 0x2b,                         // bnt [skip over state 0]
	0x39, 0x1e,                         // pushi (font) (we keep the hardcoded selectors in here simply because this is only for KQ6-CD)
	0x78,                               // push1
	0x89, 0x16,                         // lsg global[16h]
	0x38, SIG_UINT16(0x009a),           // pushi (posn)
	0x7a,                               // push2
	0x38, SIG_UINT16(0x00c8),           // pushi 00c8h (200d)
	0x39, 0x64,                         // pushi 64h (100d)
	0x38, SIG_UINT16(0x00ab),           // pushi (say)
	0x39, 0x05,                         // pushi 05 (parameter count for say)
	0x76,                               // push0
	0x78,                               // push1
	0x76,                               // push0
	0x78,                               // push1
	0x78,                               // push1
	SIG_END
};

static const uint16 kq6PatchTicketsOnly[] = {
	0x32, PATCH_UINT16(0x0000),         // jmp (waste 3 bytes)
	0x2f, 0x2c,                         // bt [skip over state 0] (saves 1 byte)
	0x39, 0x1e,                         // pushi (font) (we keep the hardcoded selectors in here simply because this is only for KQ6-CD)
	0x78,                               // push1
	0x89, 0x16,                         // lsg global[16h]
	0x38, PATCH_UINT16(0x009a),         // pushi (posn)
	0x7a,                               // push2
	0x38, PATCH_UINT16(0x00c8),         // pushi 00c8h (200d)
	0x39, 0x64,                         // pushi 64h (100d)
	0x38, PATCH_UINT16(0x00ab),         // pushi (say)
	0x39, 0x05,                         // pushi 05 (parameter count for say)
	0x76,                               // push0
	0x39, 0x05,                         // pushi 05
	0x76,                               // push0
	0x76,                               // push0
	0x7a,                               // push2
	PATCH_END
};

// Looking at the ribbon in inventory says that there's a hair even after it's
//  been removed. This occurs after the hair has been put in the skull or is on
//  a different inventory page than the ribbon.
//
// The ribbon's Look handler has incorrect logic for determining if it contains
//  a hair. It fails to test flag 143 which is set when getting the hair and so
//  it displays the wrong message. The Do handler tests all the necessary flags.
//  This bug probably would have been noticed except that both verb handlers
//  also test inventory for hair, which is redundant as testing flags is enough,
//  but it causes the right message some of the time. Testing inventory is wrong
//  because possessing the hair is temporary, which is why the bug emerges after
//  it's used, and it's broken because testing inventory across pages doesn't
//  work in KQ6. ego:has returns false for any item on another page when the
//  inventory window is open. As inventory increases the ribbon and hair end up
//  on different pages and ribbon:doVerb can no longer see it.
//
// We fix the message by changing ribbon:doVerb(1) to test flag 143 like doVerb(5).
//  This requires overwriting one of the redundant inventory tests.
//
// Beauty's clothes also have a hair and clothes:doVerb(1) has similar issues
//  but it happens to work. Those items are always on the same page due to their
//  low item numbers and the clothes are removed from inventory before the hair.
//
// Applies to: PC Floppy, PC CD, Mac Floppy
// Responsible method: ribbon:doVerb(1)
// Fixes bug #10801
static const uint16 kq6SignatureLookRibbonFix[] = {
	0x30, SIG_ADDTOOFFSET(+2),          // bnt [ verb != Look ]
	0x38, SIG_SELECTOR16(has),          // pushi has
	0x78,                               // push1
	0x39, 0x04,                         // pushi 04
	0x81, SIG_MAGICDWORD, 0x00,         // lag 00
	0x4a, 0x06,                         // send 6 [ ego:has 4 (beauty's hair) ]
	0x2e,                               // bt [ continue hair tests ]
	SIG_END
};

static const uint16 kq6PatchLookRibbonFix[] = {
	PATCH_ADDTOOFFSET(+3),
	0x78,                               // push1
	0x38, PATCH_UINT16(0x008f),         // pushi 008f
	0x46, PATCH_UINT16(0x0391),         // calle proc913_0 [ is flag 8f set? ]
	      PATCH_UINT16(0x0000), 0x02,
	PATCH_END
};

// KQ6 CD introduced a bug in the wallflower dance in room 480. The dance is
//  supposed to last until the music ends but in Text mode it stops after only
//  three seconds once the user gains control. This isn't usually enough time
//  to get the hole in the wall. This bug also occurs in Sierra's interpreter.
//
// wallFlowerDance was changed in the CD version for Speech mode but broke Text.
//  In Text mode, changeState(9) creates a dialog with Print, which blocks, and
//  then sets ticks to 12. Meanwhile, wallFlowerDance:handleEvent cues if an
//  event is received in state 9. A mouse click starts a 12 tick race which
//  handleEvent wins, cueing before the countdown expires, and so the countdown
//  expires on state 10, skipping ahead to the three second fadeout. Closing the
//  dialog with the keyboard works because Dialog claims keyboard events when
//  blocking, preventing wallFlowerDance:handleEvent from receiving and cueing.
//
// We fix this by setting the Print dialog to modeless as it was in the floppy
//  version and removing the countdown. wallFlowerDance:handleEvent now receives
//  all events and is the only one responsible for advancing state 9 to 10 in
//  Text mode. This patch does not affect audio modes Speech and Both.
//
// Applies to: PC CD
// Responsible method: wallFlowerDance:changeState(9)
// Fixes bug #10811
static const uint16 kq6CDSignatureWallFlowerDanceFix[] = {
	SIG_MAGICDWORD,
	0x39, SIG_SELECTOR8(init),          // pushi init
	0x76,                               // push0
	0x51, 0x15,                         // class Print [ Print: ... init ]
	0x4a, 0x24,                         // send 24
	0x35, 0x0c,                         // ldi 0c
	0x65, 0x20,                         // aTop ticks
	0x32, SIG_UINT16(0x00d0),           // jmp 00d0 [ end of method ]
	SIG_END
};

static const uint16 kq6CDPatchWallFlowerDanceFix[] = {
	0x38, PATCH_SELECTOR16(modeless),   // pushi modeless
	0x78,                               // push1
	0x78,                               // push1
	0x39, PATCH_SELECTOR8(init),        // pushi init
	0x76,                               // push0
	0x51, 0x15,                         // class Print [ Print: ... modeless: 1, init ]
	0x4a, 0x2a,                         // send 2a
	0x3a,                               // toss
	0x48,                               // ret
	PATCH_END
};

// Audio + subtitles support - SHARED! - used for King's Quest 6 and Laura Bow 2
//  this patch gets enabled, when the user selects "both" in the ScummVM "Speech + Subtitles" menu
//  We currently use global 98d to hold a kMemory pointer.
// Applies to at least: KQ6 PC-CD, LB2 PC-CD
// Patched method: Messager::sayNext / lb2Messager::sayNext (always use text branch)
static const uint16 kq6laurabow2CDSignatureAudioTextSupport1[] = {
	0x89, 0x5a,                         // lsg global[5a]
	0x35, 0x02,                         // ldi 02
	0x12,                               // and
	SIG_MAGICDWORD,
	0x31, 0x13,                         // bnt [audio call]
	0x38, SIG_SELECTOR16(modNum),       // pushi modNum
	SIG_END
};

static const uint16 kq6laurabow2CDPatchAudioTextSupport1[] = {
	PATCH_ADDTOOFFSET(+5),
	0x33, 0x13,                         // jmp [audio call]
	PATCH_END
};

// Applies to at least: KQ6 PC-CD, LB2 PC-CD
// Patched method: Messager::sayNext / lb2Messager::sayNext (allocate audio memory)
static const uint16 kq6laurabow2CDSignatureAudioTextSupport2[] = {
	0x7a,                               // push2
	0x78,                               // push1
	0x39, 0x0c,                         // pushi 0c
	0x43, SIG_MAGICDWORD, 0x72, 0x04,   // kMemory
	0xa5, 0xc9,                         // sat global[c9]
	SIG_END
};

static const uint16 kq6laurabow2CDPatchAudioTextSupport2[] = {
	PATCH_ADDTOOFFSET(+7),
	0xa1, 98,                           // sag global[98d]
	PATCH_END
};

// Applies to at least: KQ6 PC-CD, LB2 PC-CD
// Patched method: Messager::sayNext / lb2Messager::sayNext (release audio memory)
static const uint16 kq6laurabow2CDSignatureAudioTextSupport3[] = {
	0x7a,                               // push2
	0x39, 0x03,                         // pushi 03
	SIG_MAGICDWORD,
	0x8d, 0xc9,                         // lst temp[c9]
	0x43, 0x72, 0x04,                   // kMemory
	SIG_END
};

static const uint16 kq6laurabow2CDPatchAudioTextSupport3[] = {
	PATCH_ADDTOOFFSET(+3),
	0x89, 98,                           // lsg global[98d]
	PATCH_END
};

// startText call gets acc = 0 for text-only and acc = 2 for audio+text
// Applies to at least: KQ6 PC-CD, LB2 PC-CD
// Patched method: Narrator::say (use audio memory)
static const uint16 kq6laurabow2CDSignatureAudioTextSupport4[] = {
	// set caller property code
	0x31, 0x08,                         // bnt [set acc to 0 for caller]
	0x87, 0x02,                         // lap param[2]
	0x31, 0x04,                         // bnt [set acc to 0 for caller]
	0x87, 0x02,                         // lap param[2]
	0x33, 0x02,                         // jmp [set caller]
	0x35, 0x00,                         // ldi 00
	0x65, 0x68,                         // aTop caller
	// call startText + startAudio code
	0x89, 0x5a,                         // lsg global[5a]
	0x35, 0x01,                         // ldi 01
	0x12,                               // and
	0x31, 0x08,                         // bnt [skip code]
	0x38, SIG_SELECTOR16(startText),    // pushi startText
	0x78,                               // push1
	0x8f, 0x01,                         // lsp param[1]
	0x54, 0x06,                         // self 06
	0x89, 0x5a,                         // lsg global[5a]
	0x35, 0x02,                         // ldi 02
	0x12,                               // and
	0x31, 0x08,                         // bnt [skip code]
	SIG_MAGICDWORD,
	0x38, SIG_SELECTOR16(startAudio),   // pushi startAudio
	0x78,                               // push1
	0x8f, 0x01,                         // lsp param[1]
	0x54, 0x06,                         // self 06
	SIG_END
};

static const uint16 kq6laurabow2CDPatchAudioTextSupport4[] = {
	0x31, 0x02,                         // bnt [set caller]
	0x87, 0x02,                         // lap param[2]
	0x65, 0x68,                         // aTop caller
	0x81, 0x5a,                         // lag global[5a]
	0x78,                               // push1
	0x12,                               // and
	0x31, 0x11,                         // bnt [skip startText code]
	0x81, 0x5a,                         // lag global[5a]
	0x7a,                               // push2
	0x12,                               // and
	0x33, 0x03,                         // skip over 3 unused bytes
	PATCH_ADDTOOFFSET(+22),
	0x89, 98,                           // lsp global[98d]
	PATCH_END
};

// Applies to at least: KQ6 PC-CD, LB2 PC-CD
// Patched method: Talker::display/Narrator::say (remove reset saved mouse cursor code)
//  code would screw over mouse cursor
static const uint16 kq6laurabow2CDSignatureAudioTextSupport5[] = {
	SIG_MAGICDWORD,
	0x35, 0x00,                         // ldi 00
	0x65, 0x82,                         // aTop saveCursor
	SIG_END
};

static const uint16 kq6laurabow2CDPatchAudioTextSupport5[] = {
	0x18, 0x18, 0x18, 0x18,             // waste bytes, do nothing
	PATCH_END
};

// Additional patch specifically for King's Quest 6
//  Fixes text window placement, when in "dual" mode
// Applies to at least: PC-CD
// Patched method: Kq6Talker::init
static const uint16 kq6CDSignatureAudioTextSupport1[] = {
	SIG_MAGICDWORD,
	0x89, 0x5a,                         // lsg global[5a]
	0x35, 0x02,                         // ldi 02
	0x1a,                               // eq?
	0x31, SIG_ADDTOOFFSET(+1),          // bnt [jump-to-text-code]
	0x78,                               // push1
	SIG_END
};

static const uint16 kq6CDPatchAudioTextSupport1[] = {
	PATCH_ADDTOOFFSET(+4),
	0x12,                               // and
	PATCH_END
};

// Additional patch specifically for King's Quest 6
//  Fixes low-res portrait staying on screen for hi-res mode
// Applies to at least: PC-CD
// Patched method: Talker::startText
//  this method is called by Narrator::say and acc is 0 for text-only and 2 for dual mode (audio+text)
static const uint16 kq6CDSignatureAudioTextSupport2[] = {
	SIG_MAGICDWORD,
	0x3f, 0x01,                         // link 01
	0x63, 0x8a,                         // pToa viewInPrint
	0x18,                               // not
	0x31, 0x06,                         // bnt [skip following code]
	0x38, SIG_UINT16(0x00e1),           // pushi 00e1
	0x76,                               // push0
	0x54, 0x04,                         // self 04
	SIG_END
};

static const uint16 kq6CDPatchAudioTextSupport2[] = {
	PATCH_ADDTOOFFSET(+2),
	0x67, 0x8a,                         // pTos viewInPrint
	0x14,                               // or
	0x2f,                               // bt [skip following code]
	PATCH_END
};

// Additional patch specifically for King's Quest 6
//  Fixes special windows, used for example in the Pawn shop (room 280),
//   when the man in a robe complains about no more mints.
//   Or also in room 300 at the cliffs (aka copy protection), when Alexander falls down the cliffs (closes automatically, but too late).
//   Or in room 210, when Alexander gives the ring to the nightingale (these ones will need a mouse click).
//
//  We have to change even more code, because the game uses PODialog class for
//   text windows and myDialog class for audio. Both are saved to KQ6Print::dialog
//
//  Changing KQ6Print::dialog is disabled for now, because it has side-effects (breaking game over screens)
//
//  Original comment:
//  Sadly PODialog is created during KQ6Print::addText, myDialog is set during
//   KQ6Print::showSelf, which is called much later and KQ6Print::addText requires
//   KQ6Print::dialog to be set, which means we have to set it before calling addText
//   for audio mode, otherwise the user would have to click to get those windows disposed.
//
// Applies to at least: PC-CD
// Patched method: KQ6Print::say
static const uint16 kq6CDSignatureAudioTextSupport3[] = {
	0x31, 0x6e,                         // bnt [to text code]
	SIG_ADDTOOFFSET(+85),
	SIG_MAGICDWORD,
	0x8f, 0x01,                         // lsp param[1]
	0x35, 0x01,                         // ldi 01
	0x1a,                               // eq?
	0x31, 0x0c,                         // bnt [code to set property repressText to 1]
	0x38,                               // pushi (selector addText)
	SIG_ADDTOOFFSET(+9),                // skip addText-calling code
	0x33, 0x10,                         // jmp [to ret]
	0x35, 0x01,                         // ldi 01
	0x65, 0x2e,                         // aTop repressText
	0x33, 0x0a,                         // jmp [to ret]
	SIG_END
};

static const uint16 kq6CDPatchAudioTextSupport3[] = {
	0x31, 0x68,                         // adjust jump to reuse audio mode addText-calling code
	PATCH_ADDTOOFFSET(+85),             // right at the MAGIC_DWORD
	// check, if text is supposed to be shown. If yes, skip the follow-up check (param[1])
	0x89, 0x5a,                         // lsg global[5Ah]
	0x35, 0x01,                         // ldi 01
	0x12,                               // and
	0x2f, 0x07,                         // bt [skip over param check]
	// original code, checks param[1]
	0x8f, 0x01,                         // lsp param[1]
	0x35, 0x01,                         // ldi 01
	0x1a,                               // eq?
	0x31, 0x10,                         // bnt [code to set property repressText to 1], adjusted
	// waste 5 bytes instead of using myDialog class for now
	// setting myDialog class all the time causes game over screens to misbehave (bug #9771)
	0x34, 0x00, 0x00,
	0x35, 0x00,
	// use myDialog class, so that text box automatically disappears (this is not done for text only mode, like in the original)
	//0x72, 0x0e, 0x00,                   // lofsa myDialog
	//0x65, 0x12,                         // aTop dialog
	// followed by original addText-calling code
	0x38,
	PATCH_GETORIGINALUINT16(+95),       // pushi (addText)
	0x78,                               // push1
	0x8f, 0x02,                         // lsp param[2]
	0x59, 0x03,                         // &rest 03
	0x54, 0x06,                         // self 06
	0x48,                               // ret

	0x35, 0x01,                         // ldi 01
	0x65, 0x2e,                         // aTop repressText
	0x48,                               // ret
	PATCH_END
};

// Additional patch specifically for King's Quest 6
//  Fixes text-window size for hires portraits mode
//   Otherwise at least at the end some text-windows will be way too small
// Applies to at least: PC-CD
// Patched method: Talker::init
static const uint16 kq6CDSignatureAudioTextSupport4[] = {
	SIG_MAGICDWORD,
	0x63, 0x94,                         // pToa raving
	0x31, 0x0a,                         // bnt [no rave code]
	0x35, 0x00,                         // ldi 00
	SIG_ADDTOOFFSET(6),                 // skip reset of bust, eyes and mouth
	0x33, 0x24,                         // jmp [to super class code]
	SIG_END
};

static const uint16 kq6CDPatchAudioTextSupport4[] = {
	PATCH_ADDTOOFFSET(+12),
	0x33, PATCH_GETORIGINALBYTEADJUST(+13, -6), // adjust jump to also include setSize call
	PATCH_END
};

//  Fixes text window placement, when dual mode is active (Guards in room 220)
// Applies to at least: PC-CD
// Patched method: tlkGateGuard1::init & tlkGateGuard2::init
static const uint16 kq6CDSignatureAudioTextSupportGuards[] = {
	SIG_MAGICDWORD,
	0x89, 0x5a,                         // lsg global[5a]
	0x35, 0x01,                         // ldi 01
	0x1a,                               // eq?
	SIG_END                             // followed by bnt for Guard1 and bt for Guard2
};

static const uint16 kq6CDPatchAudioTextSupportGuards[] = {
	PATCH_ADDTOOFFSET(+2),
	0x35, 0x02,                         // ldi 02
	0x1c,                               // ne?
	PATCH_END
};

//  Fixes text window placement, when portrait+text is shown (Stepmother in room 250)
// Applies to at least: PC-CD
// Patched method: tlkStepmother::init
static const uint16 kq6CDSignatureAudioTextSupportStepmother[] = {
	SIG_MAGICDWORD,
	0x89, 0x5a,                         // lsg global[5a]
	0x35, 0x02,                         // ldi 02
	0x12,                               // and
	0x31,                               // bnt [jump-for-text-code]
	SIG_END
};

static const uint16 kq6CDPatchAudioTextSupportJumpAlways[] = {
	PATCH_ADDTOOFFSET(+4),
	0x1a,                               // eq?
	PATCH_END
};

//  Fixes "Girl In The Tower" to get played in dual mode as well
//  Also changes credits to use CD audio for dual mode.
//
// Applies to at least: PC-CD
// Patched method: rm740::cue (script 740), sCredits::init (script 52)
static const uint16 kq6CDSignatureAudioTextSupportGirlInTheTower[] = {
	SIG_MAGICDWORD,
	0x89, 0x5a,                         // lsg global[5a]
	0x35, 0x02,                         // ldi 02
	0x1a,                               // eq?
	0x31,                               // bnt [jump-for-text-code]
	SIG_END
};

static const uint16 kq6CDPatchAudioTextSupportGirlInTheTower[] = {
	PATCH_ADDTOOFFSET(+4),
	0x12,                               // and
	PATCH_END
};

//  Fixes dual mode for scenes with Azure and Ariel (room 370)
//   Effectively same patch as the one for fixing "Girl In The Tower"
// Applies to at least: PC-CD
// Patched methods: rm370::init, caughtAtGateCD::changeState, caughtAtGateTXT::changeState, toLabyrinth::changeState
// Fixes bug: #6750
static const uint16 kq6CDSignatureAudioTextSupportAzureAriel[] = {
	SIG_MAGICDWORD,
	0x89, 0x5a,                         // lsg global[5a]
	0x35, 0x02,                         // ldi 02
	0x1a,                               // eq?
	0x31,                               // bnt [jump-for-text-code]
	SIG_END
};

static const uint16 kq6CDPatchAudioTextSupportAzureAriel[] = {
	PATCH_ADDTOOFFSET(+4),
	0x12,                               // and
	PATCH_END
};

// Additional patch specifically for King's Quest 6
//  Adds another button state for the text/audio button. We currently use the "speech" view for "dual" mode.
// View 947, loop 9, cel 0+1 -> "text"
// View 947, loop 8, cel 0+1 -> "speech"
// View 947, loop 12, cel 0+1 -> "dual" (this view is injected by us into the game)
// Applies to at least: PC-CD
// Patched method: iconTextSwitch::show, iconTextSwitch::doit
static const uint16 kq6CDSignatureAudioTextMenuSupport[] = {
	SIG_MAGICDWORD,
	0x89, 0x5a,                         // lsg global[5a]
	0x35, 0x02,                         // ldi 02
	0x1a,                               // eq?
	0x31, 0x06,                         // bnt [set text view]
	0x35, 0x08,                         // ldi 08
	0x65, 0x14,                         // aTop loop
	0x33, 0x04,                         // jmp [skip over text view]
	0x35, 0x09,                         // ldi 09
	0x65, 0x14,                         // aTop loop
	SIG_ADDTOOFFSET(+102),              // skip to iconTextSwitch::doit code
	0x89, 0x5a,                         // lsg global[5a]
	0x3c,                               // dup
	0x35, 0x01,                         // ldi 01
	0x1a,                               // eq?
	0x31, 0x06,                         // bnt [set text mode]
	0x35, 0x02,                         // ldi 02
	0xa1, 0x5a,                         // sag global[5a]
	0x33, 0x0a,                         // jmp [skip over text mode code]
	0x3c,                               // dup
	0x35, 0x02,                         // ldi 02
	0x1a,                               // eq?
	0x31, 0x04,                         // bnt [skip over text ode code]
	0x35, 0x01,                         // ldi 01
	0xa1, 0x5a,                         // sag global[5a]
	0x3a,                               // toss
	0x67, 0x14,                         // pTos loop
	0x35, 0x09,                         // ldi 09
	0x1a,                               // eq?
	0x31, 0x04,                         // bnt [set text view]
	0x35, 0x08,                         // ldi 08
	0x33, 0x02,                         // jmp [skip text view]
	0x35, 0x09,                         // ldi 09
	0x65, 0x14,                         // aTop loop
	SIG_END
};

static const uint16 kq6CDPatchAudioTextMenuSupport[] = {
	PATCH_ADDTOOFFSET(+13),
	0x33, 0x79,                         // jmp to new text+dual code
	PATCH_ADDTOOFFSET(+104),            // seek to iconTextSwitch::doit
	0x81, 0x5a,                         // lag global[5a]
	0x78,                               // push1
	0x02,                               // add
	0xa1, 0x5a,                         // sag global[5a]
	0x36,                               // push
	0x35, 0x03,                         // ldi 03
	0x1e,                               // gt?
	0x31, 0x03,                         // bnt [skip over]
	0x78,                               // push1
	0xa9, 0x5a,                         // ssg global[5a]
	0x33, 0x17,                         // jmp [iconTextSwitch::show call]
	// additional code for iconTextSwitch::show
	0x89, 0x5a,                         // lsg global[5a]
	0x35, 0x01,                         // ldi 01
	0x1a,                               // eq?
	0x31, 0x04,                         // bnt [dual mode]
	0x35, 0x09,                         // ldi 09
	0x33, 0x02,                         // jmp [skip over dual mode]
	0x35, 0x0c,                         // ldi 0c (view 947, loop 12, cel 0+1 is our "dual" view, injected by view.cpp)
	0x65, 0x14,                         // aTop loop
	0x32, PATCH_UINT16(0xff75),         // jmp [back to iconTextSwitch::show]
	PATCH_END
};

//          script, description,                                      signature                                 patch
static const SciScriptPatcherEntry kq6Signatures[] = {
	{  true,   481, "duplicate baby cry",                          1, kq6SignatureDuplicateBabyCry,             kq6PatchDuplicateBabyCry },
	{  true,   907, "inventory stack fix",                         1, kq6SignatureInventoryStackFix,            kq6PatchInventoryStackFix },
	{  true,   907, "look ribbon fix",                             1, kq6SignatureLookRibbonFix,                kq6PatchLookRibbonFix },
	{  true,    87, "Drink Me bottle fix",                         1, kq6SignatureDrinkMeFix,                   kq6PatchDrinkMeFix },
	{  true,   640, "Tickets, only fix",                           1, kq6SignatureTicketsOnly,                  kq6PatchTicketsOnly },
	{  true,   480, "CD: wallflower dance fix",                    1, kq6CDSignatureWallFlowerDanceFix,         kq6CDPatchWallFlowerDanceFix },
	// King's Quest 6 and Laura Bow 2 share basic patches for audio + text support
	// *** King's Quest 6 audio + text support ***
	{ false,   924, "CD: audio + text support KQ6&LB2 1",             1, kq6laurabow2CDSignatureAudioTextSupport1,     kq6laurabow2CDPatchAudioTextSupport1 },
	{ false,   924, "CD: audio + text support KQ6&LB2 2",             1, kq6laurabow2CDSignatureAudioTextSupport2,     kq6laurabow2CDPatchAudioTextSupport2 },
	{ false,   924, "CD: audio + text support KQ6&LB2 3",             1, kq6laurabow2CDSignatureAudioTextSupport3,     kq6laurabow2CDPatchAudioTextSupport3 },
	{ false,   928, "CD: audio + text support KQ6&LB2 4",             1, kq6laurabow2CDSignatureAudioTextSupport4,     kq6laurabow2CDPatchAudioTextSupport4 },
	{ false,   928, "CD: audio + text support KQ6&LB2 5",             2, kq6laurabow2CDSignatureAudioTextSupport5,     kq6laurabow2CDPatchAudioTextSupport5 },
	{ false,   909, "CD: audio + text support KQ6 1",                 2, kq6CDSignatureAudioTextSupport1,              kq6CDPatchAudioTextSupport1 },
	{ false,   928, "CD: audio + text support KQ6 2",                 1, kq6CDSignatureAudioTextSupport2,              kq6CDPatchAudioTextSupport2 },
	{ false,   104, "CD: audio + text support KQ6 3",                 1, kq6CDSignatureAudioTextSupport3,              kq6CDPatchAudioTextSupport3 },
	{ false,   928, "CD: audio + text support KQ6 4",                 1, kq6CDSignatureAudioTextSupport4,              kq6CDPatchAudioTextSupport4 },
	{ false,  1009, "CD: audio + text support KQ6 Guards",            2, kq6CDSignatureAudioTextSupportGuards,         kq6CDPatchAudioTextSupportGuards },
	{ false,  1027, "CD: audio + text support KQ6 Stepmother",        1, kq6CDSignatureAudioTextSupportStepmother,     kq6CDPatchAudioTextSupportJumpAlways },
	{ false,    52, "CD: audio + text support KQ6 Girl In The Tower", 1, kq6CDSignatureAudioTextSupportGirlInTheTower, kq6CDPatchAudioTextSupportGirlInTheTower },
	{ false,   740, "CD: audio + text support KQ6 Girl In The Tower", 1, kq6CDSignatureAudioTextSupportGirlInTheTower, kq6CDPatchAudioTextSupportGirlInTheTower },
	{ false,   370, "CD: audio + text support KQ6 Azure & Ariel",     6, kq6CDSignatureAudioTextSupportAzureAriel,     kq6CDPatchAudioTextSupportAzureAriel },
	{ false,   903, "CD: audio + text support KQ6 menu",              1, kq6CDSignatureAudioTextMenuSupport,           kq6CDPatchAudioTextMenuSupport },
	SCI_SIGNATUREENTRY_TERMINATOR
};

#ifdef ENABLE_SCI32
#pragma mark -
#pragma mark Kings Quest 7

// KQ7's subtitles were left unfinished in the shipped game, so there are
// several problems when enabling them from the ScummVM launcher:
//
// 1. `kqMessager::findTalker` tries to determine which class to use for
//    displaying subtitles using the talker number of each message, but the
//    talker data is often bogus (e.g. princess messages normally use talker 7,
//    but talker 99 (which is for the narrator) is used for her messages at the
//    start of chapter 2), so it can't be used.
// 2. Some display classes render subtitles at the top or middle of the game
//    area, blocking the view of what is on the screen.
// 3. In some areas, the colors of the subtitles are changed arbitrarily (e.g.
//    pink/purple at the start of chapter 2).
//
// To work around these problems, we always use KQTalker, force the text area to
// the bottom of the game area, and force it to always use black & white, which
// are guaranteed to not be changed by game scripts.
//
// We make 2 changes to KQNarrator::init and one to Narrator::say.
//
// Applies to at least: PC CD 1.4 English, 1.51 English, 1.51 German, 2.00 English
static const uint16 kq7SubtitleFixSignature1[] = {
	SIG_MAGICDWORD,
	0x39, SIG_SELECTOR8(fore), // pushi $25 (fore)
	0x78,                      // push1
	0x39, 0x06,                // pushi 6 - sets fore to 6
	0x39, SIG_SELECTOR8(back), // pushi $26 (back)
	0x78,                      // push1
	0x78,                      // push1 - sets back to 1
	0x39, SIG_SELECTOR8(font), // pushi $2a (font)
	0x78,                      // push1
	0x89, 0x16,                // lsg global[$16] - sets font to global[$16]
	0x7a,                      // push2 (y)
	0x78,                      // push1
	0x76,                      // push0 - sets y to 0
	0x54, SIG_UINT16(0x18),    // self $18
	SIG_END
};

static const uint16 kq7SubtitleFixPatch1[] = {
	0x33, 0x12, // jmp [skip special init code]
	PATCH_END
};

// Applies to at least: PC CD 1.51 English, 1.51 German, 2.00 English
static const uint16 kq7SubtitleFixSignature2[] = {
	SIG_MAGICDWORD,
	0x89, 0x5a,                         // lsg global[$5a]
	0x35, 0x02,                         // ldi 2
	0x12,                               // and
	0x31, 0x1e,                         // bnt [skip audio volume code]
	0x38, SIG_SELECTOR16(masterVolume), // pushi masterVolume (0212h for 2.00, 0219h for 1.51)
	0x76,                               // push0
	0x81, 0x01,                         // lag global[1]
	0x4a, SIG_UINT16(0x04),             // send 4
	0x65, 0x32,                         // aTop curVolume
	0x38, SIG_SELECTOR16(masterVolume), // pushi masterVolume (0212h for 2.00, 0219h for 1.51)
	0x78,                               // push1
	0x67, 0x32,                         // pTos curVolume
	0x35, 0x02,                         // ldi 2
	0x06,                               // mul
	0x36,                               // push
	0x35, 0x03,                         // ldi 3
	0x08,                               // div
	0x36,                               // push
	0x81, 0x01,                         // lag global[1]
	0x4a, SIG_UINT16(0x06),             // send 6
	// end of volume code
	0x35, 0x01,                         // ldi 1
	0x65, 0x28,                         // aTop initialized
	SIG_END
};

static const uint16 kq7SubtitleFixPatch2[] = {
	PATCH_ADDTOOFFSET(+5),    // skip to bnt
	0x31, 0x1b,               // bnt [skip audio volume code]
	PATCH_ADDTOOFFSET(+15),   // right after "aTop curVolume / pushi masterVolume / push1"
	0x7a,                     // push2
	0x06,                     // mul (saves 3 bytes in total)
	0x36,                     // push
	0x35, 0x03,               // ldi 3
	0x08,                     // div
	0x36,                     // push
	0x81, 0x01,               // lag global[1]
	0x4a, PATCH_UINT16(0x06), // send 6
	// end of volume code
	0x35, 0x76,               // ldi 118
	0x65, 0x16,               // aTop y
	0x78,                     // push1 (saves 1 byte)
	0x69, 0x28,               // sTop initialized
	PATCH_END
};

// Applies to at least: PC CD 1.51 English, 1.51 German, 2.00 English
static const uint16 kq7SubtitleFixSignature3[] = {
	SIG_MAGICDWORD,
	0x63, 0x28,                 // pToa initialized
	0x18,                       // not
	0x31, 0x07,                 // bnt [skip init code]
	0x38, SIG_SELECTOR16(init), // pushi init ($8e for 2.00, $93 for 1.51)
	0x76,                       // push0
	0x54, SIG_UINT16(0x04),     // self 4
	// end of init code
	0x8f, 0x00,                 // lsp param[0]
	0x35, 0x01,                 // ldi 1
	0x1e,                       // gt?
	0x31, 0x08,                 // bnt [set acc to 0]
	0x87, 0x02,                 // lap param[2]
	0x31, 0x04,                 // bnt [set acc to 0]
	0x87, 0x02,                 // lap param[2]
	0x33, 0x02,                 // jmp [over set acc to 0 code]
	0x35, 0x00,                 // ldi 00
	0x65, 0x18,                 // aTop caller
	SIG_END
};

static const uint16 kq7SubtitleFixPatch3[] = {
	PATCH_ADDTOOFFSET(+2),       // skip over "pToa initialized code"
	0x2f, 0x0c,                  // bt [skip init code] - saved 1 byte
	0x38,
	PATCH_GETORIGINALUINT16(+6), // pushi (init)
	0x76,                        // push0
	0x54, PATCH_UINT16(0x04),    // self 4
	// additionally set background color here (5 bytes)
	0x34, PATCH_UINT16(0xFF),    // pushi 255
	0x65, 0x2e,                  // aTop back
	// end of init code
	0x8f, 0x00,                  // lsp param[0]
	0x35, 0x01,                  // ldi 1 - this may get optimized to get another byte
	0x1e,                        // gt?
	0x31, 0x04,                  // bnt [set acc to 0]
	0x87, 0x02,                  // lap param[2]
	0x2f, 0x02,                  // bt [over set acc to 0 code]
	PATCH_END
};

// KQ7 has custom video benchmarking code that needs to be disabled in a subroutine
// that is called by KQ7CD::init; see sci2BenchmarkSignature
static const uint16 kq7BenchmarkSignature[] = {
	0x38, SIG_SELECTOR16(new), // pushi new
	0x76,                      // push0
	0x51, SIG_ADDTOOFFSET(+1), // class Actor
	0x4a, SIG_UINT16(0x04),    // send 4
	0xa5, 0x00,                // sat 0
	0x39, SIG_SELECTOR8(view), // pushi $e (view)
	SIG_MAGICDWORD,
	0x78,                      // push1
	0x38, SIG_UINT16(0xfdd4),  // pushi 64980
	SIG_END
};

static const uint16 kq7BenchmarkPatch[] = {
	0x34, PATCH_UINT16(10000), // ldi 10000
	0x48,                      // ret
	PATCH_END
};

// When attempting to use an inventory item on an object that does not interact
// with that item, the game temporarily displays an X cursor, but does this by
// spinning for 90000 cycles inside 'KQ7CD::pragmaFail', which make the duration
// dependent on CPU speed, maxes out the CPU for no reason, and keeps the engine
// from polling for events (which may make the window appear nonresponsive to the OS)
// Applies to at least: KQ7 English 2.00b
static const uint16 kq7PragmaFailSpinSignature[] = {
	0x35, 0x00,               // ldi 0
	0xa5, 0x02,               // sat 2
	SIG_MAGICDWORD,
	0x8d, 0x02,               // lst 2
	0x35, 0x03,               // ldi 3
	0x22,                     // lt?
	SIG_END
};

static const uint16 kq7PragmaFailSpinPatch[] = {
	0x78,                                     // push1
	0x39, 0x12,                               // pushi 18 (~300ms)
	0x43, kScummVMWaitId, PATCH_UINT16(0x02), // callk Wait, 2
	0x33, 0x16,                               // jmp to setCursor
	PATCH_END
};

//          script, description,                                      signature                                 patch
static const SciScriptPatcherEntry kq7Signatures[] = {
	{  true,     0, "disable video benchmarking",                  1, kq7BenchmarkSignature,                    kq7BenchmarkPatch },
	{  true,     0, "remove hardcoded spinloop",                   1, kq7PragmaFailSpinSignature,               kq7PragmaFailSpinPatch },
	{  true,    31, "enable subtitles (1/3)",                      1, kq7SubtitleFixSignature1,                 kq7SubtitleFixPatch1 },
	{  true, 64928, "enable subtitles (2/3)",                      1, kq7SubtitleFixSignature2,                 kq7SubtitleFixPatch2 },
	{  true, 64928, "enable subtitles (3/3)",                      1, kq7SubtitleFixSignature3,                 kq7SubtitleFixPatch3 },
	SCI_SIGNATUREENTRY_TERMINATOR
};

#pragma mark -
#pragma mark Lighthouse

// When going to room 5 (the sierra logo & menu room) from room 380 (the credits
// room), the game tries to clear flags from 0 (global 116 bit 0) to 1423
// (global 204 bit 15), but global 201 is not a flag global (it holds a
// reference to theInvisCursor). This patch stops clearing after 1359 (global
// 200 bit 15). Hopefully that is good enough to not break the game.
// Applies to at least: English 1.0c & 2.0a
static const uint16 lighthouseFlagResetSignature[] = {
	SIG_MAGICDWORD,
	0x34, SIG_UINT16(0x58f), // ldi 1423
	0x24,                    // le?
	SIG_END
};

static const uint16 lighthouseFlagResetPatch[] = {
	0x34, PATCH_UINT16(0x54f), // ldi 1359
	PATCH_END
};

// When doing a system check on the portal computer in the lighthouse, the game
// counts up to 1024MB, one megabyte at a time. In SSCI, this count speed would
// be video speed dependent, but with our frame rate throttler, it takes 17
// seconds. So, replace this slowness with a much faster POST that is more
// accurate to the original game.
// Applies to at least: US English 1.0c
static const uint16 lighthouseMemoryCountSignature[] = {
	SIG_MAGICDWORD,
	0x8d, 0x02,             // lst 2
	0x35, 0x0a,             // ldi 10
	0x24,                   // le?
	0x31, 0x3b,             // bnt [to second digit overflow]
	SIG_ADDTOOFFSET(+4),    // ldi, sat
	0x8d, 0x03,             // lst 3
	0x35, 0x0a,             // ldi 10
	SIG_END
};

static const uint16 lighthouseMemoryCountPatch[] = {
	PATCH_ADDTOOFFSET(+2), // lst 2
	0x35, 0x02,            // ldi 2
	PATCH_ADDTOOFFSET(+9), // le?, bnt, ldi, sat, lst
	0x35, 0x02,            // ldi 2
	PATCH_END
};


//          script, description,                                      signature                         patch
static const SciScriptPatcherEntry lighthouseSignatures[] = {
	{  true,     5, "fix bad globals clear after credits",         1, lighthouseFlagResetSignature,     lighthouseFlagResetPatch },
	{  true,   360, "fix slow computer memory counter",            1, lighthouseMemoryCountSignature,   lighthouseMemoryCountPatch },
	{  true, 64990, "increase number of save games (1/2)",         1, sci2NumSavesSignature1,           sci2NumSavesPatch1 },
	{  true, 64990, "increase number of save games (2/2)",         1, sci2NumSavesSignature2,           sci2NumSavesPatch2 },
	{  true, 64990, "disable change directory button",             1, sci2ChangeDirSignature,           sci2ChangeDirPatch },
	SCI_SIGNATUREENTRY_TERMINATOR
};

#endif

// ===========================================================================
// Script 210 in the German version of Longbow handles the case where Robin
// hands out the scroll to Marion and then types his name using the hand code.
// The German version script contains a typo (probably a copy/paste error),
// and the function that is used to show each letter is called twice. The
// second time that the function is called, the second parameter passed to
// the function is undefined, thus kStrCat() that is called inside the function
// reads a random pointer and crashes. We patch all of the 5 function calls
// (one for each letter typed from "R", "O", "B", "I", "N") so that they are
// the same as the English version.
// Applies to at least: German floppy
// Responsible method: unknown
// Fixes bug: #5264
static const uint16 longbowSignatureShowHandCode[] = {
	0x78,                            // push1
	0x78,                            // push1
	0x72, SIG_ADDTOOFFSET(+2),       // lofsa (letter, that was typed)
	0x36,                            // push
	0x40, SIG_ADDTOOFFSET(+2),       // call
	0x02,                            // perform the call above with 2 parameters
	0x36,                            // push
	0x40, SIG_ADDTOOFFSET(+2),       // call
	SIG_MAGICDWORD,
	0x02,                            // perform the call above with 2 parameters
	0x38, SIG_SELECTOR16(setMotion), // pushi "setMotion" (0x11c in Longbow German)
	0x39, SIG_SELECTOR8(x),          // pushi "x" (0x04 in Longbow German)
	0x51, 0x1e,                      // class MoveTo
	SIG_END
};

static const uint16 longbowPatchShowHandCode[] = {
	0x39, 0x01,                      // pushi 1 (combine the two push1's in one, like in the English version)
	PATCH_ADDTOOFFSET(+3),           // leave the lofsa call untouched
	// The following will remove the duplicate call
	0x32, PATCH_UINT16(0x0002),      // jmp 02 - skip 2 bytes (the remainder of the first call)
	0x48,                            // ret (dummy, should never be reached)
	0x48,                            // ret (dummy, should never be reached)
	PATCH_END
};

// When walking through the forest, arithmetic errors may occur at "random".
// The scripts try to add a value and a pointer to the object "berryBush".
//
// This is caused by a local variable overflow.
//
// The scripts create berry bush objects dynamically. The array storage for
// those bushes may hold a total of 8 bushes. But sometimes 10 bushes
// are created. This overwrites 2 additional locals in script 225 and
// those locals are used normally for value lookups.
//
// Changing the total of bushes could cause all sorts of other issues,
// that's why I rather patched the code, that uses the locals for a lookup.
// Which means it doesn't matter anymore when those locals are overwritten.
//
// Applies to at least: English PC floppy, German PC floppy, English Amiga floppy
// Responsible method: export 2 of script 225
// Fixes bug: #6751
static const uint16 longbowSignatureBerryBushFix[] = {
	0x89, 0x70,                      // lsg global[70h]
	0x35, 0x03,                      // ldi 03h
	0x1a,                            // eq?
	0x2e, SIG_UINT16(0x002d),        // bt [process code]
	0x89, 0x70,                      // lsg global[70h]
	0x35, 0x04,                      // ldi 04h
	0x1a,                            // eq?
	0x2e, SIG_UINT16(0x0025),        // bt [process code]
	0x89, 0x70,                      // lsg global[70h]
	0x35, 0x05,                      // ldi 05h
	0x1a,                            // eq?
	0x2e, SIG_UINT16(0x001d),        // bt [process code]
	0x89, 0x70,                      // lsg global[70h]
	0x35, 0x06,                      // ldi 06h
	0x1a,                            // eq?
	0x2e, SIG_UINT16(0x0015),        // bt [process code]
	0x89, 0x70,                      // lsg global[70h]
	0x35, 0x18,                      // ldi 18h
	0x1a,                            // eq?
	0x2e, SIG_UINT16(0x000d),        // bt [process code]
	0x89, 0x70,                      // lsg global[70h]
	0x35, 0x19,                      // ldi 19h
	0x1a,                            // eq?
	0x2e, SIG_UINT16(0x0005),        // bt [process code]
	0x89, 0x70,                      // lsg global[70h]
	0x35, 0x1a,                      // ldi 1Ah
	0x1a,                            // eq?
	// jump location for the "bt" instructions
	0x30, SIG_UINT16(0x0011),        // bnt [skip over follow up code, to offset 0c35]
	// 55 bytes until here
	0x85, 00,                        // lat temp[0]
	SIG_MAGICDWORD,
	0x9a, SIG_UINT16(0x0110),        // lsli local[110h] -> 110h points normally to 110h / 2Bh
	// 5 bytes
	0x7a,                            // push2
	SIG_END
};

static const uint16 longbowPatchBerryBushFix[] = {
	PATCH_ADDTOOFFSET(+4),           // keep: lsg global[70h], ldi 03h
	0x22,                            // lt? (global < 03h)
	0x2f, 0x42,                      // bt [skip over all the code directly]
	0x89, 0x70,                      // lsg global[70h]
	0x35, 0x06,                      // ldi 06h
	0x24,                            // le? (global <= 06h)
	0x2f, 0x0e,                      // bt [to kRandom code]
	0x89, 0x70,                      // lsg global[70h]
	0x35, 0x18,                      // ldi 18h
	0x22,                            // lt? (global < 18h)
	0x2f, 0x34,                      // bt [skip over all the code directly]
	0x89, 0x70,                      // lsg global[70h]
	0x35, 0x1a,                      // ldi 1Ah
	0x24,                            // le? (global <= 1Ah)
	0x31, 0x2d,                      // bnt [skip over all the code directly]
	// 28 bytes, 27 bytes saved
	// kRandom code
	0x85, 0x00,                      // lat temp[0]
	0x2f, 0x05,                      // bt [skip over case 0]
	// temp[0] == 0
	0x38, SIG_UINT16(0x0110),        // pushi 0110h - that's what's normally at local[110h]
	0x33, 0x18,                      // jmp [kRandom call]
	// check temp[0] further
	0x78,                            // push1
	0x1a,                            // eq?
	0x31, 0x05,                      // bt [skip over case 1]
	// temp[0] == 1
	0x38, SIG_UINT16(0x002b),        // pushi 002Bh - that's what's normally at local[111h]
	0x33, 0x0F,                      // jmp [kRandom call]
	// temp[0] >= 2
	0x8d, 00,                        // lst temp[0]
	0x35, 0x02,                      // ldi 02
	0x04,                            // sub
	0x9a, SIG_UINT16(0x0112),        // lsli local[112h] -> look up value in 2nd table
	                                 // this may not be needed at all and was just added for safety reasons
	// waste 9 spare bytes
	0x35, 0x00,                      // ldi 00
	0x35, 0x00,                      // ldi 00
	0x34, PATCH_UINT16(0x0000),      // ldi 0000
	PATCH_END
};

//          script, description,                                      signature                     patch
static const SciScriptPatcherEntry longbowSignatures[] = {
	{  true,   210, "hand code crash",                             5, longbowSignatureShowHandCode, longbowPatchShowHandCode },
	{  true,   225, "arithmetic berry bush fix",                   1, longbowSignatureBerryBushFix, longbowPatchBerryBushFix },
	SCI_SIGNATUREENTRY_TERMINATOR
};

// ===========================================================================
// Leisure Suit Larry 1 (Spanish)
//
// It seems originally the Spanish version of Larry 1 used some beta code at
// least for the man wearing a barrel, who walks around in front of the casino.
// The script inside the resource files even uses a class, that does not exist
// inside those resource files, which causes a hard error.
// The patch files included with the Spanish version (300.scr,300.tex, 927.scr)
// add this class, but at least inside ScummVM a write to a non-existent selector
// happens right after the player tries to buy an apple from that man.
//
// In the original English releases (2.0+2.1) this was handled differently.
// Which is why this script patch changes that code to work just like in the English release.
//
// Attention: for at least some release of this game, view 302 (man wearing a barrel) is fully
//            broken! Which also causes a crash. The original interpreter crashes as well.
//            The only way to fix this is to dump that view from another release of Larry 1
//            and then use the view patch file on this release.
//
// Applies to at least: Spanish floppy
// Responsible method: sBuyApple::changeScript(2)
// Fixes bug: #10240
static const uint16 larry1SignatureBuyApple[] = {
	// end of state 0
	0x35, 0x01,                      // ldi 01
	0x65, 0x10,                      // aTop cycles
	0x32, SIG_UINT16(0x0248),        // jmp [ret]
	0x3c,                            // dup
	0x35, 0x01,                      // ldi 01
	0x1a,                            // eq?
	0x30, SIG_UINT16(0x0007),        // bnt [step 2 check]
	// state 1 code
	0x35, 0x01,                      // ldi 01
	0x65, 0x10,                      // aTop cycles
	0x32, SIG_UINT16(0x023a),        // jmp [ret]
	0x3c,                            // dup
	0x35, 0x02,                      // ldi 02
	0x1a,                            // eq?
	0x30, SIG_UINT16(0x0036),        // bnt [step 3 check]
	// state 2 code
	0x35, 0x02,                      // ldi 02
	0x38, SIG_UINT16(0x0091),        // pushi setCycle
	0x78,                            // push1
	0x51, 0x18,                      // class Walk
	0x36,                            // push
	0x38, SIG_UINT16(0x0126),        // pushi setAvoider
	0x78,                            // push1
	0x51, SIG_ADDTOOFFSET(+1),       // class PAvoider (original 0x25, w/ patch file 0x6d)
	0x36,                            // push
	0x38, SIG_UINT16(0x0116),        // pushi setMotion
	SIG_MAGICDWORD,
	0x39, 0x04,                      // pushi 04
	0x51, 0x24,                      // class PolyPath
	0x36,                            // push
	0x39, 0x04,                      // pushi 04
	0x76,                            // push0
	0x72, SIG_UINT16(0x0f4e),        // lofsa aAppleMan
	0x4a, 0x04,                      // send 04
	0x36,                            // push
	0x35, 0x1d,                      // ldi 1Dh
	0x02,                            // add
	0x36,                            // push
	0x39, 0x03,                      // pushi 03
	0x76,                            // push0
	0x72, SIG_UINT16(0x0f4e),        // lofsa aAppleMan
	0x4a, 0x04,                      // send 04
	0x36,                            // push
	0x7c,                            // pushSelf
	0x81, 0x00,                      // lag global[0]
	0x4a, 0x18,                      // send 18h
	0x32, SIG_UINT16(0x01fd),        // jmp [ret]
	SIG_END
};

static const uint16 larry1PatchBuyApple[] = {
	PATCH_ADDTOOFFSET(+11),
	0x2f, 0xf3,                        // bt [jump to end of step 1 code], saves 8 bytes
	0x3c,                              // dup
	0x35, 0x02,                        // ldi 02
	0x1a,                              // eq?
	0x31, 0x3f,                        // bnt [step 3 check]
	0x38, PATCH_UINT16(0x00e1),        // pushi distanceTo
	0x78,                              // push1
	0x72, PATCH_UINT16(0x0f4e),        // lofsa sAppleMan
	0x36,                              // push
	0x81, 0x00,                        // lag global[0]
	0x4a, 0x06,                        // send 06
	0x36,                              // push
	0x35, 0x1e,                        // ldi 1Eh
	0x1e,                              // gt?
	0x31, 0xdb,                        // bnt [jump to end of step 1 code]
	0x38, PATCH_SELECTOR16(setCycle),  // pushi setCycle
	0x78,                              // push1
	0x51, 0x18,                        // class Walk
	0x36,                              // push
	0x38, PATCH_SELECTOR16(setMotion), // pushi setMotion
	0x39, 0x04,                        // pushi 04
	0x51, 0x24,                        // class PolyPath
	0x36,                              // push
	0x39, 0x04,                        // pushi 04
	0x76,                              // push0
	0x72, PATCH_UINT16(0x0f4e),        // lofsa aAppleMan
	0x4a, 0x04,                        // send 04
	0x36,                              // push
	0x35, 0x1d,                        // ldi 1Dh
	0x02,                              // add
	0x36,                              // push
	0x39, 0x03,                        // pushi 03
	0x76,                              // push0
	0x72, PATCH_UINT16(0x0f4e),        // lofsa aAppleMan
	0x4a, 0x04,                        // send 04
	0x36,                              // push
	0x7c,                              // pushSelf
	0x81, 0x00,                        // lag global[0]
	0x4a, 0x12,                        // send 12h
	PATCH_END
};

//          script, description,                               signature                patch
static const SciScriptPatcherEntry larry1Signatures[] = {
	{  true,   300, "Spanish: buy apple from barrel man",    1, larry1SignatureBuyApple, larry1PatchBuyApple },
	SCI_SIGNATUREENTRY_TERMINATOR
};

// ===========================================================================
// Leisure Suit Larry 2
// On the plane, Larry is able to wear the parachute. This grants 4 points.
// In early versions of LSL2, it was possible to get "unlimited" points by
//  simply wearing it multiple times.
// They fixed it in later versions by remembering, if the parachute was already
//  used before.
// But instead of adding it properly, it seems they hacked the script / forgot
//  to replace script 0 as well, which holds information about how many global
//  variables are allocated at the start of the game.
// The script tries to read an out-of-bounds global variable, which somewhat
//  "worked" in SSCI, but ScummVM/SCI doesn't allow that.
// That's why those points weren't granted here at all.
// We patch the script to use global 90, which seems to be unused in the whole game.
// Applies to at least: English floppy
// Responsible method: rm63Script::handleEvent
// Fixes bug: #6346
static const uint16 larry2SignatureWearParachutePoints[] = {
	0x35, 0x01,                      // ldi 01
	0xa1, SIG_MAGICDWORD, 0x8e,      // sag 8e
	0x80, SIG_UINT16(0x01e0),        // lag 1e0
	0x18,                            // not
	0x30, SIG_UINT16(0x000f),        // bnt [don't give points]
	0x35, 0x01,                      // ldi 01
	0xa0, 0xe0, 0x01,                // sag 1e0
	SIG_END
};

static const uint16 larry2PatchWearParachutePoints[] = {
	PATCH_ADDTOOFFSET(+4),
	0x80, PATCH_UINT16(0x005a),      // lag 5a (global 90)
	PATCH_ADDTOOFFSET(+6),
	0xa0, PATCH_UINT16(0x005a),      // sag 5a (global 90)
	PATCH_END
};

//          script, description,                                      signature                           patch
static const SciScriptPatcherEntry larry2Signatures[] = {
	{  true,    63, "plane: no points for wearing parachute",      1, larry2SignatureWearParachutePoints, larry2PatchWearParachutePoints },
	SCI_SIGNATUREENTRY_TERMINATOR
};

// ===========================================================================
// Leisure Suit Larry 5
// In Miami the player can call the green card telephone number and get
//  green card including limo at the same time in the English 1.000 PC release.
// This results later in a broken game in case the player doesn't read
//  the second telephone number for the actual limousine service, because
//  in that case it's impossible for the player to get back to the airport.
//
// We disable the code, that is responsible to make the limo arrive.
//
// This bug was fixed in the European (dual language) versions of the game.
//
// Applies to at least: English PC floppy (1.000)
// Responsible method: sPhone::changeState(40)
static const uint16 larry5SignatureGreenCardLimoBug[] = {
	0x7a,                               // push2
	SIG_MAGICDWORD,
	0x39, 0x07,                         // pushi 07
	0x39, 0x0c,                         // pushi 0Ch
	0x45, 0x0a, 0x04,                   // call export 10 of script 0
	0x78,                               // push1
	0x39, 0x26,                         // pushi 26h (limo arrived flag)
	0x45, 0x07, 0x02,                   // call export 7 of script 0 (sets flag)
	SIG_END
};

static const uint16 larry5PatchGreenCardLimoBug[] = {
	PATCH_ADDTOOFFSET(+8),
	0x34, PATCH_UINT16(0),              // ldi 0000 (dummy)
	0x34, PATCH_UINT16(0),              // ldi 0000 (dummy)
	PATCH_END
};

// In one of the conversations near the end (to be exact - room 380 and the text
//  about using champagne on Reverse Biaz - only used when you actually did that
//  in the game), the German text is too large, causing the textbox to get too large.
// Because of that the talking head of Patti is drawn over the textbox. A translation oversight.
// Applies to at least: German floppy
// Responsible method: none, position of talker object on screen needs to get modified
static const uint16 larry5SignatureGermanEndingPattiTalker[] = {
	SIG_MAGICDWORD,
	SIG_UINT16(0x006e),                 // object pattiTalker::x (110)
	SIG_UINT16(0x00b4),                 // object pattiTalker::y (180)
	SIG_ADDTOOFFSET(+469),              // verify that it's really the German version
	0x59, 0x6f, 0x75,                   // (object name) "You"
	0x23, 0x47, 0x44, 0x75,             // "#GDu"
	SIG_END
};

static const uint16 larry5PatchGermanEndingPattiTalker[] = {
	PATCH_UINT16(0x005a),               // change pattiTalker::x to 90
	PATCH_END
};

//          script, description,                                      signature                               patch
static const SciScriptPatcherEntry larry5Signatures[] = {
	{  true,   280, "English-only: fix green card limo bug",       1, larry5SignatureGreenCardLimoBug,        larry5PatchGreenCardLimoBug },
	{  true,   380, "German-only: Enlarge Patti Textbox",          1, larry5SignatureGermanEndingPattiTalker, larry5PatchGermanEndingPattiTalker },
	SCI_SIGNATUREENTRY_TERMINATOR
};

// ===========================================================================
// this is called on every death dialog. Problem is at least the german
//  version of lsl6 gets title text that is far too long for the
//  available temp space resulting in temp space corruption
//  This patch moves the title text around, so this overflow
//  doesn't happen anymore. We would otherwise get a crash
//  calling for invalid views (this happens of course also
//  in sierra sci)
// Applies to at least: German PC-CD
// Responsible method: unknown
static const uint16 larry6SignatureDeathDialog[] = {
	SIG_MAGICDWORD,
	0x3e, SIG_UINT16(0x0133),        // link 0133 (offset 0x20)
	0x35, 0xff,                      // ldi ff
	0xa3, 0x00,                      // sal 00
	SIG_ADDTOOFFSET(+680),           // [skip 680 bytes]
	0x8f, 0x01,                      // lsp 01 (offset 0x2cf)
	0x7a,                            // push2
	0x5a, SIG_UINT16(0x0004), SIG_UINT16(0x010e), // lea 0004 010e
	0x36,                            // push
	0x43, 0x7c, 0x0e,                // kMessage[7c] 0e
	SIG_ADDTOOFFSET(+90),            // [skip 90 bytes]
	0x38, SIG_UINT16(0x00d6),        // pushi 00d6 (offset 0x335)
	0x78,                            // push1
	0x5a, SIG_UINT16(0x0004), SIG_UINT16(0x010e), // lea 0004 010e
	0x36,                            // push
	SIG_ADDTOOFFSET(+76),            // [skip 76 bytes]
	0x38, SIG_UINT16(0x00cd),        // pushi 00cd (offset 0x38b)
	0x39, 0x03,                      // pushi 03
	0x5a, SIG_UINT16(0x0004), SIG_UINT16(0x010e), // lea 0004 010e
	0x36,
	SIG_END
};

static const uint16 larry6PatchDeathDialog[] = {
	0x3e, 0x00, 0x02,                // link 0200
	PATCH_ADDTOOFFSET(+687),
	0x5a, PATCH_UINT16(0x0004), PATCH_UINT16(0x0140), // lea 0004 0140
	PATCH_ADDTOOFFSET(+98),
	0x5a, PATCH_UINT16(0x0004), PATCH_UINT16(0x0140), // lea 0004 0140
	PATCH_ADDTOOFFSET(+82),
	0x5a, PATCH_UINT16(0x0004), PATCH_UINT16(0x0140), // lea 0004 0140
	PATCH_END
};

//          script, description,                                      signature                   patch
static const SciScriptPatcherEntry larry6Signatures[] = {
	{  true,    82, "death dialog memory corruption",              1, larry6SignatureDeathDialog, larry6PatchDeathDialog },
	SCI_SIGNATUREENTRY_TERMINATOR
};

#ifdef ENABLE_SCI32
#pragma mark -
#pragma mark Leisure Suit Larry 6 Hires

// When entering room 270 (diving board) from room 230, a typo in the game
// script means that `setScale` is called accidentally instead of `setScaler`.
// In SSCI this did not do much because the first argument happened to be
// smaller than the y-position of `ego`, but in ScummVM the first argument is
// larger and so a debug message "y value less than vanishingY" is displayed.
static const uint16 larry6HiresSetScaleSignature[] = {
	SIG_MAGICDWORD,
	0x38, SIG_SELECTOR16(setScale), // pushi $14b (setScale)
	0x38, SIG_UINT16(0x05),         // pushi 5
	0x51, 0x2c,                     // class 2c (Scaler)
	SIG_END
};

static const uint16 larry6HiresSetScalePatch[] = {
	0x38, PATCH_SELECTOR16(setScaler), // pushi $14f (setScaler)
	PATCH_END
};

// The init code that runs when LSL6hires starts up unconditionally resets the
// master music volume to 12 (and the volume dial to 11), but the game should
// always use the volume stored in ScummVM.
// Applies to at least: English CD
static const uint16 larry6HiresVolumeResetSignature[] = {
	SIG_MAGICDWORD,
	0x35, 0x0b,                         // ldi $0b
	0xa1, 0xc2,                         // sag $c2
	SIG_END
};

static const uint16 larry6HiresVolumeResetPatch[] = {
	0x32, PATCH_UINT16(1),  // jmp 1 [past volume change]
	PATCH_END
};

//          script, description,                                      signature                         patch
static const SciScriptPatcherEntry larry6HiresSignatures[] = {
	{  true,    71, "disable volume reset on startup (1/2)",       1, sci2VolumeResetSignature,         sci2VolumeResetPatch },
	{  true,    71, "disable volume reset on startup (2/2)",       1, larry6HiresVolumeResetSignature,  larry6HiresVolumeResetPatch },
	{  true,   270, "fix incorrect setScale call",                 1, larry6HiresSetScaleSignature,     larry6HiresSetScalePatch },
	{  true, 64908, "disable video benchmarking",                  1, sci2BenchmarkSignature,           sci2BenchmarkPatch },
	{  true, 64990, "increase number of save games (1/2)",         1, sci2NumSavesSignature1,           sci2NumSavesPatch1 },
	{  true, 64990, "increase number of save games (2/2)",         1, sci2NumSavesSignature2,           sci2NumSavesPatch2 },
	{  true, 64990, "disable change directory button",             1, sci2ChangeDirSignature,           sci2ChangeDirPatch },
	SCI_SIGNATUREENTRY_TERMINATOR
};

#pragma mark -
#pragma mark Leisure Suit Larry 7

// The init code that runs when LSL7 starts up unconditionally resets the audio
// volumes to defaults, but the game should always use the volume stored in
// ScummVM. This patch is basically identical to the patch for Torin, except
// that they left line numbers in the LSL7 scripts and changed the music volume.
// Applies to at least: English CD
static const uint16 larry7VolumeResetSignature1[] = {
	SIG_MAGICDWORD,
	0x35, 0x41,               // ldi $41
	0xa1, 0xe3,               // sag $e3 (music volume)
	0x7e, SIG_ADDTOOFFSET(2), // line whatever
	0x35, 0x3c,               // ldi $3c
	0xa1, 0xe4,               // sag $e4 (sfx volume)
	0x7e, SIG_ADDTOOFFSET(2), // line whatever
	0x35, 0x64,               // ldi $64
	0xa1, 0xe5,               // sag $e5 (speech volume)
	SIG_END
};

static const uint16 larry7VolumeResetPatch1[] = {
	0x33, 0x10, // jmp [past volume resets]
	PATCH_END
};

// The init code that runs when LSL7 starts up unconditionally resets the
// audio volumes to values stored in larry7.prf, but the game should always use
// the volume stored in ScummVM. This patch is basically identical to the patch
// for Torin, except that they left line numbers in the LSL7 scripts.
// Applies to at least: English CD
static const uint16 larry7VolumeResetSignature2[] = {
	SIG_MAGICDWORD,
	0x38, SIG_SELECTOR16(readWord), // pushi readWord
	0x76,                           // push0
	SIG_ADDTOOFFSET(6),             // advance file stream
	0xa1, 0xe3,                     // sag $e3 (music volume)
	SIG_ADDTOOFFSET(3),             // line whatever
	SIG_ADDTOOFFSET(10),            // advance file stream
	0xa1, 0xe4,                     // sag $e4 (sfx volume)
	SIG_ADDTOOFFSET(3),             // line whatever
	SIG_ADDTOOFFSET(10),            // advance file stream
	0xa1, 0xe5,                     // sag $e5 (speech volume)
	SIG_END
};

static const uint16 larry7VolumeResetPatch2[] = {
	PATCH_ADDTOOFFSET(10), // advance file stream
	0x18, 0x18,            // waste bytes
	PATCH_ADDTOOFFSET(3),  // line whatever
	PATCH_ADDTOOFFSET(10), // advance file stream
	0x18, 0x18,            // waste bytes
	PATCH_ADDTOOFFSET(3),  // line whatever
	PATCH_ADDTOOFFSET(10), // advance file stream
	0x18, 0x18,            // waste bytes
	PATCH_END
};

// In room 540 of Leisure Suit Larry 7, when using the cheese maker,
// `soMakeCheese::changeState(6)` incorrectly pushes `self` as the end cel
// instead of a cel number to the End cycler. In SSCI, this bad argument would
// get corrected down to the final cel in the loop by `CycleCueList::init`, but
// because ScummVM currently always sorts numbers higher than objects, the
// comparison fails and the cel number is not corrected, so the cycler never
// calls back and the game softlocks.
// Here, we fix the call so a proper cel number is given for the second argument
// instead of a bogus object pointer.
//
// Applies to at least: English PC-CD, German PC-CD
static const uint16 larry7MakeCheeseCyclerSignature[] = {
	0x38, SIG_UINT16(0x04), // pushi 4
	0x51, 0xc4,             // class End
	0x36,                   // push
	SIG_MAGICDWORD,
	0x7c,                   // pushSelf
	0x39, 0x04,             // pushi 4
	0x7c,                   // pushSelf
	SIG_END
};

static const uint16 larry7MakeCheeseCyclerPatch[] = {
	0x39, 0x04, // pushi 4 - save 1 byte
	0x51, 0xc4, // class End
	0x36,       // push
	0x7c,       // pushSelf
	0x39, 0x04, // pushi 4
	0x39, 0x10, // pushi $10 (last cel of view 54007, loop 0)
	PATCH_END
};

// During the cheese maker cutscene, `soMakeCheese::changeState(2)` sets the
// priority of ego to 500 to draw him over the cheese maker, but this is also
// above the guillotine (view 54000, cel 7, priority 400), so ego gets
// incorrectly drawn on top of the guillotine as well. The cheese maker has a
// priority of 373, so use priority 374 instead of 500.
// Applies to at least: English PC-CD, German PC-CD
// Responsible method: soMakeCheese::changeState(2) in script 540
static const uint16 larry7MakeCheesePrioritySignature[] = {
	0x38, SIG_SELECTOR16(setPri),    // pushi (setPri)
	SIG_MAGICDWORD,
	0x78,                            // push1
	0x38, SIG_UINT16(500),           // pushi $1f4
	SIG_END
};

static const uint16 larry7MakeCheesePriorityPatch[] = {
	PATCH_ADDTOOFFSET(+4),           // pushi setPri, push1
	0x38, PATCH_UINT16(374),         // pushi $176
	PATCH_END
};

// LSL7 tries to reset the message type twice at startup, first with a default
// value in script 0, then with a stored value from larry7.prf (if that file
// exists) or the same default value (if it does not) in script 64000. Since
// message type sync relies on the game only setting this value once at startup,
// we must stop the second attempt or the value from ScummVM will be
// overwritten.
// Applies to at least: English CD
static const uint16 larry7MessageTypeResetSignature[] = {
	SIG_MAGICDWORD,
	0x35, 0x02, // ldi 2
	0xa1, 0x5a, // sag $5a
	SIG_END
};

static const uint16 larry7MessageTypeResetPatch[] = {
	0x33, 0x02, // jmp [past reset]
	PATCH_END
};

//          script, description,                                signature                           patch
static const SciScriptPatcherEntry larry7Signatures[] = {
	{  true,     0, "disable message type reset on startup", 1, larry7MessageTypeResetSignature,    larry7MessageTypeResetPatch },
	{  true,   540, "fix make cheese cutscene (cycler)",     1, larry7MakeCheeseCyclerSignature,    larry7MakeCheeseCyclerPatch },
	{  true,   540, "fix make cheese cutscene (priority)",   1, larry7MakeCheesePrioritySignature,  larry7MakeCheesePriorityPatch },
	{  true, 64000, "disable volume reset on startup (1/2)", 1, larry7VolumeResetSignature1,        larry7VolumeResetPatch1 },
	{  true, 64000, "disable volume reset on startup (2/2)", 1, larry7VolumeResetSignature2,        larry7VolumeResetPatch2 },
	{  true, 64866, "increase number of save games",         1, torinLarry7NumSavesSignature,       torinLarry7NumSavesPatch },
	SCI_SIGNATUREENTRY_TERMINATOR
};

#endif

// ===========================================================================
// Laura Bow 1 - Colonel's Bequest
//
// This is basically just a broken easter egg in Colonel's Bequest.
// A plane can show up in room 4, but that only happens really rarely.
// Anyway the Sierra developer seems to have just entered the wrong loop,
// which is why the statue view is used instead (loop 0).
// We fix it to use the correct loop.
//
// This is only broken in the PC version. It was fixed for Amiga + Atari ST.
//
// Credits to OmerMor, for finding it.

// Applies to at least: English PC Floppy
// Responsible method: room4::init
static const uint16 laurabow1SignatureEasterEggViewFix[] = {
	0x78,                               // push1
	0x76,                               // push0
	SIG_MAGICDWORD,
	0x38, SIG_SELECTOR16(setLoop),      // pushi "setLoop"
	0x78,                               // push1
	0x39, 0x03,                         // pushi 3 (loop 3, view only has 3 loops)
	SIG_END
};

static const uint16 laurabow1PatchEasterEggViewFix[] = {
	PATCH_ADDTOOFFSET(+7),
	0x02,                            // change loop to 2
	PATCH_END
};

// When oiling the armor or opening the visor of the armor, the scripts
//  first check if Laura/ego is near the armor and if she is not, they will move her
//  to the armor. After that further code is executed.
//
// The current location is checked by a ego::inRect() call.
//
// The given rect for the inRect call inside openVisor::changeState was made larger for Atari ST/Amiga versions.
//  We change the PC version to use the same rect.
//
// Additionally the coordinate, that Laura is moved to, is 152, 107 and may not be reachable depending on where
//  Laura/ego was, when "use oil on helmet of armor" / "open visor of armor" got entered.
//  Bad coordinates are for example 82, 110, which then cause collisions and effectively an endless loop.
//  Game will effectively "freeze" and the user is only able to restore a previous game.
//  This also happened, when using the original interpreter.
//  We change the destination coordinate to 152, 110, which seems to be reachable all the time.
//
// The following patch fixes the rect for the PC version of the game.
//
// Applies to at least: English PC Floppy
// Responsible method: openVisor::changeState (script 37)
// Fixes bug: #7119
static const uint16 laurabow1SignatureArmorOpenVisorFix[] = {
	0x39, 0x04,                         // pushi 04
	SIG_MAGICDWORD,
	0x39, 0x6a,                         // pushi 6a (106d)
	0x38, SIG_UINT16(0x96),             // pushi 0096 (150d)
	0x39, 0x6c,                         // pushi 6c (108d)
	0x38, SIG_UINT16(0x98),             // pushi 0098 (152d)
	SIG_END
};

static const uint16 laurabow1PatchArmorOpenVisorFix[] = {
	PATCH_ADDTOOFFSET(+2),
	0x39, 0x68,                         // pushi 68 (104d)   (-2)
	0x38, SIG_UINT16(0x94),             // pushi 0094 (148d) (-2)
	0x39, 0x6f,                         // pushi 6f (111d)   (+3)
	0x38, SIG_UINT16(0x9a),             // pushi 009a (154d) (+2)
	PATCH_END
};

// This here fixes the destination coordinate (exact details are above).
//
// Applies to at least: English PC Floppy, English Atari ST Floppy, English Amiga Floppy
// Responsible method: openVisor::changeState, oiling::changeState (script 37)
// Fixes bug: #7119
static const uint16 laurabow1SignatureArmorMoveToFix[] = {
	SIG_MAGICDWORD,
	0x36,                               // push
	0x39, 0x6b,                         // pushi 6B (107d)
	0x38, SIG_UINT16(0x0098),           // pushi 98 (152d)
	0x7c,                               // pushSelf
	0x81, 0x00,                         // lag global[0]
	SIG_END
};

static const uint16 laurabow1PatchArmorMoveToFix[] = {
	PATCH_ADDTOOFFSET(+1),
	0x39, 0x6e,                         // pushi 6E (110d) - adjust x, so that no collision can occur anymore
	PATCH_END
};

// In some cases like for example when the player oils the arm of the armor, command input stays
// disabled, even when the player exits fast enough, so that Laura doesn't die.
//
// This is caused by the scripts only enabling control (directional movement), but do not enable command input as well.
//
// This bug also happens, when using the original interpreter.
// And it was fixed for the Atari ST + Amiga versions of the game.
//
// Applies to at least: English PC Floppy
// Responsible method: 2nd subroutine in script 37, called by oiling::changeState(7)
// Fixes bug: #7154
static const uint16 laurabow1SignatureArmorOilingArmFix[] = {
	0x38, SIG_UINT16(0x0089),           // pushi 89h
	0x76,                               // push0
	SIG_MAGICDWORD,
	0x72, SIG_UINT16(0x1a5c),           // lofsa "Can" - offsets are not skipped to make sure only the PC version gets patched
	0x4a, 0x04,                         // send 04
	0x38, SIG_UINT16(0x0089),           // pushi 89h
	0x76,                               // push0
	0x72, SIG_UINT16(0x19a1),           // lofsa "Visor"
	0x4a, 0x04,                         // send 04
	0x38, SIG_UINT16(0x0089),           // pushi 89h
	0x76,                               // push0
	0x72, SIG_UINT16(0x194a),           // lofsa "note"
	0x4a, 0x04,                         // send 04
	0x38, SIG_UINT16(0x0089),           // pushi 89h
	0x76,                               // push0
	0x72, SIG_UINT16(0x18f3),           // lofsa "valve"
	0x4a, 0x04,                         // send 04
	0x8b, 0x34,                         // lsl local[34h]
	0x35, 0x02,                         // ldi 02
	0x1c,                               // ne?
	0x30, SIG_UINT16(0x0014),           // bnt [to ret]
	0x8b, 0x34,                         // lsl local[34h]
	0x35, 0x05,                         // ldi 05
	0x1c,                               // ne?
	0x30, SIG_UINT16(0x000c),           // bnt [to ret]
	0x8b, 0x34,                         // lsl local[34h]
	0x35, 0x06,                         // ldi 06
	0x1c,                               // ne?
	0x30, SIG_UINT16(0x0004),           // bnt [to ret]
	// followed by code to call script 0 export to re-enable controls and call setMotion
	SIG_END
};

static const uint16 laurabow1PatchArmorOilingArmFix[] = {
	PATCH_ADDTOOFFSET(+3),              // skip over pushi 89h
	0x3c,                               // dup
	0x3c,                               // dup
	0x3c,                               // dup
	// saves a total of 6 bytes
	0x76,                               // push0
	0x72, SIG_UINT16(0x1a59),           // lofsa "Can"
	0x4a, 0x04,                         // send 04
	0x76,                               // push0
	0x72, SIG_UINT16(0x19a1),           // lofsa "Visor"
	0x4a, 0x04,                         // send 04
	0x76,                               // push0
	0x72, SIG_UINT16(0x194d),           // lofsa "note"
	0x4a, 0x04,                         // send 04
	0x76,                               // push0
	0x72, SIG_UINT16(0x18f9),           // lofsa "valve" 18f3
	0x4a, 0x04,                         // send 04
	// new code to enable input as well, needs 9 spare bytes
	0x38, SIG_UINT16(0x00e2),           // canInput
	0x78,                               // push1
	0x78,                               // push1
	0x51, 0x2b,                         // class User
	0x4a, 0x06,                         // send 06 -> call User::canInput(1)
	// original code, but changed a bit to save some more bytes
	0x8b, 0x34,                         // lsl local[34h]
	0x35, 0x02,                         // ldi 02
	0x04,                               // sub
	0x31, 0x12,                         // bnt [to ret]
	0x36,                               // push
	0x35, 0x03,                         // ldi 03
	0x04,                               // sub
	0x31, 0x0c,                         // bnt [to ret]
	0x78,                               // push1
	0x1a,                               // eq?
	0x2f, 0x08,                         // bt [to ret]
	// saves 7 bytes, we only need 3, so waste 4 bytes
	0x35, 0x00,                         // ldi 0
	0x35, 0x00,                         // ldi 0
	PATCH_END
};

// Jeeves lights the chapel candles (room 58) in act 2 but they don't stay
//  lit when re-entering until the next act. This is due to Room58:init
//  incorrectly testing the global variable that tracks Jeeves' act 2 state.
//
// We fix this by changing the test from if global155 equals 11, which it
//  never does, to if it's greater than 11. The global is set to 12 in
//  lightCandles:changeState(11) and it continues to increment as Jeeves'
//  chore sequence progresses, ending with 17.
//
// Applies to: DOS, Amiga, Atari ST
// Responsible method: Room58:init
// Fixes bug #10743
static const uint16 laurabow1SignatureChapelCandlesPersistence[] = {
	SIG_MAGICDWORD,
	0x89, 0x9b,                         // lsg global155 [ Jeeves' act 2 state ]
	0x35, 0x0b,                         // ldi b
	0x1a,                               // eq?
	SIG_END
};

static const uint16 laurabow1PatchChapelCandlesPersistence[] = {
	PATCH_ADDTOOFFSET(+4),
	0x1e,                               // gt?
	PATCH_END
};

// LB1 DOS doesn't acknowledge Lillian's presence in room 44 when she's sitting
//  on the bed in act 4. Look, talk, etc respond that she's not there.
//  This is due to not setting global 195 which tracks who is in the room.
//  We fix this by setting the global as Amiga and Atari ST versions do.
//
// Applies to: DOS only
// Responsible method: Room44:init
// Fixes bug #10742
static const uint16 laurabow1SignatureLillianBedFix[] = {
	SIG_MAGICDWORD,
	0x72, SIG_UINT16(0x10f8),           // lofsa suit2 [ only matches DOS version ]
	0x4a, 0x14,                         // send 14
	SIG_ADDTOOFFSET(+8),
	0x89, 0x76,                         // lsg global118
	0x35, 0x02,                         // ldi 2
	0x12,                               // and
	0x30, SIG_UINT16(0x000d),           // bnt d [ haven't seen Lillian in study ]
	0x35, 0x01,                         // ldi 1
	SIG_END
};

static const uint16 laurabow1PatchLillianBedFix[] = {
	PATCH_ADDTOOFFSET(+13),
	0x81, 0x76,                         // lag global118
	0x7a,                               // push2
	0x12,                               // and
	0x31, 0x0f,                         // bnt f [ haven't seen Lillian in study ]
	0x35, 0x20,                         // ldi 20 [ Lillian ]
	0xa1, 0xc3,                         // sag global195 [ set Lillian as in the room ]
	PATCH_END
};

// When you tell Lilly about Gertie in room 35, Lilly will then walk to the left and off the screen.
// In case Laura (ego) is in the way, the whole game will basically block and you won't be able
// to do anything except saving + restoring the game.
//
// If this happened already, the player can enter
// "send Lillian ignoreActors 1" inside the debugger to fix this situation.
//
// This issue is very difficult to solve, because Lilly also walks diagonally after walking to the left right
// under the kitchen table. This means that even if we added a few more rectangle checks, there could still be
// spots, where the game would block.
//
// Also the mover "PathOut" is used for Lillian instead of the regular "MoveTo", which would avoid other
// actors by itself.
//
// So instead we set Lilly to ignore other actors during that cutscene, which is the least invasive solution.
//
// Applies to at least: English PC Floppy, English Amiga Floppy, English Atari ST Floppy
// Responsible method: goSee::changeState(1) in script 236
// Fixes bug: (happened during GOG Let's Play)
static const uint16 laurabow1SignatureTellLillyAboutGerieBlockingFix1[] = {
	0x7a,                               // puah2
	SIG_MAGICDWORD,
	0x38, SIG_UINT16(0x00c1),           // pushi 00C1h
	0x38, SIG_UINT16(0x008f),           // pushi 008Fh
	0x38, SIG_SELECTOR16(ignoreActors), // pushi (ignoreActors)
	0x78,                               // push1
	0x76,                               // push0
	SIG_END
};

static const uint16 laurabow1PatchTellLillyAboutGertieBlockingFix1[] = {
	PATCH_ADDTOOFFSET(+11),             // skip over until push0
	0x78,                               // push1 (change push0 to push1)
	PATCH_END
};

// a second patch to call Lillian::ignoreActors(1) on goSee::changeState(9) in script 236
static const uint16 laurabow1SignatureTellLillyAboutGerieBlockingFix2[] = {
	0x3c,                               // dup
	0x35, 0x09,                         // ldi 09
	0x1a,                               // eq?
	0x30, SIG_UINT16(0x003f),           // bnt [ret]
	0x39, SIG_ADDTOOFFSET(+1),          // pushi (view)
	0x78,                               // push1
	0x38, SIG_UINT16(0x0203),           // pushi 203h (515d)
	0x38, SIG_ADDTOOFFSET(+2),          // pushi (posn)
	0x7a,                               // push2
	0x38, SIG_UINT16(0x00c9),           // pushi C9h (201d)
	SIG_MAGICDWORD,
	0x38, SIG_UINT16(0x0084),           // pushi 84h (132d)
	0x72, SIG_ADDTOOFFSET(+2),          // lofsa Lillian (different offsets for different platforms)
	0x4a, 0x0e,                         // send 0Eh
	SIG_END
};

static const uint16 laurabow1PatchTellLillyAboutGertieBlockingFix2[] = {
	0x38, PATCH_SELECTOR16(ignoreActors), // pushi (ignoreActors)
	0x78,                                 // push1
	0x76,                                 // push0
	0x33, 0x00,                           // ldi 00 (waste 2 bytes)
	PATCH_ADDTOOFFSET(+19),               // skip over until send
	0x4a, 0x14,                           // send 14h
	PATCH_END
};

// LB1 contains over 20 commands which lockup the game if entered while ego is
//  colliding with an obstacle. Opening and moving closets in room 43 are prime
//  examples. They are all symptoms of a global bug.

// Every cycle, CB1:doit checks to see if ego appears to be walking and blocked,
//  and if so it stops ego's motion and sets ego's view to 11 (standing). If ego
//  has just collided with an obstacle but is still displaying view 1 (walking)
//  when a command is entered which disables input and sets ego's motion without
//  setting an avoider then CB1:doit will stop that new motion at the start of
//  the next cycle and lockup the game. This occurs in part because CB1:doit
//  tests potentially stale values that the new motion hasn't yet had a chance
//  to set. Scripts which set an avoider aren't vulnerable because CB1:doit
//  won't stop ego if one is set. Other SCI games don't have this kind of code
//  in their Game's doit and so they don't have this bug.

// We fix this by clearing the kSignalHitObstacle flag whenever Act:setMotion is
//  called with a new motion. This causes CB1:doit's subsequent call to
//  ego:isBlocked to return false, instead of a stale true value, preventing
//  CB1:doit from stopping the new motion before it's had a chance to start.
//  Should the new motion actually be blocked then the interpreter will then set
//  the flag when processing the motion as usual. This patch closes the short
//  window during which this value is stale and CB1:doit tests it.

// Applies to: DOS, Amiga, Atari ST and occurs in Sierra's interpreter.
// Responsible method: Act:setMotion
// Fixes bug #10733
static const uint16 laurabow1SignatureObstacleCollisionLockupsFix[] = {
	SIG_MAGICDWORD,
	0x30, SIG_UINT16(0x002f),           // bnt 2f
	0x38, SIG_UINT16(0x00a3),           // pushi a3 [ startUpd ]
	0x76,                               // push0
	0x54, 0x04,                         // self 4
	0x7a,                               // push2 [ -info- ]
	0x76,                               // push0
	0x87, 0x01,                         // lap param1
	0x4a, 0x04,                         // send 4
	0x36,                               // push
	0x34, SIG_UINT16(0x8000),           // ldi 8000
	0x12,                               // and
	0x30, SIG_UINT16(0x000a),           // bnt a
	0x39, 0x56,                         // pushi 56 [ new ]
	0x76,                               // push0
	0x87, 0x01,                         // lap param1
	0x4a, 0x04,                         // send 4
	0x32, SIG_UINT16(0x0002),           // jmp 2
	0x87, 0x01,                         // lap param1
	0x65, 0x4c,                         // aTop mover
	0x39, 0x57,                         // pushi 57 [ init ]
	0x78,                               // push1
	0x7c,                               // pushSelf
	0x59, 0x02,                         // &rest 2
	0x63, 0x4c,                         // pToa mover
	0x4a, 0x06,                         // send 6
	0x32, SIG_UINT16(0x0004),           // jmp 4
	0x35, 0x00,                         // ldi 0
	SIG_END
};

static const uint16 laurabow1PatchObstacleCollisionLockupsFix[] = {
	0x31, 0x32,                         // bnt 32 [ save 1 byte ]

	0x63, 0x1c,                         // pToa signal
	0x38, PATCH_UINT16(0xfbff),         // pushi fbff
	0x12,                               // and
	0x65, 0x1c,                         // aTop signal [ clear kSignalHitObstacle (0400) ]

	0x38, PATCH_UINT16(0x00a3),         // pushi a3 [ startUpd ]
	0x76,                               // push0
	0x54, 0x04,                         // self 4
	0x7a,                               // push2 [ -info- ]
	0x76,                               // push0
	0x87, 0x01,                         // lap param1
	0x4a, 0x04,                         // send 4
	0x38, PATCH_UINT16(0x8000),         // pushi 8000 [ save 1 byte ]
	0x12,                               // and
	0x31, 0x09,                         // bnt 9 [ save 1 byte ]
	0x39, 0x56,                         // pushi 56 [ new ]
	0x76,                               // push0
	0x87, 0x01,                         // lap param1
	0x4a, 0x04,                         // send 4
	0x33, 0x02,                         // jmp 2 [ save 1 byte ]
	0x87, 0x01,                         // lap param1
	0x65, 0x4c,                         // aTop mover
	0x39, 0x57,                         // pushi 57 [ init ]
	0x78,                               // push1
	0x7c,                               // pushSelf
	0x59, 0x02,                         // &rest 2
	0x63, 0x4c,                         // pToa mover
	0x4a, 0x06,                         // send 6
	0x48,                               // ret  [ save 4 bytes ]
	PATCH_END
};

//          script, description,                                signature                                             patch
static const SciScriptPatcherEntry laurabow1Signatures[] = {
	{  true,     4, "easter egg view fix",                      1, laurabow1SignatureEasterEggViewFix,                laurabow1PatchEasterEggViewFix },
	{  true,    37, "armor open visor fix",                     1, laurabow1SignatureArmorOpenVisorFix,               laurabow1PatchArmorOpenVisorFix },
	{  true,    37, "armor move to fix",                        2, laurabow1SignatureArmorMoveToFix,                  laurabow1PatchArmorMoveToFix },
	{  true,    37, "allowing input, after oiling arm",         1, laurabow1SignatureArmorOilingArmFix,               laurabow1PatchArmorOilingArmFix },
	{  true,    44, "lillian bed fix",                          1, laurabow1SignatureLillianBedFix,                   laurabow1PatchLillianBedFix },
    {  true,    58, "chapel candles persistence",               1, laurabow1SignatureChapelCandlesPersistence,        laurabow1PatchChapelCandlesPersistence },
	{  true,   236, "tell Lilly about Gertie blocking fix 1/2", 1, laurabow1SignatureTellLillyAboutGerieBlockingFix1, laurabow1PatchTellLillyAboutGertieBlockingFix1 },
	{  true,   236, "tell Lilly about Gertie blocking fix 2/2", 1, laurabow1SignatureTellLillyAboutGerieBlockingFix2, laurabow1PatchTellLillyAboutGertieBlockingFix2 },
	{  true,   998, "obstacle collision lockups fix",           1, laurabow1SignatureObstacleCollisionLockupsFix,     laurabow1PatchObstacleCollisionLockupsFix },
	SCI_SIGNATUREENTRY_TERMINATOR
};

// ===========================================================================
// Laura Bow 2
//
// Moving away the painting in the room with the hidden safe is problematic
//  for the CD version of the game. safePic::doVerb gets triggered by the mouse-click.
// This method sets local 0 as signal, which is only meant to get handled, when
//  the player clicks again to move the painting back. This signal is processed by
//  the room doit-script.
// That doit-script checks safePic::cel to be not equal 0 and would then skip over
//  the "close painting" trigger code. On very fast computers this script may
//  get called too early (which is the case when running under ScummVM and when
//  running the game using Sierra SCI in DOS-Box with cycles 15000) and thinks
//  that it's supposed to move the painting back. Which then results in the painting
//  getting moved to its original position immediately (which means it won't be possible
//  to access the safe behind it).
//
// We patch the script, so that we check for cel to be not equal 4 (the final cel) and
//  we also reset the safePic-signal immediately as well.
//
// In the floppy version Laura's coordinates are checked directly in rm560::doit
//  and as soon as she moves, the painting will automatically move to its original position.
//  This is not the case for the CD version of the game. The painting will only "move" back,
//  when the player actually exits the room and re-enters.
//
// Applies to at least: English PC-CD
// Responsible method: rm560::doit
// Fixes bug: #6460
static const uint16 laurabow2CDSignaturePaintingClosing[] = {
	0x39, 0x04,                         // pushi 04 (cel)
	0x76,                               // push0
	SIG_MAGICDWORD,
	0x7a,                               // push2
	0x38, SIG_UINT16(0x0231),           // pushi 0231h (561)
	0x76,                               // push0
	0x43, 0x02, 0x04,                   // kScriptID (get export 0 of script 561)
	0x4a, 0x04,                         // send 04 (gets safePicture::cel)
	0x18,                               // not
	0x31, 0x21,                         // bnt [exit]
	0x38, SIG_UINT16(0x0283),           // pushi 0283h
	0x76,                               // push0
	0x7a,                               // push2
	0x39, 0x20,                         // pushi 20
	0x76,                               // push0
	0x43, 0x02, 0x04,                   // kScriptID (get export 0 of script 32)
	0x4a, 0x04,                         // send 04 (get sHeimlich::room)
	0x36,                               // push
	0x81, 0x0b,                         // lag global[b] (current room)
	0x1c,                               // ne?
	0x31, 0x0e,                         // bnt [exit]
	0x35, 0x00,                         // ldi 00
	0xa3, 0x00,                         // sal local[0] -> reset safePic signal
	SIG_END
};

static const uint16 laurabow2CDPatchPaintingClosing[] = {
	PATCH_ADDTOOFFSET(+2),
	0x3c,                               // dup (1 additional byte)
	0x76,                               // push0
	0x3c,                               // dup (1 additional byte)
	0xab, 0x00,                         // ssl local[0] -> reset safePic signal
	0x7a,                               // push2
	0x38, PATCH_UINT16(0x0231),         // pushi 0231h (561)
	0x76,                               // push0
	0x43, 0x02, 0x04,                   // kScriptID (get export 0 of script 561)
	0x4a, 0x04,                         // send 04 (gets safePicture::cel)
	0x1a,                               // eq?
	0x31, 0x1d,                         // bnt [exit]
	0x38, PATCH_UINT16(0x0283),         // pushi 0283h
	0x76,                               // push0
	0x7a,                               // push2
	0x39, 0x20,                         // pushi 20
	0x76,                               // push0
	0x43, 0x02, 0x04,                   // kScriptID (get export 0 of script 32)
	0x4a, 0x04,                         // send 04 (get sHeimlich::room)
	0x36,                               // push
	0x81, 0x0b,                         // lag global[b] (current room)
	0x1a,                               // eq? (2 opcodes changed, to save 2 bytes)
	0x2f, 0x0a,                         // bt [exit]
	PATCH_END
};

// In the CD version the system menu is disabled for certain rooms. LB2::handsOff is called,
//  when leaving the room (and in other cases as well). This method remembers the disabled
//  icons of the icon bar. In the new room LB2::handsOn will get called, which then enables
//  all icons, but also disabled the ones, that were disabled before.
//
// Because of this behaviour certain rooms, that should have the system menu enabled, have
//  it disabled, when entering those rooms from rooms, where the menu is supposed to be
//  disabled.
//
// We patch this by injecting code into LB2::newRoom (which is called right after a room change)
//  and reset the global variable there, that normally holds the disabled buttons.
//
// This patch may cause side-effects and it's difficult to test, because it affects every room
//  in the game. At least for the intro, the speakeasy and plenty of rooms in the beginning it
//  seems to work correctly.
//
// Applies to at least: English PC-CD
// Responsible method: LB2::newRoom, LB2::handsOff, LB2::handsOn
// Fixes bug: #6440
static const uint16 laurabow2CDSignatureFixProblematicIconBar[] = {
	SIG_MAGICDWORD,
	0x38, SIG_UINT16(0x00f1),           // pushi 00f1 (disable) - hardcoded, we only want to patch the CD version
	0x76,                               // push0
	0x81, 0x45,                         // lag global[45]
	0x4a, 0x04,                         // send 04
	SIG_END
};

static const uint16 laurabow2CDPatchFixProblematicIconBar[] = {
	0x35, 0x00,                      // ldi 00
	0xa1, 0x74,                      // sag 74h
	0x35, 0x00,                      // ldi 00 (waste bytes)
	0x35, 0x00,                      // ldi 00
	PATCH_END
};

// LB2 CD responds with the wrong message when asking Yvette about Tut in acts 3+.
//
// aYvette:doVerb(6) tests flag 134, which is set when Pippin dies, to determine
//  which Tut message to display but they got it backwards. One of the messages
//  has additional dialogue about Pippin's murder.
//
// This is a regression introduced by Sierra when they fixed a bug from the floppy
//  versions where asking Yvette about Tut in act 2 responds with the message
//  about Pippin's murder which hasn't occurred yet, bug #10723. Sierra correctly
//  fixed that in Yvette:doVerb in script 93, which applies to act 2, but then went
//  on to add incorrect code to aYvette:doVerb in script 90, which applies to the
//  later acts after the murder.
//
// We fix this by reversing the flag test so that the correct message is displayed.
//
// Applies to: CD version, at least English
// Responsible method: aYvette:doVerb
// Fixes bug: #10724
static const uint16 laurabow2CDSignatureFixYvetteTutResponse[] = {
	SIG_MAGICDWORD,
	0x34, SIG_UINT16(0x010f),           // ldi 010f [ tut ]
	0x1a,                               // eq? [ asked about tut? ]
	0x30, SIG_UINT16(0x0036),           // bnt 0036
	0x78,                               // push1
	0x38, SIG_UINT16(0x0086),           // push 0086 [ pippin-dead flag ]
	0x45, 0x02, 0x02,                   // call proc0_2 [ is pippin-dead flag set? ]
	0x30, SIG_UINT16(0x0016),           // bnt 0016 [ pippin-dead message ]
	SIG_END
};

static const uint16 laurabow2CDPatchFixYvetteTutResponse[] = {
	PATCH_ADDTOOFFSET(+14),
	0x2e,                               // change to bt
	PATCH_END
};

// When entering the main musem party room (w/ the golden Egyptian head),
// Laura is waslking a bit into the room automatically.
// In case you press a mouse button while this is happening, you will get
// stuck inside that room and won't be able to exit it anymore.
//
// Users, who played the game w/ a previous version of ScummVM can simply
// enter the debugger and then enter "send rm350 script 0:0", which will
// fix the script state.
//
// This is caused by the user controls not being locked at that point.
// Pressing a button will cause the cue from the PolyPath walker to never
// happen, which then causes sEnterSouth to never dispose itself.
//
// User controls are locked in the previous room 335, but controls
// are unlocked by frontDoor::cue.
// We do not want to change this, because it could have side-effects.
// We instead add another LB2::handsOff call inside the script responsible
// for making Laura walk into the room (sEnterSouth::changeState(0).
//
// Applies to at least: English PC-CD, English PC-Floppy, German PC-Floppy
// Responsible method: sEnterSouth::changeState
// Fixes bug: (no bug report, from GOG forum post)
static const uint16 laurabow2SignatureMuseumPartyFixEnteringSouth1[] = {
	0x3c,                              // dup
	0x35, 0x00,                        // ldi 00
	0x1a,                              // eq?
	0x30, SIG_UINT16(0x0097),          // bnt [state 1 code]
	SIG_ADDTOOFFSET(+141),             // skip to end of follow-up code
	0x32, SIG_ADDTOOFFSET(+2),         // jmp [ret] (0x008d for CD, 0x007d for floppy)
	0x35, 0x01,                        // ldi 01
	0x65, 0x1a,                        // aTop cycles
	0x32, SIG_ADDTOOFFSET(+2),         // jmp [ret] (0x0086 for CD, 0x0076 for floppy)
	// state 1 code
	0x3c,                              // dup
	0x35, 0x01,                        // ldi 01
	0x1a,                              // eq?
	SIG_MAGICDWORD,
	0x31, 0x05,                        // bnt [state 2 code]
	0x35, 0x00,                        // ldi 00
	0x32, SIG_ADDTOOFFSET(+2),         // jmp [ret] (0x007b for CD, 0x006b for floppy)
	// state 2 code
	0x3c,                              // dup
	SIG_END
};

static const uint16 laurabow2PatchMuseumPartyFixEnteringSouth1[] = {
	0x2e, PATCH_UINT16(0x00a6),        // bt [state 2 code] (we skip state 1, because it's a NOP anyways)
	// state 0 processing
	0x32, PATCH_UINT16(+151),
	SIG_ADDTOOFFSET(+149),             // skip to end of follow-up code
	// save 1 byte by replacing jump to [ret] into straight toss/ret
	0x3a,                              // toss
	0x48,                              // ret

	// additional code, that gets called right at the start of step 0 processing
	0x18,                              // not -- this here is where pushi handsOff will be inserted by the second patch
	0x18,                              // not    offset and handsOff is different for floppy + CD, that's why we do this
	0x18,                              // not    floppy also does not have a selector table, so we can't go by "handsOff" name
	0x18,                              // not
	0x76,                              // push0
	0x81, 0x01,                        // lag global[1]
	0x4a, 0x04,                        // send 04
	0x32, PATCH_UINT16(0xFF5e),        // jmp [back to start of step 0 processing]
	PATCH_END
};

// second patch, which only inserts pushi handsOff inside our new code
// There is no other way to do this except making 2 full patches for floppy + CD, because handsOff/handsOn
// is not the same value between floppy + CD *and* floppy doesn't even have a vocab, so we can't figure out the id
// by ourselves.
static const uint16 laurabow2SignatureMuseumPartyFixEnteringSouth2[] = {
	0x18,                              // our injected code
	0x18,
	0x18,
	SIG_ADDTOOFFSET(+92),              // skip to the handsOn code, that we are interested in
	0x38, SIG_ADDTOOFFSET(+2),         // pushi handsOn (0x0189 for CD, 0x024b for floppy)
	0x76,                              // push0
	0x81, 0x01,                        // lag global[1]
	0x4a, 0x04,                        // send 04
	0x38, SIG_ADDTOOFFSET(+2),         // pushi 0274h
	SIG_MAGICDWORD,
	0x78,                              // push1
	0x38, SIG_UINT16(0x033f),          // pushi 033f
	SIG_END
};

static const uint16 laurabow2PatchMuseumPartyFixEnteringSouth2[] = {
	0x38,                              // pushi
	PATCH_GETORIGINALUINT16ADJUST(+96, -1), // get handsOff code and ubstract 1 from it to get handsOn
	PATCH_END
};

// Opening/Closing the east door in the pterodactyl room doesn't
//  check, if it's locked and will open/close the door internally
//  even when it is.
//
// It will get wired shut later in the game by Laura Bow and will be
//  "locked" because of this. We patch in a check for the locked
//  state. We also add code, that will set the "locked" state
//  in case our eastDoor-wired-global is set. This makes the locked
//  state effectively persistent.
//
// Applies to at least: English PC-CD, English PC-Floppy
// Responsible method (CD): eastDoor::doVerb
// Responsible method (Floppy): eastDoor::<noname300>
// Fixes bug: #6458 (partly, see additional patch below)
static const uint16 laurabow2SignatureFixWiredEastDoor[] = {
	0x30, SIG_UINT16(0x0022),           // bnt [skip hand action]
	0x67, SIG_ADDTOOFFSET(+1),          // pTos CD: doorState, Floppy: state
	0x35, 0x00,                         // ldi 00
	0x1a,                               // eq?
	0x31, 0x08,                         // bnt [close door code]
	0x78,                               // push1
	SIG_MAGICDWORD,
	0x39, 0x63,                         // pushi 63h
	0x45, 0x04, 0x02,                   // callb export000_4, 02 (sets door-bitflag)
	0x33, 0x06,                         // jmp [super-code]
	0x78,                               // push1
	0x39, 0x63,                         // pushi 63h
	0x45, 0x03, 0x02,                   // callb export000_3, 02 (resets door-bitflag)
	0x38, SIG_ADDTOOFFSET(+2),          // pushi CD: 011dh, Floppy: 012ch
	0x78,                               // push1
	0x8f, 0x01,                         // lsp param[01]
	0x59, 0x02,                         // rest 02
	0x57, SIG_ADDTOOFFSET(+1), 0x06,    // super CD: LbDoor, Floppy: Door, 06
	0x33, 0x0b,                         // jmp [ret]
	SIG_END
};

static const uint16 laurabow2PatchFixWiredEastDoor[] = {
	0x31, 0x23,                         // bnt [skip hand action] (saves 1 byte)
	0x81,   97,                         // lag 97d (get our eastDoor-wired-global)
	0x31, 0x04,                         // bnt [skip setting locked property]
	0x35, 0x01,                         // ldi 01
	0x65, 0x6a,                         // aTop locked (set eastDoor::locked to 1)
	0x63, 0x6a,                         // pToa locked (get eastDoor::locked)
	0x2f, 0x17,                         // bt [skip hand action]
	0x63, PATCH_GETORIGINALBYTE(+4),    // pToa CD: doorState, Floppy: state
	0x78,                               // push1
	0x39, 0x63,                         // pushi 63h
	0x2f, 0x05,                         // bt [close door code]
	0x45, 0x04, 0x02,                   // callb export000_4, 02 (sets door-bitflag)
	0x33, 0x0b,                         // jmp [super-code]
	0x45, 0x03, 0x02,                   // callb export000_3, 02 (resets door-bitflag)
	0x33, 0x06,                         // jmp [super-code]
	PATCH_END
};

// We patch in code, so that our eastDoor-wired-global will get set to 1.
//  This way the wired-state won't get lost when exiting room 430.
//
// Applies to at least: English PC-CD, English PC-Floppy
// Responsible method (CD): sWireItShut::changeState
// Responsible method (Floppy): sWireItShut::<noname144>
// Fixes bug: #6458 (partly, see additional patch above)
static const uint16 laurabow2SignatureRememberWiredEastDoor[] = {
	SIG_MAGICDWORD,
	0x33, 0x27,                         // jmp [ret]
	0x3c,                               // dup
	0x35, 0x06,                         // ldi 06
	0x1a,                               // eq?
	0x31, 0x21,                         // bnt [skip step]
	SIG_END
};

static const uint16 laurabow2PatchRememberWiredEastDoor[] = {
	PATCH_ADDTOOFFSET(+2),              // skip jmp [ret]
	0x34, PATCH_UINT16(0x0001),         // ldi 0001
	0xa1, PATCH_UINT16(97),             // sag 97d (set our eastDoor-wired-global)
	PATCH_END
};

// The crate room (room 460) in act 5 locks up the game if you enter from the
//  elevator (room 660), swing the hanging crate, and then attempt to leave
//  back through the elevator door.
//
// The state of the wall crate that blocks the elevator door is tracked by
//  setting local0 to 1 when you push it out of the way, but Sierra forgot
//  to reinitialize local0 when you re-enter via the elevator door, causing
//  it to be out of sync with the room state. When you then swing the hanging
//  crate, sSwingIt:changeState(6) tests local0 to see which polygon it should
//  set as the room's obstacle and incorrectly uses the one that blocks both
//  doors. Attempting to use the elevator door then locks up the game as the
//  obstacle polygon prevents ego from reaching the destination.
//
// Someone noticed that local0 wasn't always initialized as shoveCrate:doVerb(4)
//  tests both local0 and the previous room to see if it was the elevator.
//
// We fix this by setting local0 to 1 if the previous room was the elevator
//  during sSwingIt:changeState(3), just in time before it gets tested in
//  sSwingIt:changeState(6). Luckily for us, the handlers for states 3 and 4
//  don't do anything but load zero, making them two consecutive conditions
//  of no-ops. By merging them into a single condition for state 3 we have
//  a whopping 13 bytes available to add code to set local0 correctly.
//
// Affects floppy/cd, all versions, all languages, and occurs in Sierra's interpreter.
// Fixes bug #10701
static const uint16 laurabow2SignatureFixCrateRoomEastDoorLockup[] = {
	0x1a,                               // eq? [ state 3? ]
	SIG_MAGICDWORD,
	0x31, 0x05,                         // bnt [ state 4 ]
	0x35, 0x00,                         // ldi 0
	0x32, SIG_ADDTOOFFSET(2),           // jmp [ exit switch. floppy: b3, cd: bb ]
	0x3c,                               // dup
	0x35, 0x04,                         // ldi 4
	0x1a,                               // eq? [ state 4? ]
	0x31, 0x05,                         // bnt [ state 5 ]
	SIG_END
};

static const uint16 laurabow2PatchFixCrateRoomEastDoorLockup[] = {
	PATCH_ADDTOOFFSET(1),               // eq? [ state 3? ]
	0x31, 0x10,                         // bnt [ state 5 ]
	0x89, 0x0c,                         // lsg global12 [ previous room # ]
	0x34, PATCH_UINT16(0x0294),         // ldi 660d [ elevator room # ]
	0x1a,                               // eq?
	0x8b, 0x00,                         // lsl local0
	0x02,                               // add
	0xa3, 0x00,                         // sal local0 [ local0 += (global12 == 660d) ]
	PATCH_END
};

// Ego can get stuck in the elevator (room 660) by walking to the lower left.
//  This also happens in Sierra's interpreter. We adjust the room's obstacle
//  polygon so that ego can't reach the problematic corner positions.
//  This is a heap patch for the coordinates used in poly2660a:points.
//
// Applies to: All Floppy and CD versions
// Fixes bug #10702
static const uint16 laurabow2SignatureFixElevatorLockup[] = {
	SIG_MAGICDWORD,
	SIG_UINT16(0x008b),                 // x = 139d
	SIG_UINT16(0x0072),                 // y = 114d
	SIG_UINT16(0x007b),                 // x = 123d
	SIG_UINT16(0x008d),                 // y = 141d
	SIG_END
};

static const uint16 laurabow2PatchFixElevatorLockup[] = {
	PATCH_UINT16(0x008f),               // x = 143d
	PATCH_ADDTOOFFSET(+4),
	PATCH_UINT16(0x00aa),               // y = 170d
	PATCH_END
};

// The act 4 back rub scene in Yvette's (room 550) locks up the game when
//  entered from Carrington's (room 560) instead of the hallway (room 510).
//
// The difference is that entering from the hallway sets the room script to
//  eRS (Enter Room Script) and entering from Carrington's doesn't set any
//  room script. When sBackRubInterrupted moves ego off screen to the south,
//  lRS (Leave Room Script) is run by LBRoom:doit if a room script isn't set,
//  and lRS:changState(0) calls handsOff. Since control is already disabled,
//  this unexpected second handsOff causes handsOn(1) to restore the disabled
//  state in the hallway and the user never regains control.
//
// We fix this by setting sBackRubInterrupted as the room's script instead of
//  backRub's script in backRub:doVerb/<noname300>(0). The script executes the
//  same but having it set as the room script prevents LBRoom:doit from running
//  lRS which prevents the extra handsOff. This patch overwrites backRub's
//  default verb handler but that's okay because that code never executes.
//  doVerb is only called by sBackRubViewing:changeState(6) which passes verb 0.
//  The entire scene is in handsOff mode so the user can't send any verbs.
//
// Affects: All Floppy and CD versions
// Responsible method: backRub:doVerb/<noname300> in script 550
// Fixes bug #10729
static const uint16 laurabow2SignatureFixBackRubEastEntranceLockup[] = {
	SIG_MAGICDWORD,
	0x31, 0x0c,                         // bnt 0c    [ unused default verb handler ]
	0x38, PATCH_UINT16(0x0092),         // push 0092 [ setScript/<noname146> ]
	0x78,                               // push1
	0x72, SIG_ADDTOOFFSET(+2),          // lofsa sBackRubInterrupted [ cd: 0c94, floppy: 0c70 ]
	0x36,                               // push
	0x54, 0x06,                         // self 6 [ self:setScript sBackRubInterrupted ]
	0x33, 0x09,                         // jmp 9  [ exit switch ]
	0x38, SIG_ADDTOOFFSET(+2),          // push doVerb/<noname300> [ cd: 011d, floppy: 012c ]
	SIG_END
};

static const uint16 laurabow2PatchFixBackRubEastEntranceLockup[] = {
	PATCH_ADDTOOFFSET(+10),
	0x81, 0x02,                         // lag 2  [ rm550 ]
	0x4a, 0x06,                         // send 6 [ rm550:setScript sBackRubInterrupted ]
	0x32, PATCH_UINT16(0x0006),         // jmp 6  [ exit switch ]
	PATCH_END
};

// LB2 Floppy 1.0 doesn't initialize act 4 correctly when triggered by finding
//  the dagger, causing the act 4 scene in Yvette's (room 550) to lockup the game.
//
// The Yvette/Olympia/Steve scene in act 4 (rooms 550 and 510) expects global111
//  to be set to 11. This global tracks Yvette's state throughout acts 3 and 4
//  and increments as you listen to her conversations and witness her scenes.
//  Some of these are optional and so at the end of act 3 it can be less than 11.
//  rm510:init initializes global111 to 11 when act 4 is triggered by reporting
//  Ernie's death but no such initialization occurs when act 4 is triggered by
//  finding the dagger (rooms 610 and 620). What happens when the global isn't 11
//  depends on its value but some values, such as 8, cause the act 4 scene to
//  never complete and never restore control to the user.
//
// We fix this the way Sierra did in floppy 1.1 and cd versions by setting global111
//  to 11 in actBreak:init when act 4 starts so that it's always initialized.
//
// Applies to: Floppy 1.0 English only
// Responsible method: actBreak:<noname150> which is really init
// Fixes bug: #10716
static const uint16 laurabow2SignatureFixAct4Initialization[] = {
	SIG_MAGICDWORD,
	0xa3, 0x08,                         // sal 8    [ 1.0 floppy only ]
	0x89, 0x0c,                         // lsg 0c   [ previous room ]
	0x34, SIG_UINT16(0x026c),           // ldi 026c [ room 620 ]
	0x1a,                               // eq?
	0x31, 0x05,                         // bnt 5
	0x34, SIG_UINT16(0x0262),           // ldi 0262 [ room 610 ]
	0x33, 0x03,                         // jmp 3
	0x34, SIG_UINT16(0x01fe),           // ldi 01fe [ room 510 ]
	0xa3, 0x00,                         // sal 0    [ local0 = (previous room == 620) ? 610 : 510 ]
	0x33, 0x2d,                         // jmp 2d   [ exit switch ]
	SIG_END
};

static const uint16 laurabow2PatchFixAct4Initialization[] = {
	PATCH_ADDTOOFFSET(+2),
	0x35, 0x0b,                         // ldi 0b
	0xa1, 0x6f,                         // sag 6f   [ global111 = 11 ]
	0x89, 0x0c,                         // lsg 0c   [ previous room ]
	0x34, PATCH_UINT16(0x026c),         // ldi 026c [ room 620 ]
	0x1a,                               // eq?
	0x39, 0x64,                         // push 64
	0x06,                               // mul
	0x38, PATCH_UINT16(0x01fe),         // push 01fe
	0x02,                               // add      [ acc = ((previous room == 620) * 100) + 510 ]
	0x32, PATCH_UINT16(0x0013),         // jmp 0013 [ jmp to: sal 0, jmp exit switch ]
	PATCH_END
};

// LB2 Floppy 1.0 attempts to show a non-existent message when using the
//  carbon paper on the desk lamp in room 550.
//
// deskLamp:<noname300>(39), which is really doVerb, attempts to show a message
//  for its own noun (5) instead of the expected noun (45) when the lamp is off.
//  This results in "<Messager> 550: 5, 39, 6, 1 not found".
//
// We fix this the way Sierra did in version 1.1 by passing the correct noun.
//
// Applies to: English floppy 1.000
// Responsible method: deskLamp:<noname300>(39), which is really doVerb
// Fixes bug: #10706
static const uint16 laurabow2SignatureMissingDeskLampMessage[] = {
	SIG_MAGICDWORD,
	0x33, 0x1a,                         // jmp 1a
	0x38, SIG_UINT16(0x0127),           // pushi 127h [ say, hardcoded as we only patch one floppy version ]
	0x39, 0x03,                         // pushi 3
	0x67, 0x1a,                         // pTos 1a [ deskLamp noun (5) ]
	SIG_END
};

static const uint16 laurabow2PatchMissingDeskLampMessage[] = {
	PATCH_ADDTOOFFSET(+7),
	0x39, 0x2d,                         // pushi 45d [ correct message noun ]
	PATCH_END
};

// LB2 Floppy 1.0 doesn't handle events for the inset of the corpse in the armor in room 440,
//  preventing its messages from being displayed.
//
// The inset has messages that respond to look, do, and the magnifying glass, but rm440:<noname133>,
//  which is really handleEvent, never passes events to it. Sierra fixed this in later floppy and
//  cd versions by adding a condition to rm440:handleEvent that first tests if the room has an inset
//  and calls its handleEvent if so.
//
// We fix this by patching rm440:handleEvent to call super:handleEvent if the room has an inset.
//  This is equivalent to Sierra's fix but can be done within the existing space as there is already
//  code to call super:handleEvent on Move events. This patch just extends that condition to also
//  include if an inset exists. This works because Rm:handleEvent contains the same inset handling
//  code that Sierra added to rm440:handleEvent.
//
// This fix is for floppy 1.0 but the signature also matches later floppy versions. That's okay,
//  it's compatible with their fix. Making the signature only match 1.0 would add almost 100 bytes
//  as the closest difference is at the start of the method and the patch is at the end.
//
// Applies to: English floppy 1.000
// Responsible method: rm440:<noname133>, which is really handleEvent
// Fixes bug: #10709
static const uint16 laurabow2SignatureHandleArmorInsetEvents[] = {
	SIG_MAGICDWORD,
	0x31, 0x0b,                         // bnt 0b [ event type isn't Move ]
	0x38, SIG_UINT16(0x0085),           // push 0085 [ <noname113> aka handleEvent ]
	0x78,                               // push1
	0x8f, 0x01,                         // lsp 01
	0x57, 0x7a, 0x06,                   // super LBRoom[7a] 6 [ handle event ]
	0x33, 0x03,                         // jmp 3
	0x35, 0x00,                         // ldi 0 [ event not handled ]
	0x48,                               // ret
	0x48,                               // ret
	SIG_END
};

static const uint16 laurabow2PatchHandleArmorInsetEvents[] = {
	0x2f, 0x04,                         // bt 4 [ event type is Move ]
	0x63, 0x3a,                         // pToa <noname365> aka inset
	0x31, 0x09,                         // bnt 9 [ room has no inset, event not handled ]
	0x38, PATCH_UINT16(0x0085),         // push 0085 [ <noname113> aka handleEvents ]
	0x78,                               // push1
	0x8f, 0x01,                         // lsp 01
	0x57, 0x7a, 0x06,                   // super LBRoom[7a] 6 [ handle event ]
	PATCH_END
};

// The "bugs with meat" in the basement hallway (room 600) can lockup the game
//  if they appear while ego is leaving the room through one of the doors.
//
// bugsWithMeat cues after 5 seconds in the room and runs sDoMeat if no room
//  script is set. sDoMeat:changeState(0) calls handsOff. Ego might already be
//  leaving through the north door in handsOff mode, which is managed by lRS
//  (Leave Room Script), which doesn't prevent sDoMeat from running because lRS
//  isn't set as the room script. If the door is animating when the timer goes
//  off then ego will continue to Wolfe's (room 650) and the unexpected second
//  handsOff will cause handsOn(1) to restore the disabled state and the user
//  will never regain control. If sDoMeat runs after the door animates then
//  ego's movement will be interrupted and the door will be left open and broken.
//  Similar problems occur with the other door in the room.
//
// We fix this by patching bugsWithMeat:cue from testing if the room has no
//  script to instead testing if the user has control before running sDoMeat.
//  All of the room's scripts call handsOff in state 0 and handsOn in their
//  final state so this change just extends the interruption test to include
//  other handsOff scripts.
//
// The signature and patch are duplicated for floppy and cd versions due to
//  User:canControl having different selector values between versions, floppy
//  versions not including selector names, and User:canControl's selector
//  values not appearing in the script being patched.
//
// Applies to: All Floppy and CD versions
// Responsible method: bugsWithMeat:cue/<noname145>
// Fixes bug #10730
static const uint16 laurabow2FloppySignatureFixBugsWithMeat[] = {
	SIG_MAGICDWORD,
	0x57, 0x32, 0x06,                   // super Actor[32], 6 [ floppy: 32, cd: 31 ]
	0x3a,                               // toss
	0x48,                               // ret [ end of bugsWithMeat:<noname300> aka doVerb ]
	0x38, SIG_UINT16(0x008e),           // pushi 008e [ <noname142> aka script ]
	0x76,                               // push0
	0x81, 0x02,                         // lag 2 [ rm600 ]
	0x4a, 0x04,                         // send 4
	0x31, 0x0e,                         // bnt 0e [ run sDoMeat if not rm600:<noname142>? ]
	SIG_END
};

static const uint16 laurabow2FloppyPatchFixBugsWithMeat[] = {
	PATCH_ADDTOOFFSET(+5),
	0x38, PATCH_UINT16(0x00ed),         // pushi 00ed [ <noname237> aka canControl ]
	0x76,                               // push0
	0x81, 0x50,                         // lag 50 [ User ]
	0x4a, 0x04,                         // send 4
	0x2f, 0x0e,                         // bt 0e [ run sDoMeat if User:<noname237>? ]
	PATCH_END
};

// cd version of the above signature/patch
static const uint16 laurabow2CDSignatureFixBugsWithMeat[] = {
	SIG_MAGICDWORD,
	0x57, 0x31, 0x06,                   // super Actor[31], 6 [ floppy: 32, cd: 31 ]
	0x3a,                               // toss
	0x48,                               // ret [ end of bugsWithMeat:doVerb ]
	0x38, SIG_UINT16(0x008e),           // pushi 008e [ script ]
	0x76,                               // push0
	0x81, 0x02,                         // lag 2 [ rm600 ]
	0x4a, 0x04,                         // send 4
	0x31, 0x0e,                         // bnt 0e [ run sDoMeat if not rm600:script? ]
	SIG_END
};

static const uint16 laurabow2CDPatchFixBugsWithMeat[] = {
	PATCH_ADDTOOFFSET(+5),
	0x38, PATCH_UINT16(0x00f6),         // pushi 00f6 [ canControl ]
	0x76,                               // push0
	0x81, 0x50,                         // lag 50 [ User ]
	0x4a, 0x04,                         // send 4
	0x2f, 0x0e,                         // bt 0e [ run sDoMeat if User:canControl? ]
	PATCH_END
};

// LB2 CD ends act 5 in the middle of the finale music instead of waiting for
//  it to complete. This is a script bug and occurs in Sierra's interpreter.
//
// When catching the killer in room 480, sWrapMusic is used to play the chomp
//  sound followed by the finale music. sWrapMusic uses localSound to play both
//  resources. sOrileyCaught:doit waits for the music to complete by testing
//  localSound:prevSignal for -1 before proceeding to act 6. This worked in
//  floppy versions.
//
// The problem is that CD versions include a newer Sound class with different
//  behavior. This new Sound:play doesn't call Sound:init on subsequent plays.
//  Sound:init is what initializes prevSignal to 0, and so localSound:prevSignal
//  is no longer re-initialized from -1 to 0 after playing the chomp, causing
//  sOrileyCaught:doit to treat the music as having immediately completed.
//
// We fix this by changing sOrileyCaught:doit to instead test localSound:handle
//  to determine if the music has completed. Sound:handle is always set when
//  playing and cleared when stopped or disposed.
//
// Applies to: All CD versions
// Responsible method: sOrileyCaught:doit
// Fixes bug #10808
static const uint16 laurabow2CDSignatureFixAct5FinaleMusic[] = {
	SIG_MAGICDWORD,
	0x38, SIG_UINT16(0x00ab),           // pushi 00ab [ prevSignal ]
	0x76,                               // push0
	0x72, SIG_UINT16(0x083a),           // lofsa localSound
	0x4a, 0x04,                         // send 4
	0x36,                               // push
	0x35, 0xff,                         // ldi ff
	SIG_END
};

static const uint16 laurabow2CDPatchFixAct5FinaleMusic[] = {
	0x38, PATCH_UINT16(0x005a),         // pushi 005a [ handle ]
	PATCH_ADDTOOFFSET(+7),
	0x35, 0x00,                         // ldi 00
	PATCH_END
};

// LB2 does a speed test during startup (room 28) to determine the initial
//  detail level and to use for pacing later scenes. Even with the highest
//  score the detail level is only set to medium instead of highest like
//  other SCI games.
//
// Platforms such as iOS can introduce a lag during game initialization that
//  causes the speed test to occasionally get the lowest score, causing
//  detail to be initialized to lowest and subsequent scenes such as the act 5
//  chase scene to go very slow.
//
// We patch startGame:doit to ignore the score and always set the highest detail
//  level and cpu speed so that detail needn't be manually increased and act 5
//  behaves consistently. This also helps touchscreen devices as the game's
//  detail slider is prohibitively difficult to manually set to highest without
//  switching from the default touch mode.
//
// Applies to: All Floppy and CD versions
// Responsible method: startGame:doit/<noname57>
// Fixes bug #10761
static const uint16 laurabow2SignatureDisableSpeedTest[] = {
	0x89, 0x57,                         // lsg 87 [ speed test result ]
	SIG_MAGICDWORD,
	0x35, 0x03,                         // ldi 03 [ low-speed threshold ]
	0x24,                               // le?
	0x31, 0x04,                         // bnt 04
	0x35, 0x01,                         // ldi 01 [ lowest detail ]
	0x33, 0x0d,                         // jmp 0d
	0x89, 0x57,                         // lsg global87 [ speed test result ]
	SIG_END
};

static const uint16 laurabow2PatchDisableSpeedTest[] = {
	0x38, PATCH_UINT16(0x0005),         // pushi 0005
	0x81, 0x01,                         // lag 01
	0x4a, 0x06,                         // send 06 [ LB2:detailLevel = 5, max detail ]
	0x35, 0x0f,                         // ldi 0f
	0xa1, 0x57,                         // sag global87 [ global87 = f, max cpu speed ]
	0x33, 0x10,                         // jmp 10 [ continue init ]
	PATCH_END
};

// Laura Bow 2 CD resets the audio mode to speech on init/restart
//  We already sync the settings from ScummVM (see SciEngine::syncIngameAudioOptions())
//  and this script code would make it impossible to see the intro using "dual" mode w/o using debugger command
//  That's why we remove the corresponding code
// Patched method: LB2::init, rm100::init
static const uint16 laurabow2CDSignatureAudioTextSupportModeReset[] = {
	SIG_MAGICDWORD,
	0x35, 0x02,                         // ldi 02
	0xa1, 0x5a,                         // sag global[5a]
	SIG_END
};

static const uint16 laurabow2CDPatchAudioTextSupportModeReset[] = {
	0x34, PATCH_UINT16(0x0001),         // ldi 0001 (waste bytes)
	0x18,                               // not (waste bytes)
	PATCH_END
};

// Directly use global 5a for view-cel id
//  That way it's possible to use a new "dual" mode view in the game menu
// View 995, loop 13, cel 0 -> "text"
// View 995, loop 13, cel 1 -> "speech"
// View 995, loop 13, cel 2 -> "dual"  (this view is injected by us into the game)
// Patched method: gcWin::open
static const uint16 laurabow2CDSignatureAudioTextMenuSupport1[] = {
	SIG_MAGICDWORD,
	0x89, 0x5a,                         // lsg global[5a]
	0x35, 0x02,                         // ldi 02
	0x1a,                               // eq?
	0x36,                               // push
	SIG_END
};

static const uint16 laurabow2CDPatchAudioTextMenuSupport1[] = {
	PATCH_ADDTOOFFSET(+2),
	0x35, 0x01,                         // ldi 01
	0x04,                               // sub
	PATCH_END
};

//  Adds another button state for the text/audio button. We currently use the "speech" view for "dual" mode.
// Patched method: iconMode::doit
static const uint16 laurabow2CDSignatureAudioTextMenuSupport2[] = {
	SIG_MAGICDWORD,
	0x89, 0x5a,                         // lsg global[5a]
	0x3c,                               // dup
	0x1a,                               // eq?
	0x31, 0x0a,                         // bnt [set text mode]
	0x35, 0x02,                         // ldi 02
	0xa1, 0x5a,                         // sag global[5a]
	0x35, 0x01,                         // ldi 01
	0xa5, 0x00,                         // sat temp[0]
	0x33, 0x0e,                         // jmp [draw cel code]
	0x3c,                               // dup
	0x35, 0x02,                         // ldi 02
	0x1a,                               // eq?
	0x31, 0x08,                         // bnt [draw cel code]
	0x35, 0x01,                         // ldi 01
	0xa1, 0x5a,                         // sag global[5a]
	0x35, 0x00,                         // ldi 00
	0xa5, 0x00,                         // sat temp[0]
	0x3a,                               // toss
	SIG_END
};

static const uint16 laurabow2CDPatchAudioTextMenuSupport2[] = {
	0x81, 0x5a,                         // lag global[5a]
	0x78,                               // push1
	0x02,                               // add
	0xa1, 0x5a,                         // sag global[5a]
	0x36,                               // push
	0x35, 0x03,                         // ldi 03
	0x1e,                               // gt?
	0x31, 0x03,                         // bnt [skip over]
	0x78,                               // push1
	0xa9, 0x5a,                         // ssg global[5a]
	0x89, 0x5a,                         // lsg global[5a]
	0x35, 0x01,                         // ldi 01
	0x04,                               // sub
	0xa5, 0x00,                         // sat temp[0] - calculate global[5a] - 1 to use as view cel id
	0x33, 0x07,                         // jmp [draw cel code, don't do toss]
	PATCH_END
};

//          script, description,                                      signature                                      patch
static const SciScriptPatcherEntry laurabow2Signatures[] = {
	{  true,   560, "CD: painting closing immediately",               1, laurabow2CDSignaturePaintingClosing,            laurabow2CDPatchPaintingClosing },
	{  true,     0, "CD: fix problematic icon bar",                   1, laurabow2CDSignatureFixProblematicIconBar,      laurabow2CDPatchFixProblematicIconBar },
	{  true,    90, "CD: fix yvette's tut response",                  1, laurabow2CDSignatureFixYvetteTutResponse,       laurabow2CDPatchFixYvetteTutResponse },
	{  true,   350, "CD/Floppy: museum party fix entering south 1/2", 1, laurabow2SignatureMuseumPartyFixEnteringSouth1, laurabow2PatchMuseumPartyFixEnteringSouth1 },
	{  true,   350, "CD/Floppy: museum party fix entering south 2/2", 1, laurabow2SignatureMuseumPartyFixEnteringSouth2, laurabow2PatchMuseumPartyFixEnteringSouth2 },
	{  true,   430, "CD/Floppy: make wired east door persistent",     1, laurabow2SignatureRememberWiredEastDoor,        laurabow2PatchRememberWiredEastDoor },
	{  true,   430, "CD/Floppy: fix wired east door",                 1, laurabow2SignatureFixWiredEastDoor,             laurabow2PatchFixWiredEastDoor },
	{  true,   460, "CD/Floppy: fix crate room east door lockup",     1, laurabow2SignatureFixCrateRoomEastDoorLockup,   laurabow2PatchFixCrateRoomEastDoorLockup },
	{  true,  2660, "CD/Floppy: fix elevator lockup",                 1, laurabow2SignatureFixElevatorLockup,            laurabow2PatchFixElevatorLockup },
	{  true,   550, "CD/Floppy: fix back rub east entrance lockup",   1, laurabow2SignatureFixBackRubEastEntranceLockup, laurabow2PatchFixBackRubEastEntranceLockup },
	{  true,    26, "Floppy: fix act 4 initialization",               1, laurabow2SignatureFixAct4Initialization,        laurabow2PatchFixAct4Initialization },
	{  true,   550, "Floppy: missing desk lamp message",              1, laurabow2SignatureMissingDeskLampMessage,       laurabow2PatchMissingDeskLampMessage },
	{  true,   440, "Floppy: handle armor inset events",              1, laurabow2SignatureHandleArmorInsetEvents,       laurabow2PatchHandleArmorInsetEvents },
	{  true,   600, "Floppy: fix bugs with meat",                     1, laurabow2FloppySignatureFixBugsWithMeat,        laurabow2FloppyPatchFixBugsWithMeat },
	{  true,   600, "CD: fix bugs with meat",                         1, laurabow2CDSignatureFixBugsWithMeat,            laurabow2CDPatchFixBugsWithMeat },
	{  true,   480, "CD: fix act 5 finale music",                     1, laurabow2CDSignatureFixAct5FinaleMusic,         laurabow2CDPatchFixAct5FinaleMusic },
	{  true,    28, "CD/Floppy: disable speed test",                  1, laurabow2SignatureDisableSpeedTest,             laurabow2PatchDisableSpeedTest },
	// King's Quest 6 and Laura Bow 2 share basic patches for audio + text support
	{ false,   924, "CD: audio + text support 1",                     1, kq6laurabow2CDSignatureAudioTextSupport1,       kq6laurabow2CDPatchAudioTextSupport1 },
	{ false,   924, "CD: audio + text support 2",                     1, kq6laurabow2CDSignatureAudioTextSupport2,       kq6laurabow2CDPatchAudioTextSupport2 },
	{ false,   924, "CD: audio + text support 3",                     1, kq6laurabow2CDSignatureAudioTextSupport3,       kq6laurabow2CDPatchAudioTextSupport3 },
	{ false,   928, "CD: audio + text support 4",                     1, kq6laurabow2CDSignatureAudioTextSupport4,       kq6laurabow2CDPatchAudioTextSupport4 },
	{ false,   928, "CD: audio + text support 5",                     2, kq6laurabow2CDSignatureAudioTextSupport5,       kq6laurabow2CDPatchAudioTextSupport5 },
	{ false,     0, "CD: audio + text support disable mode reset",    1, laurabow2CDSignatureAudioTextSupportModeReset,  laurabow2CDPatchAudioTextSupportModeReset },
	{ false,   100, "CD: audio + text support disable mode reset",    1, laurabow2CDSignatureAudioTextSupportModeReset,  laurabow2CDPatchAudioTextSupportModeReset },
	{ false,    24, "CD: audio + text support LB2 menu 1",            1, laurabow2CDSignatureAudioTextMenuSupport1,      laurabow2CDPatchAudioTextMenuSupport1 },
	{ false,    24, "CD: audio + text support LB2 menu 2",            1, laurabow2CDSignatureAudioTextMenuSupport2,      laurabow2CDPatchAudioTextMenuSupport2 },
	SCI_SIGNATUREENTRY_TERMINATOR
};

// ===========================================================================
// Mother Goose SCI1/SCI1.1
// MG::replay somewhat calculates the savedgame-id used when saving again
//  this doesn't work right and we remove the code completely.
//  We set the savedgame-id directly right after restoring in kRestoreGame.
//  We also draw the background picture in here instead.
//  This Mixed Up Mother Goose draws the background picture before restoring,
//  instead of doing it properly in MG::replay. This fixes graphic issues,
//  when restoring from GMM.
//
// Applies to at least: English SCI1 CD, English SCI1.1 floppy, Japanese FM-Towns
// Responsible method: MG::replay (script 0)
static const uint16 mothergoose256SignatureReplay[] = {
	0x7a,                            // push2
	0x78,                            // push1
	0x5b, 0x00, 0xbe,                // lea global[BEh]
	0x36,                            // push
	0x43, 0x70, 0x04,                // callk MemorySegment
	0x7a,                            // push2
	0x5b, 0x00, 0xbe,                // lea global[BEh]
	0x36,                            // push
	0x76,                            // push0
	0x43, 0x62, 0x04,                // callk StrAt
	0xa1, 0xaa,                      // sag global[AAh]
	0x7a,                            // push2
	0x5b, 0x00, 0xbe,                // lea global[BEh]
	0x36,                            // push
	0x78,                            // push1
	0x43, 0x62, 0x04,                // callk StrAt
	0x36,                            // push
	0x35, 0x20,                      // ldi 20
	0x04,                            // sub
	0xa1, SIG_ADDTOOFFSET(+1),       // sag global[57h] -> FM-Towns [9Dh]
	// 35 bytes
	0x39, 0x03,                      // pushi 03
	0x89, SIG_ADDTOOFFSET(+1),       // lsg global[1Dh] -> FM-Towns [1Eh]
	0x76,                            // push0
	0x7a,                            // push2
	0x5b, 0x00, 0xbe,                // lea global[BEh]
	0x36,                            // push
	0x7a,                            // push2
	0x43, 0x62, 0x04,                // callk StrAt
	0x36,                            // push
	0x35, 0x01,                      // ldi 01
	0x04,                            // sub
	0x36,                            // push
	0x43, 0x62, 0x06,                // callk StrAt
	// 22 bytes
	0x7a,                            // push2
	0x5b, 0x00, 0xbe,                // lea global[BE]
	0x36,                            // push
	0x39, 0x03,                      // pushi 03
	0x43, 0x62, 0x04,                // callk StrAt
	// 10 bytes
	0x36,                            // push
	0x35, SIG_MAGICDWORD, 0x20,      // ldi 20
	0x04,                            // sub
	0xa1, 0xb3,                      // sag global[b3]
	// 6 bytes
	SIG_END
};

static const uint16 mothergoose256PatchReplay[] = {
	0x39, 0x06,                      // pushi 06
	0x76,                            // push0
	0x76,                            // push0
	0x38, PATCH_UINT16(200),         // pushi 200d
	0x38, PATCH_UINT16(320),         // pushi 320d
	0x76,                            // push0
	0x76,                            // push0
	0x43, 0x15, 0x0c,                // callk SetPort -> set picture port to full screen
	// 15 bytes
	0x39, 0x04,                      // pushi 04
	0x3c,                            // dup
	0x76,                            // push0
	0x38, PATCH_UINT16(255),         // pushi 255d
	0x76,                            // push0
	0x43, 0x6f, 0x08,                // callk Palette -> set intensity to 0 for all colors
	// 11 bytes
	0x7a,                            // push2
	0x38, PATCH_UINT16(800),         // pushi 800
	0x76,                            // push0
	0x43, 0x08, 0x04,                // callk DrawPic -> draw picture 800
	// 8 bytes
	0x39, 0x06,                      // pushi 06
	0x39, 0x0c,                      // pushi 0Ch
	0x76,                            // push0
	0x76,                            // push0
	0x38, PATCH_UINT16(200),         // push 200
	0x38, PATCH_UINT16(320),         // push 320
	0x78,                            // push1
	0x43, 0x6c, 0x0c,                // callk Graph -> send everything to screen
	// 16 bytes
	0x39, 0x06,                      // pushi 06
	0x76,                            // push0
	0x76,                            // push0
	0x38, PATCH_UINT16(156),         // pushi 156d
	0x38, PATCH_UINT16(258),         // pushi 258d
	0x39, 0x03,                      // pushi 03
	0x39, 0x04,                      // pushi 04
	0x43, 0x15, 0x0c,                // callk SetPort -> set picture port back
	// 17 bytes
	0x34, PATCH_UINT16(0x0000),      // ldi 0000 (dummy)
	0x34, PATCH_UINT16(0x0000),      // ldi 0000 (dummy)
	PATCH_END
};

// when saving, it also checks if the savegame ID is below 13.
//  we change this to check if below 113 instead
//
// Applies to at least: English SCI1 CD, English SCI1.1 floppy, Japanese FM-Towns
// Responsible method: Game::save (script 994 for SCI1), MG::save (script 0 for SCI1.1)
static const uint16 mothergoose256SignatureSaveLimit[] = {
	0x89, SIG_MAGICDWORD, 0xb3,      // lsg global[b3]
	0x35, 0x0d,                      // ldi 0d
	0x20,                            // ge?
	SIG_END
};

static const uint16 mothergoose256PatchSaveLimit[] = {
	PATCH_ADDTOOFFSET(+2),
	0x35, 0x0d + SAVEGAMEID_OFFICIALRANGE_START, // ldi 113d
	PATCH_END
};

//          script, description,                                      signature                         patch
static const SciScriptPatcherEntry mothergoose256Signatures[] = {
	{  true,     0, "replay save issue",                           1, mothergoose256SignatureReplay,    mothergoose256PatchReplay },
	{  true,     0, "save limit dialog (SCI1.1)",                  1, mothergoose256SignatureSaveLimit, mothergoose256PatchSaveLimit },
	{  true,   994, "save limit dialog (SCI1)",                    1, mothergoose256SignatureSaveLimit, mothergoose256PatchSaveLimit },
	SCI_SIGNATUREENTRY_TERMINATOR
};

#ifdef ENABLE_SCI32
#pragma mark -
#pragma mark Mixed-up Mother Goose Deluxe

// The game uses pic 10005 to render the Sierra logo, but then it also
// initialises a logo object with view 502 on the same priority as the pic. In
// the original interpreter, it is dumb luck which is drawn first (based on the
// order of the memory IDs), though usually the pic is drawn first because not
// many objects have been created at the start of the game. In ScummVM, the
// renderer guarantees a sort order based on the creation order of screen items,
// and since the view is created after the pic, it wins and is drawn on top.
// This patch stops the view object from being created at all.
//
// Applies to at least: English CD from King's Quest Collection
// Responsible method: sShowLogo::changeState
static const uint16 mothergooseHiresLogoSignature[] = {
	0x38, SIG_SELECTOR16(init),      // pushi $8e (init)
	SIG_MAGICDWORD,
	0x76,                            // push0
	0x72, SIG_UINT16(0x82),          // lofsa logo[82]
	0x4a, SIG_UINT16(0x04),          // send $4
	SIG_END
};

static const uint16 mothergooseHiresLogoPatch[] = {
	0x33, 0x08, // jmp [past bad logo init]
	PATCH_END
};

// After finishing the rhyme at the fountain, a horse will appear and walk
// across the screen. The priority of the horse is set too high, so it is
// rendered in front of the fountain instead of behind the fountain. This patch
// corrects the priority so the horse draws behind the fountain.
//
// Applies to at least: English CD from King's Quest Collection
// Responsible method: rhymeScript::changeState
static const uint16 mothergooseHiresHorseSignature[] = {
	SIG_MAGICDWORD,
	0x39, SIG_SELECTOR8(setPri), // pushi $4a (setPri)
	0x78,                        // push1
	0x38, SIG_UINT16(0xb7),      // pushi $b7
	SIG_END
};

static const uint16 mothergooseHiresHorsePatch[] = {
	PATCH_ADDTOOFFSET(3),     // pushi setPri, push1
	0x38, PATCH_UINT16(0x59), // pushi $59
	PATCH_END
};

//          script, description,                                      signature                         patch
static const SciScriptPatcherEntry mothergooseHiresSignatures[] = {
	{  true,     0, "disable volume reset on startup (1/2)",       2, sci2VolumeResetSignature,         sci2VolumeResetPatch },
	{  true,    90, "disable volume reset on startup (2/2)",       1, sci2VolumeResetSignature,         sci2VolumeResetPatch },
	{  true,   108, "fix bad logo rendering",                      1, mothergooseHiresLogoSignature,    mothergooseHiresLogoPatch },
	{  true,   318, "fix bad horse z-index",                       1, mothergooseHiresHorseSignature,   mothergooseHiresHorsePatch },
	SCI_SIGNATUREENTRY_TERMINATOR
};

#pragma mark -
#pragma mark Phantasmagoria

// Phantasmagoria persists audio volumes in the save games, but ScummVM manages
// game volumes through the launcher, so stop the game from overwriting the
// ScummVM volumes with volumes from save games.
// Applies to at least: English CD
static const uint16 phant1SavedVolumeSignature[] = {
	0x7a,                           // push2
	0x39, 0x08,                     // pushi 8
	0x38, SIG_SELECTOR16(readWord), // push $20b (readWord)
	0x76,                           // push0
	0x72, SIG_UINT16(0x13c),        // lofsa $13c (PREF.DAT)
	0x4a, SIG_UINT16(0x04),         // send 4
	SIG_MAGICDWORD,
	0xa1, 0xbc,                     // sag $bc
	0x36,                           // push
	0x43, 0x76, SIG_UINT16(0x04),   // callk DoAudio[76], 4
	0x7a,                           // push2
	0x76,                           // push0
	0x38, SIG_SELECTOR16(readWord), // push $20b (readWord)
	0x76,                           // push0
	0x72, SIG_UINT16(0x13c),        // lofsa $13c (PREF.DAT)
	0x4a, SIG_UINT16(0x04),         // send 4
	0xa1, 0xbb,                     // sag $bb
	0x36,                           // push
	0x43, 0x75, SIG_UINT16(0x04),   // callk DoSound[75], 4
	SIG_END
};

static const uint16 phant1SavedVolumePatch[] = {
	0x32, PATCH_UINT16(36),         // jmp [to prefFile::close]
	PATCH_END
};

// Phantasmagoria performs an incomplete initialisation of a rat view when
// exiting the alcove in the basement any time after chapter 3 when flag 26 is
// not set. This causes the rat view to be rendered with the same origin and
// priority as the background picture for the game plane, triggering last ditch
// sorting of the screen items in the renderer. This happens to work OK most of
// the time in SSCI because the last ditch sort uses memory handle indexes, and
// the index of the rat seems to usually end up below the index for the
// background pic, so the rat's screen item is submitted before the background,
// ensuring that the background palette overrides the rat view's palette. In
// ScummVM, last ditch sorting operates using the creation order of screen
// items, so the rat ends up always sorting above the background, which causes
// the background palette to get replaced by the rat palette, which corrupts the
// background. This patch stops the game script from initialising the bad rat
// view entirely.
// Applies to at least: English CD, French CD
static const uint16 phant1RatSignature[] = {
	SIG_MAGICDWORD,
	0x78,                         // push1
	0x39, 0x1a,                   // pushi $1a
	0x45, 0x03, SIG_UINT16(0x02), // callb 3, 2
	0x18,                         // not
	0x31, 0x18,                   // bnt $18
	SIG_END
};

static const uint16 phant1RatPatch[] = {
	0x33, 0x20, // jmp [past rat condition + call]
	PATCH_END
};

// In Phantasmagoria the cursor's hover state will not trigger on any of the
// buttons in the main menu after returning to the main menu from a game, or
// when choosing "Quit" on the main menu and then cancelling the quit in the
// confirmation dialogue, until another button has been hovered and unhovered
// once.
// This happens because the quit confirmation dialogue creates its own
// event handling loop which prevents the main event loop from handling the
// cursor leaving the button (which would reset global 193 to 0), and the
// dialogue does not reset global193 itself, so it remains at 2 until a new
// button gets hovered and unhovered.
// There is not enough space in the confirmation dialogue code to add a reset
// of global 193, so we just remove the check entirely, since it is only used
// to avoid resetting the cursor's view on every mouse movement, and this
// button type is only used on the main menu and the in-game control panel.
//
// Applies to at least: English CD
static const uint16 phant1RedQuitCursorSignature[] = {
	SIG_MAGICDWORD,
	0x89, 0xc1,                   // lsg $c1
	0x35, 0x02,                   // ldi 02
	SIG_END
};

static const uint16 phant1RedQuitCursorPatch[] = {
	0x33, 0x05,                   // jmp [past global193 check]
	PATCH_END
};

//          script, description,                                      signature                        patch
static const SciScriptPatcherEntry phantasmagoriaSignatures[] = {
	{  true,    23, "make cursor red after clicking quit",         1, phant1RedQuitCursorSignature,    phant1RedQuitCursorPatch },
	{  true,   901, "fix invalid array construction",              1, sci21IntArraySignature,          sci21IntArrayPatch },
	{  true,  1111, "ignore audio settings from save game",        1, phant1SavedVolumeSignature,      phant1SavedVolumePatch },
	{  true, 20200, "fix broken rat init in sEnterFromAlcove",     1, phant1RatSignature,              phant1RatPatch },
	{  true, 64908, "disable video benchmarking",                  1, sci2BenchmarkSignature,          sci2BenchmarkPatch },
	SCI_SIGNATUREENTRY_TERMINATOR
};

#pragma mark -
#pragma mark Phantasmagoria 2

// The game uses a spin loop when navigating to and from Curtis's computer in
// the office, and when entering passwords, which causes the mouse to appear
// unresponsive. Replace the spin loop with a call to ScummVM kWait.
// Applies to at least: US English
// Responsible method: Script 3000 localproc 2ee4, script 63019 localproc 4f04
static const uint16 phant2WaitParam1Signature[] = {
	SIG_MAGICDWORD,
	0x35, 0x00, // ldi 0
	0xa5, 0x00, // sat 0
	0x8d, 0x00, // lst 0
	0x87, 0x01, // lap 1
	SIG_END
};

static const uint16 phant2WaitParam1Patch[] = {
	0x78,                                     // push1
	0x8f, 0x01,                               // lsp param[1]
	0x43, kScummVMWaitId, PATCH_UINT16(0x02), // callk Wait, 2
	0x48,                                     // ret
	PATCH_END
};

// The interface bars at the top and bottom of the screen fade in and out when
// hovered over. This fade is performed by a script loop that calls kFrameOut
// directly and uses global 227 as the fade delta for each frame. Global 227
// normally contains the value 1, which means that these fades are quite slow.
// This patch replaces the use of global 227 with an immediate value that gives
// a reasonable fade speed.
// Applies to at least: US English
static const uint16 phant2SlowIFadeSignature[] = {
	0x43, 0x21, SIG_UINT16(0), // callk FrameOut, 0
	SIG_MAGICDWORD,
	0x67, 0x03,                // pTos 03 (scratch)
	0x81, 0xe3,                // lag $e3 (227)
	SIG_END
};

static const uint16 phant2SlowIFadePatch[] = {
	PATCH_ADDTOOFFSET(6),      // skip to lag
	0x35, 0x05,                // ldi 5
	PATCH_END
};

// The game uses a spin loop during music transitions which causes the mouse to
// appear unresponsive during scene changes. Replace the spin loop with a call
// to ScummVM kWait.
// Applies to at least: US English
// Responsible method: P2SongPlyr::wait4Fade
static const uint16 phant2Wait4FadeSignature[] = {
	SIG_MAGICDWORD,
	0x76,                      // push0
	0x43, 0x79, SIG_UINT16(0), // callk GetTime, 0
	0xa5, 0x01,                // sat 1
	0x78,                      // push1
	SIG_END
};

static const uint16 phant2Wait4FadePatch[] = {
	0x78,                                     // push1
	0x8d, 0x00,                               // lst temp[0]
	0x43, kScummVMWaitId, PATCH_UINT16(0x02), // callk Wait, 2
	0x48,                                     // ret
	PATCH_END
};

// When reading the VERSION file, Phant2 sends a Str object instead of a
// reference to a string (kernel signature violation), and flips the file handle
// and size arguments, so the version file data never actually makes it into the
// game.
// Applies to at least: Phant2 US English CD
static const uint16 phant2GetVersionSignature[] = {
	0x36,                         // push
	0x35, 0xff,                   // ldi $ff
	0x1c,                         // ne?
	0x31, 0x0e,                   // bnt $e
	0x39, 0x04,                   // pushi 4
	0x39, 0x05,                   // pushi 5
	SIG_MAGICDWORD,
	0x89, 0x1b,                   // lsg $1b
	0x8d, 0x05,                   // lst 5
	0x39, 0x09,                   // pushi 9
	0x43, 0x5d, SIG_UINT16(0x08), // callk FileIO, 8
	0x7a,                         // push2
	0x78,                         // push1
	0x8d, 0x05,                   // lst 5
	0x43, 0x5d, SIG_UINT16(0x04), // callk FileIO, 4
	0x35, 0x01,                   // ldi 1
	0xa1, 0xd8,                   // sag $d8
	SIG_END
};

static const uint16 phant2GetVersionPatch[] = {
	0x39, 0x04,                     // pushi 4
	0x39, 0x05,                     // pushi 5
	0x81, 0x1b,                     // lag $1b
	0x39, PATCH_SELECTOR8(data),    // pushi data
	0x76,                           // push0
	0x4a, PATCH_UINT16(4),          // send 4
	0x36,                           // push
	0x39, 0x09,                     // pushi 9
	0x8d, 0x05,                     // lst 5
	0x43, 0x5d, PATCH_UINT16(0x08), // callk FileIO, 8
	0x7a,                           // push2
	0x78,                           // push1
	0x8d, 0x05,                     // lst 5
	0x43, 0x5d, PATCH_UINT16(0x04), // callk FileIO, 4
	0x78,                           // push1
	0xa9, 0xd8,                     // ssg $d8
	PATCH_END
};

// The game uses a spin loop when displaying the success animation of the ratboy
// puzzle, which causes the mouse to appear unresponsive. Replace the spin loop
// with a call to ScummVM kWait.
// Applies to at least: US English
static const uint16 phant2RatboySignature[] = {
	0x8d, 0x01,                   // lst 1
	0x35, 0x1e,                   // ldi $1e
	0x22,                         // lt?
	SIG_MAGICDWORD,
	0x31, 0x17,                   // bnt $17 [0c3d]
	0x76,                         // push0
	0x43, 0x79, SIG_UINT16(0x00), // callk GetTime, 0
	SIG_END
};

static const uint16 phant2RatboyPatch[] = {
	0x78,                                     // push1
	0x35, 0x1e,                               // ldi $1e
	0x36,                                     // push
	0x43, kScummVMWaitId, PATCH_UINT16(0x02), // callk Wait, $2
	0x33, 0x14,                               // jmp [to next outer loop]
	PATCH_END
};

// Phant2 has separate in-game volume controls for handling movie volume and
// in-game volume (misleading labelled "music volume"), but really needs the
// in-game volume to always be significantly lower than the movie volume in
// order for dialogue in movies to be consistently audible, so patch the in-game
// volume slider to limit it to our maximum.
// Applies to at least: US English
static const uint16 phant2AudioVolumeSignature[] = {
	SIG_MAGICDWORD,
	0x39, 0x7f,           // pushi 127 (clientMax value)
	0x39, 0x14,           // pushi 20  (clientPageSize value)
	SIG_ADDTOOFFSET(+10), // skip other init arguments
	0x51, 0x5e,           // class P2ScrollBar
	SIG_ADDTOOFFSET(+3),  // skip send
	0xa3, 0x06,           // sal 6 (identifies correct slider)
	SIG_END
};

static const uint16 phant2AudioVolumePatch[] = {
	0x39, kPhant2VolumeMax,              // pushi (our custom volume max)
	0x39, 0x14 * kPhant2VolumeMax / 127, // pushi (ratio of original value)
	PATCH_END
};

// When censorship is disabled the game sticks <PROTECTED> at the end of every
// save game name, and when it is enabled it pads the save game name with a
// bunch of spaces. This is annoying and not helpful, so just disable all of
// this nonsense.
// Applies to at least: US English
static const uint16 phant2SaveNameSignature1[] = {
	SIG_MAGICDWORD,
	0x57, 0x4b, SIG_UINT16(0x06), // super SREdit, 6
	0x63,                         // pToa (plane)
	SIG_END
};

static const uint16 phant2SaveNamePatch1[] = {
	PATCH_ADDTOOFFSET(+4), // super SREdit, 6
	0x48,                  // ret
	PATCH_END
};

static const uint16 phant2SaveNameSignature2[] = {
	SIG_MAGICDWORD,
	0xa5, 0x00,                  // sat 0
	0x39, SIG_SELECTOR8(format), // pushi format
	SIG_END
};

static const uint16 phant2SaveNamePatch2[] = {
	PATCH_ADDTOOFFSET(+2), // sat 0
	0x33, 0x68,            // jmp [past name mangling]
	PATCH_END
};

// Phant2-specific version of sci2NumSavesSignature1/2
// Applies to at least: English CD
static const uint16 phant2NumSavesSignature1[] = {
	SIG_MAGICDWORD,
	0x8d, 0x01, // lst 1
	0x35, 0x14, // ldi 20
	0x1a,       // eq?
	SIG_END
};

static const uint16 phant2NumSavesPatch1[] = {
	PATCH_ADDTOOFFSET(+2), // lst 1
	0x35, 0x63,            // ldi 99
	PATCH_END
};

static const uint16 phant2NumSavesSignature2[] = {
	SIG_MAGICDWORD,
	0x8d, 0x00, // lst 0
	0x35, 0x14, // ldi 20
	0x22,       // lt?
	SIG_END
};

static const uint16 phant2NumSavesPatch2[] = {
	PATCH_ADDTOOFFSET(+2), // lst 0
	0x35, 0x63,            // ldi 99
	PATCH_END
};

// The game script responsible for handling document scrolling in the computer
// interface uses a spin loop to wait for 10 ticks every time the document
// scrolls. This makes scrolling janky and makes the mouse appear
// non-responsive. Eliminating the delay entirely makes scrolling with the arrow
// buttons a little too quick; a delay of 3 ticks is an OK middle-ground between
// allowing mostly fluid motion with mouse dragging and reasonably paced
// scrolling holding down the arrows. Preferably, ScrollbarArrow::handleEvent or
// ScrollbarArrow::action would only send cues once every N ticks whilst being
// held down, but unfortunately the game was not programmed to do this.
// Applies to at least: US English
static const uint16 phant2SlowScrollSignature[] = {
	SIG_MAGICDWORD,
	0x35, 0x0a,                // ldi 10
	0x22,                      // lt?
	0x31, 0x17,                // bnt [end of loop]
	0x76,                      // push0
	0x43, 0x79, SIG_UINT16(0), // callk GetTime, 0
	SIG_END
};

static const uint16 phant2SlowScrollPatch[] = {
	0x78,                                     // push1
	0x39, 0x03,                               // pushi 3
	0x43, kScummVMWaitId, PATCH_UINT16(0x02), // callk Wait, 2
	0x33, 0x13,                               // jmp [end of loop]
	PATCH_END
};

// WynNetDoco::open calls setSize before it calls posn, but the values set by
// posn are used by setSize, so the left/top coordinates of the text and note
// fields is wrong for the first render of a document or email. (Incidentally,
// these fields are the now-seen rect fields, and the game is doing a very bad
// thing by touching these manually and then relying on the values instead of
// asking the kernel.) This is most noticeable during chapters 1 and 3 when the
// computer is displaying scary messages, since every time the scary message is
// rendered the text fields re-render at the top-left corner of the screen.
// Applies to at least: US English
static const uint16 phant2BadPositionSignature[] = {
	SIG_MAGICDWORD,
	0x39, SIG_SELECTOR8(setSize), // pushi setSize
	0x76,                         // push0
	0x39, SIG_SELECTOR8(init),    // pushi init
	0x78,                         // pushi 1
	0x89, 0x03,                   // lsg 3
	0x39, SIG_SELECTOR8(posn),    // pushi posn
	0x7a,                         // push2
	0x66, SIG_ADDTOOFFSET(+2),    // pTos (x position)
	0x66, SIG_ADDTOOFFSET(+2),    // pTos (y position)
	SIG_END
};

static const uint16 phant2BadPositionPatch[] = {
	0x39, PATCH_SELECTOR8(posn),        // pushi posn
	0x7a,                               // push2
	0x66, PATCH_GETORIGINALUINT16(12),  // pTos (x position)
	0x66, PATCH_GETORIGINALUINT16(15),  // pTos (y position)
	0x39, PATCH_SELECTOR8(setSize),     // pushi setSize
	0x76,                               // push0
	0x39, PATCH_SELECTOR8(init),        // pushi init
	0x78,                               // pushi 1
	0x89, 0x03,                         // lsg 3
	PATCH_END
};

// WynDocuStore::refresh resets the cel of the open folder and document icons,
// so they don't end up being rendered as closed folder/document icons, but it
// forgets to actually update the icon's View with the kernel, so they render
// as closed for the first render after a refresh anyway. This is most
// noticeable during chapters 1 and 3 when the computer is displaying scary
// messages, since every time the scary message is rendered the icons re-render
// as closed.
// Applies to at least: US English
static const uint16 phant2BadIconSignature[] = {
	SIG_MAGICDWORD,
	0x38, SIG_SELECTOR16(setCel), // pushi setCel
	0x78,                         // push1
	0x78,                         // push1
	0x38, SIG_SELECTOR16(iconV),  // pushi iconV
	0x76,                         // push0
	0x62, SIG_ADDTOOFFSET(+2),    // pToa curFolder/curDoco
	0x4a, SIG_UINT16(0x04),       // send 4
	0x4a, SIG_UINT16(0x06),       // send 6
	SIG_END
};

static const uint16 phant2BadIconPatch[] = {
	PATCH_ADDTOOFFSET(+5),          // pushi setCel, push1, push1
	0x38, PATCH_SELECTOR16(update), // pushi update
	0x76,                           // push0
	0x4a, PATCH_UINT16(0x0a),       // send 10
	0x33, 0x04,                     // jmp [past unused bytes]
	PATCH_END
};

// The left and right arrows move inventory items a pixel more than each
// inventory item is wide, which causes the inventory to creep to the left by
// one pixel per scrolled item.
// Applies to at least: US English
static const uint16 phant2InvLeftDeltaSignature[] = {
	SIG_MAGICDWORD,
	SIG_UINT16(0x42), // delta
	SIG_UINT16(0x19), // moveDelay
	SIG_END
};

static const uint16 phant2InvLeftDeltaPatch[] = {
	PATCH_UINT16(0x41), // delta
	PATCH_END
};

static const uint16 phant2InvRightDeltaSignature[] = {
	SIG_MAGICDWORD,
	SIG_UINT16(0xffbe), // delta
	SIG_UINT16(0x19),   // moveDelay
	SIG_END
};

static const uint16 phant2InvRightDeltaPatch[] = {
	PATCH_UINT16(0xffbf), // delta
	PATCH_END
};

// The first inventory item is put too far to the right, which causes wide items
// to get cut off on the right side of the inventory.
// Applies to at least: US English
static const uint16 phant2InvOffsetSignature[] = {
	SIG_MAGICDWORD,
	0x35, 0x26,                 // ldi 38
	0x64, SIG_SELECTOR16(xOff), // aTop xOff
	SIG_END
};

static const uint16 phant2InvOffsetPatch[] = {
	0x35, 0x1d, // ldi 29
	PATCH_END
};

// The text placement of "File" and "Note" content inside DocuStore File
// Retrieval System makes some letters especially "g" overlap the
// corresponding box. Set by 'WynNetDoco::open'.
// We fix this by changing the position of those 2 inside the heap of
// subclass 'WynNetDoco' slightly.
// Applies to at least: English CD, Japanese CD, German CD
static const uint16 phant2DocuStoreFileNotePlacementSignature[] = {
	SIG_MAGICDWORD,
	SIG_UINT16(0x0046),   // nameX
	SIG_UINT16(0x000a),   // nameY
	SIG_ADDTOOFFSET(+10), // skip over nameMsg*
	SIG_UINT16(0x0046),   // noteX
	SIG_UINT16(0x001e),   // noteY
	SIG_END
};

static const uint16 phant2DocuStoreFileNotePlacementPatch[] = {
	PATCH_ADDTOOFFSET(+2),
	PATCH_UINT16(0x0006),  // new nameY
	PATCH_ADDTOOFFSET(+12),
	PATCH_UINT16(0x001b),  // new noteY
	PATCH_END
};

// The text placement of "From" and "Subject" content inside DocuStore.
// We fix this by changing the position inside the heap of subclass
// 'WynNetEmail' slightly.
// For this one, we also fix the horizontal placement.
static const uint16 phant2DocuStoreEmailPlacementSignature[] = {
	SIG_MAGICDWORD,
	SIG_UINT16(0x0049),   // nameX
	SIG_UINT16(0x0008),   // nameY
	SIG_ADDTOOFFSET(+10), // skip over nameMsg*
	SIG_UINT16(0x0049),   // noteX
	SIG_UINT16(0x001c),   // noteY
	SIG_END
};

static const uint16 phant2DocuStoreEmailPlacementPatch[] = {
	PATCH_UINT16(0x0050), // new nameX
	PATCH_UINT16(0x0006), // new nameY
	SIG_ADDTOOFFSET(+10),
	PATCH_UINT16(0x0050), // new noteX
	PATCH_UINT16(0x001b), // new noteY
	PATCH_END
};

//          script, description,                                      signature                                  patch
static const SciScriptPatcherEntry phantasmagoria2Signatures[] = {
	{  true,     0, "speed up interface fades",                    3, phant2SlowIFadeSignature,                  phant2SlowIFadePatch },
	{  true,     0, "fix bad arguments to get game version",       1, phant2GetVersionSignature,                 phant2GetVersionPatch },
	{  true,  3000, "replace spin loop in alien password window",  1, phant2WaitParam1Signature,                 phant2WaitParam1Patch },
	{  true,  4081, "replace spin loop after ratboy puzzle",       1, phant2RatboySignature,                     phant2RatboyPatch },
	{  true, 63001, "fix inventory left scroll delta",             1, phant2InvLeftDeltaSignature,               phant2InvLeftDeltaPatch },
	{  true, 63001, "fix inventory right scroll delta",            1, phant2InvRightDeltaSignature,              phant2InvRightDeltaPatch },
	{  true, 63001, "fix inventory wrong initial offset",          1, phant2InvOffsetSignature,                  phant2InvOffsetPatch },
	{  true, 63004, "limit in-game audio volume",                  1, phant2AudioVolumeSignature,                phant2AudioVolumePatch },
	{  true, 63016, "replace spin loop during music fades",        1, phant2Wait4FadeSignature,                  phant2Wait4FadePatch },
	{  true, 63019, "replace spin loop during computer load",      1, phant2WaitParam1Signature,                 phant2WaitParam1Patch },
	{  true, 63019, "replace spin loop during computer scrolling", 1, phant2SlowScrollSignature,                 phant2SlowScrollPatch },
	{  true, 63019, "fix bad doc/email name & memo positioning",   2, phant2BadPositionSignature,                phant2BadPositionPatch },
	{  true, 63019, "fix bad folder/doc icon refresh",             2, phant2BadIconSignature,                    phant2BadIconPatch },
	{  true, 63019, "fix file and note content placement",         1, phant2DocuStoreFileNotePlacementSignature, phant2DocuStoreFileNotePlacementPatch },
	{  true, 63019, "fix email content placement",                 1, phant2DocuStoreEmailPlacementSignature,    phant2DocuStoreEmailPlacementPatch },
	{  true, 64990, "remove save game name mangling (1/2)",        1, phant2SaveNameSignature1,                  phant2SaveNamePatch1 },
	{  true, 64990, "increase number of save games (1/2)",         1, phant2NumSavesSignature1,                  phant2NumSavesPatch1 },
	{  true, 64990, "increase number of save games (2/2)",         2, phant2NumSavesSignature2,                  phant2NumSavesPatch2 },
	{  true, 64994, "remove save game name mangling (2/2)",        1, phant2SaveNameSignature2,                  phant2SaveNamePatch2 },
	SCI_SIGNATUREENTRY_TERMINATOR
};

#endif

// ===========================================================================
// Police Quest 1 VGA

// When briefing is about to start in room 15, other officers will get into the room too.
// When one of those officers gets into the way of ego, they will tell the player to sit down.
// But control will be disabled right at that point. Ego may then go to his seat by himself,
// or more often than not will just stand there. The player is unable to do anything.
//
// Sergeant Dooley will then enter the room. Tell the player to sit down 3 times and after
// that it's game over.
//
// Because the Sergeant is telling the player to sit down, one has to assume that the player
// is meant to still be in control. Which is why this script patch removes disabling of player control.
//
// The script also tries to make ego walk to the chair, but it fails because it gets stuck with other
// actors. So I guess the safest way is to remove all of that and let the player do it manually.
//
// The responsible method seems to use a few hardcoded texts, which is why I have to assume that it's
// not used anywhere else. I also checked all scripts and couldn't find any other calls to it.
//
// This of course also happens when using the original interpreter.
//
// Scripts work like this: manX::doit (script 134) triggers gab::changeState, which then triggers rm015::notify
//
// Applies to at least: English floppy
// Responsible method: gab::changeState (script 152)
// Fixes bug: #5865
static const uint16 pq1vgaSignatureBriefingGettingStuck[] = {
	0x76,                                // push0
	0x45, 0x02, 0x00,                    // call export 2 of script 0 (disable control)
	0x38, SIG_ADDTOOFFSET(+2),           // pushi notify
	0x76,                                // push0
	0x81, 0x02,                          // lag global[2] (get current room)
	0x4a, 0x04,                          // send 04
	SIG_MAGICDWORD,
	0x8b, 0x02,                          // lsl local[2]
	0x35, 0x01,                          // ldi 01
	0x02,                                // add
	SIG_END
};

static const uint16 pq1vgaPatchBriefingGettingStuck[] = {
	0x33, 0x0a,                      // jmp to lsl local[2], skip over export 2 and ::notify
	PATCH_END                        // rm015::notify would try to make ego walk to the chair
};

// When at the police station, you can put or get your gun from your locker.
// The script, that handles this, is buggy. It disposes the gun as soon as
//  you click, but then waits 2 seconds before it also closes the locker.
// Problem is that it's possible to click again, which then results in a
//  disposed object getting accessed. This happened to work by pure luck in
//  SSCI.
// This patch changes the code, so that the gun is actually given away
//  when the 2 seconds have passed and the locker got closed.
// Applies to at least: English floppy
// Responsible method: putGun::changeState (script 341)
// Fixes bug: #5705 / #6400
static const uint16 pq1vgaSignaturePutGunInLockerBug[] = {
	0x35, 0x00,                      // ldi 00
	0x1a,                            // eq?
	0x31, 0x25,                      // bnt [next state check]
	SIG_ADDTOOFFSET(+22),            // [skip 22 bytes]
	SIG_MAGICDWORD,
	0x38, SIG_SELECTOR16(put),       // pushi "put"
	0x78,                            // push1
	0x76,                            // push0
	0x81, 0x00,                      // lag 00
	0x4a, 0x06,                      // send 06 - ego::put(0)
	0x35, 0x02,                      // ldi 02
	0x65, 0x1c,                      // aTop 1c (set timer to 2 seconds)
	0x33, 0x0e,                      // jmp [end of method]
	0x3c,                            // dup --- next state check target
	0x35, 0x01,                      // ldi 01
	0x1a,                            // eq?
	0x31, 0x08,                      // bnt [end of method]
	0x39, SIG_SELECTOR8(dispose),    // pushi "dispose"
	0x76,                            // push0
	0x72, SIG_UINT16(0x0088),        // lofsa 0088
	0x4a, 0x04,                      // send 04 - locker::dispose
	SIG_END
};

static const uint16 pq1vgaPatchPutGunInLockerBug[] = {
	PATCH_ADDTOOFFSET(+3),
	0x31, 0x1c,                      // bnt [next state check]
	PATCH_ADDTOOFFSET(+22),
	0x35, 0x02,                      // ldi 02
	0x65, 0x1c,                      // aTop 1c (set timer to 2 seconds)
	0x33, 0x17,                      // jmp [end of method]
	0x3c,                            // dup --- next state check target
	0x35, 0x01,                      // ldi 01
	0x1a,                            // eq?
	0x31, 0x11,                      // bnt [end of method]
	0x38, PATCH_SELECTOR16(put),     // pushi "put"
	0x78,                            // push1
	0x76,                            // push0
	0x81, 0x00,                      // lag 00
	0x4a, 0x06,                      // send 06 - ego::put(0)
	PATCH_END
};

// When restoring a saved game, which was made while driving around,
//  the game didn't redraw the map. This also happened in Sierra SCI.
//
// The map is a picture resource and drawn over the main picture.
//  This is called an "overlay" in SCI. This wasn't implemented properly.
//  We fix it by actually implementing it properly.
//
// Applies to at least: English floppy
// Responsible method: rm500::init, changeOverlay::changeState (script 500)
// Fixes bug: #5016
static const uint16 pq1vgaSignatureMapSaveRestoreBug[] = {
	0x39, 0x04,                          // pushi 04
	SIG_ADDTOOFFSET(+2),                 // skip either lsg global[f9] or pTos register
	SIG_MAGICDWORD,
	0x38, 0x64, 0x80,                    // pushi 8064
	0x76,                                // push0
	0x89, 0x28,                          // lsg global[28]
	0x43, 0x08, 0x08,                    // kDrawPic (8)
	SIG_END
};

static const uint16 pq1vgaPatchMapSaveRestoreBug[] = {
	0x38, PATCH_SELECTOR16(overlay), // pushi "overlay"
	0x7a,                            // push2
	0x89, 0xf9,                      // lsg global[f9]
	0x39, 0x64,                      // pushi 64 (no transition)
	0x81, 0x02,                      // lag global[02] (current room object)
	0x4a, 0x08,                      // send 08
	0x18,                            // not (waste byte)
	PATCH_END
};

//          script, description,                                         signature                            patch
static const SciScriptPatcherEntry pq1vgaSignatures[] = {
	{  true,   152, "getting stuck while briefing is about to start", 1, pq1vgaSignatureBriefingGettingStuck, pq1vgaPatchBriefingGettingStuck },
	{  true,   341, "put gun in locker bug",                          1, pq1vgaSignaturePutGunInLockerBug,    pq1vgaPatchPutGunInLockerBug },
	{  true,   500, "map save/restore bug",                           2, pq1vgaSignatureMapSaveRestoreBug,    pq1vgaPatchMapSaveRestoreBug },
	SCI_SIGNATUREENTRY_TERMINATOR
};


// ===========================================================================
// Police Quest 3

// The player can give the locket to Marie on day 6, which was supposed to grant
// 10 points. Sadly no version did so, so it was not possible to complete the game
// with a perfect score (460 points).

// Those 10 points are mentioned in the official Sierra hint book for day 6,
// which is why we consider this to be accurate.

// This bug occurs of course also, when using the original interpreter.

// We fix this issue by granting those 10 points.

// Applies to at least: English PC floppy, English Amiga, German PC floppy
// Responsible method: giveLocket::changeState(1), script 36
// Fixes bug: #9862
static const uint16 pq3SignatureGiveLocketPoints[] = {
	// selectors hardcoded in here, it seems all game versions use the same selector ids
	0x39, 0x20,                          // pushi 20h (state)
	0x78,                                // push1
	0x78,                                // push1
	0x39, 0x43,                          // pushi 43h (at)
	0x78,                                // push1
	SIG_MAGICDWORD,
	0x39, 0x25,                          // pushi 25h
	0x81, 0x09,                          // lag global[9]
	0x4a, 0x06,                          // send 06 - Inv::at(25h)
	0x4a, 0x06,                          // send 06 - locket::state(1)
	0x38, SIG_UINT16(0x009b),            // pushi 009bh (owner)
	0x76,                                // push0
	0x39, 0x43,                          // pushi 43h (at)
	0x78,                                // push1
	0x39, 0x25,                          // pushi 25h
	0x81, 0x09,                          // lag global[9]
	0x4a, 0x06,                          // send 06 - Inv:at(25h)
	0x4a, 0x04,                          // send 04 - locket::owner
	SIG_END
};

static const uint16 pq3PatchGiveLocketPoints[] = {
	// new code for points, 9 bytes
	0x7a,                                // push2
	0x38, PATCH_UINT16(0x00ff),          // pushi 0x00ff - using last flag slot, seems to be unused
	0x39, 0x0a,                          // pushi 10d - 10 points
	0x45, 0x06, 0x04,                    // callb export000_6, 4
	// original code
	0x39, 0x20,                          // pushi 20h (state)
	0x78,                                // push1
	0x78,                                // push1
	0x39, 0x43,                          // pushi 43h (at)
	0x78,                                // push1
	0x39, 0x25,                          // pushi 25h
	0x81, 0x09,                          // lag global[9]
	0x4a, 0x06,                          // send 06 - Inv::at(25h)
	0x4a, 0x06,                          // send 06 - locket::state(1)
	// optimized code, saving 9 bytes
	0x38, PATCH_UINT16(0x009b),          // pushi 009bh (owner)
	0x76,                                // push0
	0x4a, 0x04,                          // send 04 - locket::owner
	PATCH_END
};

//          script, description,                                 signature                     patch
static const SciScriptPatcherEntry pq3Signatures[] = {
	{  true, 36, "give locket missing points",                1, pq3SignatureGiveLocketPoints, pq3PatchGiveLocketPoints },
	SCI_SIGNATUREENTRY_TERMINATOR
};


#ifdef ENABLE_SCI32
#pragma mark -
#pragma mark Police Quest 4

// Add support for simultaneous speech & subtitles to the in-game UI.
// The original game code has code paths for lo-res mode but only creates the
// buttons in hi-res mode, so the lo-res code paths are removed to gain more
// space for the patch.
// Applies to: English CD
// Responsible method: iconText::init, iconText::select
static const uint16 pq4CdSpeechAndSubtitlesSignature[] = {
	// iconText::init
	0x76,                         // push0
	0x43, 0x22, SIG_UINT16(0x00), // callk IsHiRes
	0x18,                         // not
	0x31, 0x05,                   // bnt [skip next 2 opcodes, when hires]
	SIG_MAGICDWORD,
	0x34, SIG_UINT16(0x2661),     // ldi 9825
	0x65, 0x78,                   // aTop mainView
	0x89, 0x5a,                   // lsg global[$5a]
	0x35, 0x01,                   // ldi 1
	0x12,                         // and
	0x30, SIG_UINT16(0x1b),       // bnt [when in speech mode]
	0x76,                         // push0
	0x43, 0x22, SIG_UINT16(0x00), // callk IsHiRes
	SIG_ADDTOOFFSET(+45),         // skip over the remaining code
	0x38, SIG_SELECTOR16(init),   // pushi $93 (init)
	0x76,                         // push0
	0x59, 0x01,                   // &rest 01
	0x57, 0x8f, SIG_UINT16(0x04), // super GCItem
	0x48,                         // ret

	// iconText::select
	0x38, SIG_SELECTOR16(select), // pushi $1c4 (select)
	0x76,                         // push0
	0x59, 0x01,                   // &rest 01
	0x57, 0x8f, SIG_UINT16(0x04), // super GCItem, 4
	0x89, 0x5a,                   // lsg global[$5a]
	0x35, 0x02,                   // ldi 2
	0x12,                         // and
	0x30, SIG_UINT16(0x1f),       // bnt [jump to currently-in-text-mode code]
	SIG_ADDTOOFFSET(+67),         // skip over the rest
	0x48,                         // ret
	SIG_END
};

static const uint16 pq4CdSpeechAndSubtitlesPatch[] = {
	// iconText::init
	0x76,                           // push0
	0x41, 0x02, PATCH_UINT16(0x00), // call [our new subroutine which sets view+loop+cel], 0
	0x33, 0x40,                     // jmp [to original init, super GCItem call]
	// new code for setting view+loop+cel
	0x34, PATCH_UINT16(0x2aeb),     // ldi 10987
	0x65, 0x78,                     // aTop mainView - always set this view, because it's used by 2 states
	0x89, 0x5a,                     // lsg global[$5a]
	0x35, 0x03,                     // ldi 3
	0x1a,                           // eq?
	0x31, 0x04,                     // bnt [skip over follow up code]
	// speech+subtitles mode
	0x78,                           // push1
	0x69, 0x7a,                     // sTop mainLoop
	0x48,                           // ret
	0x89, 0x5a,                     // lsg global[$5a]
	0x35, 0x01,                     // ldi 1
	0x12,                           // and
	0x31, 0x04,                     // bnt [skip over follow up code]
	// subtitles mode
	0x76,                           // push0
	0x69, 0x7a,                     // sTop mainLoop
	0x48,                           // ret
	// speech mode
	0x34, PATCH_UINT16(0x2ae6),     // ldi 10982
	0x65, 0x78,                     // aTop mainView
	0x35, 0x0f,                     // ldi 15
	0x65, 0x7a,                     // aTop mainLoop
	0x48,                           // ret
	PATCH_ADDTOOFFSET(+38),         // skip to iconText::select

	// iconText::select
	PATCH_ADDTOOFFSET(+10),         // skip over the super code
	0xc1, 0x5a,                     // +ag $5a
	0xa1, 0x5a,                     // sag $5a
	0x36,                           // push
	0x35, 0x04,                     // ldi 4
	0x28,                           // uge?
	0x31, 0x03,                     // bnt [skip over follow up code]
	0x78,                           // push1
	0xa9, 0x5a,                     // ssg $5a
	0x76,                           // push0
	0x41, 0x99, PATCH_UINT16(0x00), // call [our new subroutine which sets view+loop+cel, effectively -103], 0
	0x33, 0x2f,                     // jmp [to end of original select, show call]
	PATCH_END
};

// When showing the red shoe to Barbie after showing the police badge but before
// exhausting the normal dialogue tree, the game plays the expected dialogue but
// fails to award points or set an internal flag indicating this interaction has
// occurred (which is needed to progress in the game). This is because the game
// checks global $9a (dialogue progress flag) instead of local 3 (badge shown
// flag) when interacting with Barbie. The game uses the same
// `shoeShoe::changeState(0)` method for showing the shoe to the young woman at the
// bar earlier in the game, and checks local 3 then, so just check local 3 in
// both cases to prevent the game from appearing to be in an unwinnable state
// just because the player interacted in the "wrong" order.
// Applies to at least: English floppy, German floppy, English CD, German CD
static const uint16 pq4BittyKittyShowBarieRedShoeSignature[] = {
	// stripper::noun check is for checking, if police badge was shown
	SIG_MAGICDWORD,
	0x89, 0x9a,                         // lsg global[$9a]
	0x35, 0x02,                         // ldi 2
	0x1e,                               // gt?
	0x30, SIG_UINT16(0x0028),           // bnt [skip 2 points code]
	0x39, SIG_SELECTOR8(points),       // pushi $61 (points)
	SIG_END
};

static const uint16 pq4BittyKittyShowBarbieRedShoePatch[] = {
	0x83, 0x03,                         // lal local[3]
	0x30, PATCH_UINT16(0x002b),         // bnt [skip 2 points code]
	0x33, 1,                            // jmp 1 (waste some bytes)
	PATCH_END
};

// In PQ4, scripts for the city hall action sequences use `ticks`. These
// continue to count down even during inventory interaction, so if the user is
// unable to find the correct inventory item quickly enough for the sequence,
// the game will immediately end with a "game over" once they close the
// inventory and the main game loop resumes. This can seem like a game bug, so
// we change these sequences to use `seconds`, which only tick down by 1 when
// the game returns to the main loop and the wall time has changed, even if many
// seconds have actually elapsed. However, since `seconds` uses absolute
// hardware clock time with a granularity of 1 second, "one" second can actually
// be less than one second if the timer is set in between hardware clock
// seconds, so the values are increased slightly from their equivalent tick
// values to compensate for this.
// Applies to at least: English Floppy, German floppy
// Responsible method: metzAttack::changeState(2) - 120 ticks (player needs to draw gun)
//                     stickScr::changeState(0) - 180 ticks (player needs to tell enemy to drop gun)
//                     dropStick::changeState(5) - 120 ticks (player needs to tell enemy to turn around)
//                     turnMetz::changeState(5) - 600/420 ticks (player needs to cuff Metz)
//                     all in script 390
//
// TODO: The object structure changed in PQ4CD so ticks moved from 0x20 to 0x22.
// Additional signatures/patches will need to be added for CD version.
static const uint16 pq4FloppyCityHallDrawGunTimerSignature[] = {
	SIG_MAGICDWORD,
	0x4a, SIG_UINT16(0x08), // send 8
	0x32,                   // jmp [ret]
	SIG_ADDTOOFFSET(+8),    // skip over some code
	0x35, 0x78,             // pushi $78 (120)
	0x65, 0x20,             // aTop ticks
	SIG_END
};

static const uint16 pq4FloppyCityHallDrawGunTimerPatch[] = {
	PATCH_ADDTOOFFSET(+12), // send 8, jmp, skip over some code
	0x35, 0x05,             // pushi 4 (120t/2s -> 4s)
	0x65, 0x1c,             // aTop seconds
	PATCH_END
};

static const uint16 pq4FloppyCityHallTellEnemyDropWeaponTimerSignature[] = {
	SIG_MAGICDWORD,
	0x34, SIG_UINT16(0xb4), // pushi $b4 (180)
	0x65, 0x20,             // aTop ticks
	0x32, SIG_UINT16(0x5e), // jmp to ret
	SIG_END
};

static const uint16 pq4FloppyCityHallTellEnemyDropWeaponTimerPatch[] = {
	0x34, PATCH_UINT16(0x05), // pushi 5 (180t/3s -> 5s)
	0x65, 0x1c,               // aTop seconds
	PATCH_END
};

static const uint16 pq4FloppyCityHallTellEnemyTurnAroundTimerSignature[] = {
	SIG_MAGICDWORD,
	0x4a, SIG_UINT16(0x04), // send 4
	0x35, 0x78,             // pushi $78 (120)
	0x65, 0x20,             // aTop ticks
	SIG_END
};

static const uint16 pq4FloppyCityHallTellEnemyTurnAroundTimerPatch[] = {
	PATCH_ADDTOOFFSET(+3), // send 4
	0x35, 0x03,            // pushi 3 (120t/2s -> 3s)
	0x65, 0x1c,            // aTop seconds
	PATCH_END
};

static const uint16 pq4FloppyCityHallCuffEnemyTimerSignature[] = {
	SIG_MAGICDWORD,
	0x34, SIG_UINT16(0x258), // pushi $258 (600)
	0x65, 0x20,              // aTop ticks
	SIG_ADDTOOFFSET(+3),
	0x34, SIG_UINT16(0x1a4), // pushi $1a4 (420)
	0x65, 0x20,              // aTop ticks
	SIG_END
};

static const uint16 pq4FloppyCityHallCuffEnemyTimerPatch[] = {
	0x34, PATCH_UINT16(0x0a), // pushi 10 (600t/10s)
	0x65, 0x1c,               // aTop seconds
	PATCH_ADDTOOFFSET(+3),
	0x34, SIG_UINT16(0x07),   // pushi 7 (420t/7s)
	0x65, 0x1c,               // aTop seconds
	PATCH_END
};

// The end game action sequence also uses ticks instead of seconds. See the
// description of city hall action sequence issues for more information.
// Applies to at least: English Floppy, German floppy, English CD
// Responsible method: comeInLast::changeState(11)
static const uint16 pq4LastActionHeroTimerSignature[] = {
	SIG_MAGICDWORD,
	0x34, SIG_UINT16(0x12c),   // pushi $12c (300)
	0x65, SIG_ADDTOOFFSET(+1), // aTop ticks ($20 for floppy, $22 for CD)
	SIG_END
};

static const uint16 pq4LastActionHeroTimerPatch[] = {
	0x34, PATCH_UINT16(0x05),                 // pushi 5 (300t/5s)
	0x65, PATCH_GETORIGINALBYTEADJUST(4, -4), // aTop seconds
	PATCH_END
};

//          script, description,                                          signature                                           patch
static const SciScriptPatcherEntry pq4Signatures[] = {
	{  true,     9, "add speech+subtitles to in-game UI",              1, pq4CdSpeechAndSubtitlesSignature,                   pq4CdSpeechAndSubtitlesPatch },
	{  true,   315, "fix missing points showing barbie the red shoe",  1, pq4BittyKittyShowBarieRedShoeSignature,             pq4BittyKittyShowBarbieRedShoePatch },
	{  true,   390, "change floppy city hall use gun timer",           1, pq4FloppyCityHallDrawGunTimerSignature,             pq4FloppyCityHallDrawGunTimerPatch },
	{  true,   390, "change floppy city hall say 'drop weapon' timer", 1, pq4FloppyCityHallTellEnemyDropWeaponTimerSignature, pq4FloppyCityHallTellEnemyDropWeaponTimerPatch },
	{  true,   390, "change floppy city hall say 'turn around' timer", 1, pq4FloppyCityHallTellEnemyTurnAroundTimerSignature, pq4FloppyCityHallTellEnemyTurnAroundTimerPatch },
	{  true,   390, "change floppy city hall use handcuffs timer",     1, pq4FloppyCityHallCuffEnemyTimerSignature,           pq4FloppyCityHallCuffEnemyTimerPatch },
	{  true,   755, "change last action sequence timer",               1, pq4LastActionHeroTimerSignature,                    pq4LastActionHeroTimerPatch },
	{  true, 64908, "disable video benchmarking",                      1, sci2BenchmarkSignature,                             sci2BenchmarkPatch },
	{  true, 64918, "fix Str::strip in floppy version",                1, sci2BrokenStrStripSignature,                        sci2BrokenStrStripPatch },
	{  true, 64990, "increase number of save games (1/2)",             1, sci2NumSavesSignature1,                             sci2NumSavesPatch1 },
	{  true, 64990, "increase number of save games (2/2)",             1, sci2NumSavesSignature2,                             sci2NumSavesPatch2 },
	{  true, 64990, "disable change directory button",                 1, sci2ChangeDirSignature,                             sci2ChangeDirPatch },
	SCI_SIGNATUREENTRY_TERMINATOR
};

#pragma mark -
#pragma mark Police Quest: SWAT

// The init code that runs when PQ:SWAT starts up unconditionally resets the
// master sound volume to 127, but the game should always use the volume stored
// in ScummVM.
// Applies to at least: English CD
static const uint16 pqSwatVolumeResetSignature[] = {
	SIG_MAGICDWORD,
	0x38, SIG_SELECTOR16(masterVolume), // pushi masterVolume
	0x78,                               // push1
	0x39, 0x7f,                         // push $7f
	0x54, SIG_UINT16(0x06),             // self 6
	SIG_END
};

static const uint16 pqSwatVolumeResetPatch[] = {
	0x32, PATCH_UINT16(6), // jmp 6 [past volume reset]
	PATCH_END
};

//          script, description,                                      signature                         patch
static const SciScriptPatcherEntry pqSwatSignatures[] = {
	{  true,     0, "disable volume reset on startup (1/2)",       1, pqSwatVolumeResetSignature,        pqSwatVolumeResetPatch },
	{  true,     1, "disable volume reset on startup (2/2)",       1, sci2VolumeResetSignature,          sci2VolumeResetPatch },
	SCI_SIGNATUREENTRY_TERMINATOR
};

#endif

// ===========================================================================
//  At the healer's house there is a bird's nest up on the tree.
//   The player can throw rocks at it until it falls to the ground.
//   The hero will then grab the item, that is in the nest.
//
//  When running is active, the hero will not reach the actual destination
//   and because of that, the game will get stuck.
//
//  We just change the coordinate of the destination slightly, so that walking,
//   sneaking and running work.
//
//  This bug was fixed by Sierra at least in the Japanese PC-9801 version.
// Applies to at least: English floppy (1.000, 1.012)
// Responsible method: pickItUp::changeState (script 54)
// Fixes bug: #6407
static const uint16 qfg1egaSignatureThrowRockAtNest[] = {
	0x4a, 0x04,                         // send 04 (nest::x)
	0x36,                               // push
	SIG_MAGICDWORD,
	0x35, 0x0f,                         // ldi 0f (15d)
	0x02,                               // add
	0x36,                               // push
	SIG_END
};

static const uint16 qfg1egaPatchThrowRockAtNest[] = {
	PATCH_ADDTOOFFSET(+3),
	0x35, 0x12,                         // ldi 12 (18d)
	PATCH_END
};

//          script, description,                                      signature                            patch
static const SciScriptPatcherEntry qfg1egaSignatures[] = {
	{  true,    54, "throw rock at nest while running",            1, qfg1egaSignatureThrowRockAtNest,     qfg1egaPatchThrowRockAtNest },
	SCI_SIGNATUREENTRY_TERMINATOR
};

// ===========================================================================
//  script 215 of qfg1vga pointBox::doit actually processes button-presses
//   during fighting with monsters. It strangely also calls kGetEvent. Because
//   the main User::doit also calls kGetEvent it's pure luck, where the event
//   will hit. It's the same issue as in freddy pharkas and if you turn dos-box
//   to max cycles, sometimes clicks also won't get registered. Strangely it's
//   not nearly as bad as in our sci, but these differences may be caused by
//   timing.
//   We just reuse the active event, thus removing the duplicate kGetEvent call.
// Applies to at least: English floppy
// Responsible method: pointBox::doit
static const uint16 qfg1vgaSignatureFightEvents[] = {
	0x39, SIG_MAGICDWORD,
	SIG_SELECTOR8(new),                 // pushi "new"
	0x76,                               // push0
	0x51, 0x07,                         // class Event
	0x4a, 0x04,                         // send 04 - call Event::new
	0xa5, 0x00,                         // sat temp[0]
	0x78,                               // push1
	0x76,                               // push0
	0x4a, 0x04,                         // send 04 - read Event::x
	0xa5, 0x03,                         // sat temp[3]
	0x76,                               // push0 (selector y)
	0x76,                               // push0
	0x85, 0x00,                         // lat temp[0]
	0x4a, 0x04,                         // send 04 - read Event::y
	0x36,                               // push
	0x35, 0x0a,                         // ldi 0a
	0x04,                               // sub (poor mans localization) ;-)
	SIG_END
};

static const uint16 qfg1vgaPatchFightEvents[] = {
	0x38, PATCH_SELECTOR16(curEvent), // pushi 15a (selector curEvent)
	0x76,                            // push0
	0x81, 0x50,                      // lag global[50]
	0x4a, 0x04,                      // send 04 - read User::curEvent -> needs one byte more than previous code
	0xa5, 0x00,                      // sat temp[0]
	0x78,                            // push1
	0x76,                            // push0
	0x4a, 0x04,                      // send 04 - read Event::x
	0xa5, 0x03,                      // sat temp[3]
	0x76,                            // push0 (selector y)
	0x76,                            // push0
	0x85, 0x00,                      // lat temp[0]
	0x4a, 0x04,                      // send 04 - read Event::y
	0x39, 0x00,                      // pushi 00
	0x02,                            // add (waste 3 bytes) - we don't need localization, User::doit has already done it
	PATCH_END
};

// Script 814 of QFG1VGA is responsible for showing dialogs. However, the death
// screen message shown when the hero dies in room 64 (ghost room) is too large
// (254 chars long). Since the window header and main text are both stored in
// temp space, this is an issue, as the scripts read the window header, then the
// window text, which erases the window header text because of its length. To
// fix that, we allocate more temp space and move the pointer used for the
// window header a little bit, wherever it's used in script 814.
// Fixes bug: #6139.

// Patch 1: Increase temp space
static const uint16 qfg1vgaSignatureTempSpace[] = {
	SIG_MAGICDWORD,
	0x3f, 0xba,                         // link 0xba
	0x87, 0x00,                         // lap 0
	SIG_END
};

static const uint16 qfg1vgaPatchTempSpace[] = {
	0x3f, 0xca,                         // link 0xca
	PATCH_END
};

// Patch 2: Move the pointer used for the window header a little bit
static const uint16 qfg1vgaSignatureDialogHeader[] = {
	SIG_MAGICDWORD,
	0x5b, 0x04, 0x80,                   // lea temp[0x80]
	0x36,                               // push
	SIG_END
};

static const uint16 qfg1vgaPatchDialogHeader[] = {
	0x5b, 0x04, 0x90,                   // lea temp[0x90]
	PATCH_END
};

// When clicking on the crusher in room 331, Ego approaches him to talk to him,
// an action that is handled by moveToCrusher::changeState in script 331. The
// scripts set Ego to move close to the crusher, but when Ego is sneaking instead
// of walking, the target coordinates specified by script 331 are never reached,
// as Ego is making larger steps, and never reaches the required spot. This is an
// edge case that can occur when Ego is set to sneak. Normally, when clicking on
// the crusher, ego is supposed to move close to position 79, 165. We change it
// to 85, 165, which is not an edge case thus the freeze is avoided.
// Fixes bug: #6180
static const uint16 qfg1vgaSignatureMoveToCrusher[] = {
	SIG_MAGICDWORD,
	0x51, 0x1f,                         // class Motion
	0x36,                               // push
	0x39, 0x4f,                         // pushi 4f (79 - x)
	0x38, SIG_UINT16(0x00a5),           // pushi 00a5 (165 - y)
	0x7c,                               // pushSelf
	SIG_END
};

static const uint16 qfg1vgaPatchMoveToCrusher[] = {
	PATCH_ADDTOOFFSET(+3),
	0x39, 0x55,                         // pushi 55 (85 - x)
	PATCH_END
};

// Same pathfinding bug as above, where Ego is set to move to an impossible
// spot when sneaking. In GuardsTrumpet::changeState, we change the final
// location where Ego is moved from 111, 111 to 116, 116.
// target coordinate is really problematic here.
//
// 114, 114 works when the speed slider is all the way up, but doesn't work
// when the speed slider is not.
//
// It seems that this bug was fixed by Sierra for the Macintosh version.
//
// Applies to at least: English PC floppy
// Responsible method: GuardsTrumpet::changeState(8)
// Fixes bug: #6248
static const uint16 qfg1vgaSignatureMoveToCastleGate[] = {
	0x51, SIG_ADDTOOFFSET(+1),          // class MoveTo
	SIG_MAGICDWORD,
	0x36,                               // push
	0x39, 0x6f,                         // pushi 6f (111d)
	0x3c,                               // dup (111d) - coordinates 111, 111
	0x7c,                               // pushSelf
	SIG_END
};

static const uint16 qfg1vgaPatchMoveToCastleGate[] = {
	PATCH_ADDTOOFFSET(+3),
	0x39, 0x74,                         // pushi 74 (116d), changes coordinates to 116, 116
	PATCH_END
};

// Typo in the original Sierra scripts
// Looking at a cheetaur resulted in a text about a Saurus Rex
// The code treats both monster types the same.
// Applies to at least: English floppy
// Responsible method: smallMonster::doVerb
// Fixes bug #6249
static const uint16 qfg1vgaSignatureCheetaurDescription[] = {
	SIG_MAGICDWORD,
	0x34, SIG_UINT16(0x01b8),           // ldi 01b8
	0x1a,                               // eq?
	0x31, 0x16,                         // bnt 16
	0x38, SIG_SELECTOR16(say),          // pushi 0127h (selector "say")
	0x39, 0x06,                         // pushi 06
	0x39, 0x03,                         // pushi 03
	0x78,                               // push1
	0x39, 0x12,                         // pushi 12 -> monster type Saurus Rex
	SIG_END
};

static const uint16 qfg1vgaPatchCheetaurDescription[] = {
	PATCH_ADDTOOFFSET(+14),
	0x39, 0x11,                         // pushi 11 -> monster type cheetaur
	PATCH_END
};

// In the "funny" room (Yorick's room) in QfG1 VGA, pulling the chain and
//  then pressing the button on the right side of the room results in
//  a broken game. This also happens in SSCI.
// Problem is that the Sierra programmers forgot to disable the door, that
//  gets opened by pulling the chain. So when ego falls down and then
//  rolls through the door, one method thinks that the player walks through
//  it and acts that way and the other method is still doing the roll animation.
// Local 5 of that room is a timer, that closes the door (object door11).
// Setting it to 1 during happyFace::changeState(0) stops door11::doit from
//  calling goTo6::init, so the whole issue is stopped from happening.
//
// Applies to at least: English floppy
// Responsible method: happyFace::changeState, door11::doit
// Fixes bug #6181
static const uint16 qfg1vgaSignatureFunnyRoomFix[] = {
	0x65, 0x14,                         // aTop 14 (state)
	0x36,                               // push
	0x3c,                               // dup
	0x35, 0x00,                         // ldi 00
	0x1a,                               // eq?
	0x30, SIG_UINT16(0x0025),           // bnt 0025 [-> next state]
	SIG_MAGICDWORD,
	0x35, 0x01,                         // ldi 01
	0xa3, 0x4e,                         // sal 4e
	SIG_END
};

static const uint16 qfg1vgaPatchFunnyRoomFix[] = {
	PATCH_ADDTOOFFSET(+3),
	0x2e, PATCH_UINT16(0x0029),         // bt 0029 [-> next state] - saves 4 bytes
	0x35, 0x01,                         // ldi 01
	0xa3, 0x4e,                         // sal 4e
	0xa3, 0x05,                         // sal 05 (sets local 5 to 1)
	0xa3, 0x05,                         // and again to make absolutely sure (actually to waste 2 bytes)
	PATCH_END
};

// The player is able to buy (and also steal) potions in the healer's hut
//  Strangely Sierra delays the actual buy/get potion code for 60 ticks
//  Why they did that is unknown. The code is triggered anyway only after
//  the relevant dialog boxes are closed.
//
// This delay causes problems in case the user quickly enters the inventory.
// That's why we change the amount of ticks to 1, so that the remaining states
//  are executed right after the dialog boxes are closed.
//
// Applies to at least: English floppy
// Responsible method: cueItScript::changeState
// Fixes bug #6706
static const uint16 qfg1vgaSignatureHealerHutNoDelay[] = {
	0x65, 0x14,                         // aTop 14 (state)
	0x36,                               // push
	0x3c,                               // dup
	0x35, 0x00,                         // ldi 00
	0x1a,                               // eq?
	0x31, 0x07,                         // bnt 07 [-> next state]
	SIG_MAGICDWORD,
	0x35, 0x3c,                         // ldi 3c (60 ticks)
	0x65, 0x20,                         // aTop ticks
	0x32,                               // jmp [-> end of method]
	SIG_END
};

static const uint16 qfg1vgaPatchHealerHutNoDelay[] = {
	PATCH_ADDTOOFFSET(+9),
	0x35, 0x01,                         // ldi 01 (1 tick only, so that execution will resume as soon as dialog box is closed)
	PATCH_END
};

// When following the white stag, you can actually enter the 2nd room from the mushroom/fairy location,
//  which results in ego entering from the top. When you then throw a dagger at the stag, one animation
//  frame will stay on screen, because of a script bug.
//
// Applies to at least: English floppy, Mac floppy
// Responsible method: stagHurt::changeState
// Fixes bug #6135
static const uint16 qfg1vgaSignatureWhiteStagDagger[] = {
	0x87, 0x01,                         // lap param[1]
	0x65, 0x14,                         // aTop state
	0x36,                               // push
	0x3c,                               // dup
	0x35, 0x00,                         // ldi 0
	0x1a,                               // eq?
	0x31, 0x16,                         // bnt [next parameter check]
	0x76,                               // push0
	0x45, 0x02, 0x00,                   // callb export 2 from script 0, 0
	SIG_MAGICDWORD,
	0x38, SIG_SELECTOR16(say),          // pushi 0127h (selector "say")
	0x39, 0x05,                         // pushi 05
	0x39, 0x03,                         // pushi 03
	0x39, 0x51,                         // pushi 51h
	0x76,                               // push0
	0x76,                               // push0
	0x7c,                               // pushSelf
	0x81, 0x5b,                         // lag global[5Bh] -> qg1Messager
	0x4a, 0x0e,                         // send 0Eh -> qg1Messager::say(3, 51h, 0, 0, stagHurt)
	0x33, 0x12,                         // jmp -> [ret]
	0x3c,                               // dup
	0x35, 0x01,                         // ldi 1
	0x1a,                               // eq?
	0x31, 0x0c,                         // bnt [ret]
	0x38,                               // pushi...
	SIG_ADDTOOFFSET(+11),
	0x3a,                               // toss
	0x48,                               // ret
	SIG_END
};

static const uint16 qfg1vgaPatchWhiteStagDagger[] = {
	PATCH_ADDTOOFFSET(+4),
	0x2f, 0x05,                         // bt [next check] (state != 0)
	// state = 0 code
	0x35, 0x01,                         // ldi 1
	0x65, 0x1a,                         // aTop cycles
	0x48,                               // ret
	0x36,                               // push
	0x35, 0x01,                         // ldi 1
	0x1a,                               // eq?
	0x31, 0x16,                         // bnt [state = 2 code]
	// state = 1 code
	0x76,                               // push0
	0x45, 0x02, 0x00,                   // callb export 2 from script 0, 0
	0x38, PATCH_SELECTOR16(say),        // pushi 0127h (selector "say")
	0x39, 0x05,                         // pushi 05
	0x39, 0x03,                         // pushi 03
	0x39, 0x51,                         // pushi 51h
	0x76,                               // push0
	0x76,                               // push0
	0x7c,                               // pushSelf
	0x81, 0x5b,                         // lag global[5Bh] -> qg1Messager
	0x4a, 0x0e,                         // send 0Eh -> qg1Messager::say(3, 51h, 0, 0, stagHurt)
	0x48,                               // ret
	// state = 2 code
	PATCH_ADDTOOFFSET(+13),
	0x48,                               // ret (remove toss)
	PATCH_END
};

// The dagger range has a script bug that can freeze the game or cause Brutus to kill you even after you've killed him.
// This is a bug in the original game.
//
// When Bruno leaves, a 300 tick countdown starts. If you kill Brutus or leave room 73 within those 300 ticks then
// the game is left in a broken state. For the rest of the game, if you ever return to the dagger range from the
// east or west during the first half of the day then the game will freeze or Brutus will come back to life
// and kill you, even if you already killed him.
//
// Special thanks, credits and kudos to sluicebox, who did a ton of research on this and even found this game bug originally.
//
// Applies to at least: English floppy, Mac floppy
// Responsible method: brutusWaits::changeState
// Fixes bug #9558
static const uint16 qfg1vgaSignatureBrutusScriptFreeze[] = {
	0x78,                               // push1
	0x38, SIG_UINT16(0x144),            // pushi 144h (324d)
	0x45, 0x05, 0x02,                   // call export 5 of script 0
	SIG_MAGICDWORD,
	0x34, SIG_UINT16(0x12c),            // ldi 12Ch (300d)
	0x65, 0x20,                         // aTop ticks
	SIG_END
};

static const uint16 qfg1vgaPatchBrutusScriptFreeze[] = {
	0x34, PATCH_UINT16(0),              // ldi 0 (waste 7 bytes)
	0x35, 0x00,                         // ldi 0
	0x35, 0x00,                         // ldi 0
	PATCH_END
};

// Speed up the speed test by a factor 50, ensuring the detected speed
// will end up at the highest level. This improves the detail in
// Yorick's room (96), and slightly changes the timing in other rooms.
//
// Method changed: speedTest::changeState
static const uint16 qfg1vgaSignatureSpeedTest[] = {
	0x76,                               // push0
	0x43, 0x42, 0x00,                   // callk GetTime 0
	SIG_MAGICDWORD,
	0xa3, 0x01,                         // sal 1
	0x35, 0x32,                         // ldi 50
	0x65, 0x1a,                         // aTop cycles
	SIG_END
};

static const uint16 qfg1vgaPatchSpeedTest[] = {
	PATCH_ADDTOOFFSET(+6),
	0x35, 0x01,                         // ldi 1
	PATCH_END
};

//          script, description,                                      signature                            patch
static const SciScriptPatcherEntry qfg1vgaSignatures[] = {
	{  true,    41, "moving to castle gate",                       1, qfg1vgaSignatureMoveToCastleGate,    qfg1vgaPatchMoveToCastleGate },
	{  true,    55, "healer's hut, no delay for buy/steal",        1, qfg1vgaSignatureHealerHutNoDelay,    qfg1vgaPatchHealerHutNoDelay },
	{  true,    73, "brutus script freeze glitch",                 1, qfg1vgaSignatureBrutusScriptFreeze,  qfg1vgaPatchBrutusScriptFreeze },
	{  true,    77, "white stag dagger throw animation glitch",    1, qfg1vgaSignatureWhiteStagDagger,     qfg1vgaPatchWhiteStagDagger },
	{  true,    96, "funny room script bug fixed",                 1, qfg1vgaSignatureFunnyRoomFix,        qfg1vgaPatchFunnyRoomFix },
	{  true,   210, "cheetaur description fixed",                  1, qfg1vgaSignatureCheetaurDescription, qfg1vgaPatchCheetaurDescription },
	{  true,   215, "fight event issue",                           1, qfg1vgaSignatureFightEvents,         qfg1vgaPatchFightEvents },
	{  true,   216, "weapon master event issue",                   1, qfg1vgaSignatureFightEvents,         qfg1vgaPatchFightEvents },
	{  true,   299, "speedtest",                                   1, qfg1vgaSignatureSpeedTest,           qfg1vgaPatchSpeedTest },
	{  true,   331, "moving to crusher",                           1, qfg1vgaSignatureMoveToCrusher,       qfg1vgaPatchMoveToCrusher },
	{  true,   814, "window text temp space",                      1, qfg1vgaSignatureTempSpace,           qfg1vgaPatchTempSpace },
	{  true,   814, "dialog header offset",                        3, qfg1vgaSignatureDialogHeader,        qfg1vgaPatchDialogHeader },
	SCI_SIGNATUREENTRY_TERMINATOR
};

// ===========================================================================

// This is a very complicated bug.
// When the player encounters an enemy in the desert while riding a saurus and later
//  tries to get back on it by entering "ride", the game will not give control back
//  to the player.
//
// This is caused by script mountSaurus getting triggered twice.
//  Once by entering the command "ride" and then a second time by a proximity check.
//
// Both are calling mountSaurus::init() in script 20, this one disables controls
//  then mountSaurus::changeState() from script 660 is triggered
//  mountSaurus::changeState(5) finally calls mountSaurus::dispose(), which is also in script 20
//  which finally re-enables controls
//
// A fix is difficult to implement. The code in script 20 is generic and used by multiple objects
//
// Originally I decided to change the responsible globals (66h and A1h) during mountSaurus::changeState(5).
//  This worked as far as for controls, but mountSaurus::init changes a few selectors of ego as well, which
//  won't get restored in that situation, which then messes up room changes and other things.
//
// I have now decided to change sheepScript::changeState(2) in script 665 instead.
//
// This fix could cause issues in case there is a cutscene, where ego is supposed to get onto the saurus using
//  sheepScript.
//
// Applies to at least: English PC Floppy, English Amiga Floppy
// Responsible method: mountSaurus::changeState(), mountSaurus::init(), mountSaurus::dispose()
// Fixes bug: #5156
static const uint16 qfg2SignatureSaurusFreeze[] = {
	0x3c,                               // dup
	0x35, 0x02,                         // ldi 5
	SIG_MAGICDWORD,
	0x1a,                               // eq?
	0x30, SIG_UINT16(0x0043),           // bnt [ret]
	0x76,                               // push0
	SIG_ADDTOOFFSET(+61),               // skip to dispose code
	0x39, SIG_SELECTOR8(dispose),       // pushi "dispose"
	0x76,                               // push0
	0x54, 0x04,                         // self 04
	SIG_END
};

static const uint16 qfg2PatchSaurusFreeze[] = {
	0x81, 0x66,                         // lag 66h
	0x2e, SIG_UINT16(0x0040),           // bt [to dispose code]
	0x35, 0x00,                         // ldi 0 (waste 2 bytes)
	PATCH_END
};

// The Jackalmen combat code has at least one serious issue.
//
// Jackalmen may attack in groups.
// This is handled by 2 globals.
// Global 136h contains the amount of cur. Jackalmen alive.
// Global 137h contains the amount of cur. Jackalmen killed during combat.
//
// Global 137h is subtracted from Global 136h after combat
// has ended, BUT when the player manages to hit the last enemy
// AFTER defeating it during its death animation (yes, that is possible - don't ask),
// the code is called a second time. Subtracting 137h twice, which will make global 136h
// negative and which will then make it so that there is an inconsistent state.
// Some variables will show that there is still an enemy, while others don't.
//
// Which will then make the game crash when leaving the current room.
// The original interpreter would show the infamous "Oops, you did something we weren't expecting...".
// 
// Applies to at least: English Floppy (1.102+1.105)
// TODO: Check, if patch works for 1.000. That version surely has the same bug.
// Responsible method: jackalMan::die (script 695)
// Fixes bug: #10218
static const uint16 qfg2SignatureOopsJackalMen[] = {
	SIG_MAGICDWORD,
	0x8b, 0x00,                         // lsl local[0]
	0x35, 0x00,                         // ldi 0
	0x22,                               // lt?
	0x30, SIG_UINT16(0x000b),           // bnt [Jackalman death animation code]
	0x38, SIG_ADDTOOFFSET(+2),          // pushi (die)
	0x76,                               // push0
	0x57, 0x66, 0x04,                   // super Monster, 4
	0x48,                               // ret
	0x32, SIG_UINT16(0x001a),           // jmp (seems to be a compiler bug)
	// Jackalman death animation code
	0x83, 0x00,                         // lal local[0]
	0x18,                               // not
	0x30, SIG_UINT16(0x0003),           // bnt [make next enemy walk in]
   SIG_END
};

static const uint16 qfg2PatchOopsJackalMen[] = {
	0x80, PATCH_UINT16(0x0136),         // lag global[136h]
	0x31, 0x0E,                         // bnt [skip everything] - requires 5 extra bytes
	0x8b, 0x00,                         // lsl local[0]
	0x35, 0x00,                         // ldi 0
	0x22,                               // lt?
	0x31, 0x08,                         // bnt [Jackalman death animation code] - save 1 byte
	0x38, PATCH_GETORIGINALUINT16(+9),  // pushi (die)
	0x76,                               // push0
	0x57, 0x66, 0x04,                   // super Monster, 4
	0x48,                               // ret
	// Jackalman death animation code
	0x83, 0x00,                         // lal local[0]
	0x18,                               // not
	0x31, 0x03,                         // bnt [make next enemy walk in] - save 1 byte
	PATCH_END
};

// Script 944 in QFG2 contains the FileSelector system class, used in the
// character import screen. This gets incorrectly called constantly, whenever
// the user clicks on a button in order to refresh the file list. This was
// probably done because it would be easier to refresh the list whenever the
// user inserted a new floppy disk, or changed directory. The problem is that
// the script has a bug, and it invalidates the text of the entries in the
// list. This has a high probability of breaking, as the user could change the
// list very quickly, or the garbage collector could kick in and remove the
// deleted entries. We don't allow the user to change the directory, thus the
// contents of the file list are constant, so we can avoid the constant file
// and text entry refreshes whenever a button is pressed, and prevent possible
// crashes because of these constant quick object reallocations.
// Fixes bug: #5096
static const uint16 qfg2SignatureImportDialog[] = {
	0x63, SIG_MAGICDWORD, 0x20,         // pToa text
	0x30, SIG_UINT16(0x000b),           // bnt [next state]
	0x7a,                               // push2
	0x39, 0x03,                         // pushi 03
	0x36,                               // push
	0x43, 0x72, 0x04,                   // callk Memory 4
	0x35, 0x00,                         // ldi 00
	0x65, 0x20,                         // aTop text
	SIG_END
};

static const uint16 qfg2PatchImportDialog[] = {
	PATCH_ADDTOOFFSET(+5),
	0x48,                               // ret
	PATCH_END
};

// Quest For Glory 2 character import doesn't properly set the character type
//  in versions 1.102 and below, which makes all imported characters a fighter.
//
// Sierra released an official patch. However the fix is really easy to
//  implement on our side, so we also patch the flaw in here in case we find it.
//
// The version released on GOG is 1.102 without this patch applied, so us
//  patching it is quite useful.
//
// Applies to at least: English Floppy
// Responsible method: importHero::changeState
// Fixes bug: inside versions 1.102 and below
static const uint16 qfg2SignatureImportCharType[] = {
	0x35, 0x04,                         // ldi 04
	0x90, SIG_UINT16(0x023b),           // lagi global[23Bh]
	0x02,                               // add
	0x36,                               // push
	0x35, 0x04,                         // ldi 04
	0x08,                               // div
	0x36,                               // push
	0x35, 0x0d,                         // ldi 0D
	0xb0, SIG_UINT16(0x023b),           // sagi global[023Bh]
	0x8b, 0x1f,                         // lsl local[1Fh]
	0x35, 0x05,                         // ldi 05
	SIG_MAGICDWORD,
	0xb0, SIG_UINT16(0x0150),           // sagi global[0150h]
	0x8b, 0x02,                         // lsl local[02h]
	SIG_END
};

static const uint16 qfg2PatchImportCharType[] = {
	0x80, PATCH_UINT16(0x023f),         // lag global[23Fh] <-- patched to save 2 bytes
	0x02,                               // add
	0x36,                               // push
	0x35, 0x04,                         // ldi 04
	0x08,                               // div
	0x36,                               // push
	0xa8, SIG_UINT16(0x0248),           // ssg global[0248h] <-- patched to save 2 bytes
	0x8b, 0x1f,                         // lsl local[1Fh]
	0xa8, SIG_UINT16(0x0155),           // ssg global[0155h] <-- patched to save 2 bytes
	// new code, directly from the official sierra patch file
	0x83, 0x01,                         // lal local[01h]
	0xa1, 0xbb,                         // sag global[BBh]
	0xa1, 0x73,                         // sag global[73h]
	PATCH_END
};

//          script, description,                                      signature                    patch
static const SciScriptPatcherEntry qfg2Signatures[] = {
	{  true,   665, "getting back on saurus freeze fix",           1, qfg2SignatureSaurusFreeze,   qfg2PatchSaurusFreeze },
	{  true,   695, "Oops Jackalmen fix",                          1, qfg2SignatureOopsJackalMen,  qfg2PatchOopsJackalMen },
	{  true,   805, "import character type fix",                   1, qfg2SignatureImportCharType, qfg2PatchImportCharType },
	{  true,   944, "import dialog continuous calls",              1, qfg2SignatureImportDialog,   qfg2PatchImportDialog },
	SCI_SIGNATUREENTRY_TERMINATOR
};

// ===========================================================================
// Patch for the import screen in QFG3, same as the one for QFG2 above
static const uint16 qfg3SignatureImportDialog[] = {
	0x63, SIG_MAGICDWORD, 0x2a,         // pToa text
	0x31, 0x0b,                         // bnt [next state]
	0x7a,                               // push2
	0x39, 0x03,                         // pushi 03
	0x36,                               // push
	0x43, 0x72, 0x04,                   // callk Memory 4
	0x35, 0x00,                         // ldi 00
	0x65, 0x2a,                         // aTop text
	SIG_END
};

static const uint16 qfg3PatchImportDialog[] = {
	PATCH_ADDTOOFFSET(+4),
	0x48,                               // ret
	PATCH_END
};



// ===========================================================================
// Patch for the Woo dialog option in Uhura's conversation.
// Problem: The Woo dialog option (0xffb5) is negative, and therefore
// treated as an option opening a submenu. This leads to uhuraTell::doChild
// being called, which calls hero::solvePuzzle and then proceeds with
// Teller::doChild to open the submenu. However, there is no actual submenu
// defined for option -75 since -75 does not show up in uhuraTell::keys.
// This will cause Teller::doChild to run out of bounds while scanning through
// uhuraTell::keys.
// Strategy: there is another conversation option in uhuraTell::doChild calling
// hero::solvePuzzle (0xfffc) which does a ret afterwards without going to
// Teller::doChild. We jump to this call of hero::solvePuzzle to get that same
// behaviour.
// Applies to at least: English, German, Italian, French, Spanish Floppy
// Responsible method: uhuraTell::doChild
// Fixes bug: #5172
static const uint16 qfg3SignatureWooDialog[] = {
	SIG_MAGICDWORD,
	0x67, 0x12,                         // pTos 12 (query)
	0x35, 0xb6,                         // ldi b6
	0x1a,                               // eq?
	0x2f, 0x05,                         // bt 05
	0x67, 0x12,                         // pTos 12 (query)
	0x35, 0x9b,                         // ldi 9b
	0x1a,                               // eq?
	0x31, 0x0c,                         // bnt 0c
	0x38, SIG_SELECTOR16(solvePuzzle),  // pushi 0297
	0x7a,                               // push2
	0x38, SIG_UINT16(0x010c),           // pushi 010c
	0x7a,                               // push2
	0x81, 0x00,                         // lag 00
	0x4a, 0x08,                         // send 08
	0x67, 0x12,                         // pTos 12 (query)
	0x35, 0xb5,                         // ldi b5
	SIG_END
};

static const uint16 qfg3PatchWooDialog[] = {
	PATCH_ADDTOOFFSET(+0x29),
	0x33, 0x11,                         // jmp to 0x6a2, the call to hero::solvePuzzle for 0xFFFC
	PATCH_END
};

// Alternative version, with uint16 offsets, for GOG release of QfG3.
static const uint16 qfg3SignatureWooDialogAlt[] = {
	SIG_MAGICDWORD,
	0x67, 0x12,                         // pTos 12 (query)
	0x35, 0xb6,                         // ldi b6
	0x1a,                               // eq?
	0x2e, SIG_UINT16(0x0005),           // bt 05
	0x67, 0x12,                         // pTos 12 (query)
	0x35, 0x9b,                         // ldi 9b
	0x1a,                               // eq?
	0x30, SIG_UINT16(0x000c),           // bnt 0c
	0x38, SIG_SELECTOR16(solvePuzzle),  // pushi 0297
	0x7a,                               // push2
	0x38, SIG_UINT16(0x010c),           // pushi 010c
	0x7a,                               // push2
	0x81, 0x00,                         // lag 00
	0x4a, 0x08,                         // send 08
	0x67, 0x12,                         // pTos 12 (query)
	0x35, 0xb5,                         // ldi b5
	SIG_END
};

static const uint16 qfg3PatchWooDialogAlt[] = {
	PATCH_ADDTOOFFSET(+0x2C),
	0x33, 0x12,                         // jmp to 0x708, the call to hero::solvePuzzle for 0xFFFC
	PATCH_END
};

// When exporting characters at the end of Quest for Glory 3, the underlying
//  code has issues with values, that are above 9999.
//  For further study: https://github.com/Blazingstix/QFGImporter/blob/master/QFGImporter/QFGImporter/QFG3.txt
//
// If a value is above 9999, parts or even the whole character file will get corrupted.
//
// We are fixing the code because of that. We are patching code, that is calculating the checksum
//  and add extra code to lower such values to 9999.
//
// Applies to at least: English, French, German, Italian, Spanish floppy
// Responsible method: saveHero::changeState
// Fixes bug #6807
static const uint16 qfg3SignatureExportChar[] = {
	0x35, SIG_ADDTOOFFSET(+1),          // ldi  00 / ldi 01 (2 loops, we patch both)
	0xa5, 0x00,                         // sat  temp[0] [contains index to data]
	0x8d, 0x00,                         // lst  temp[0]
	SIG_MAGICDWORD,
	0x35, 0x2c,                         // ldi  2c
	0x22,                               // lt?  [index above or equal 2Ch (44d)?
	0x31, 0x23,                         // bnt  [exit loop]
	// from this point it's actually useless code, maybe a sci compiler bug
	0x8d, 0x00,                         // lst  temp[0]
	0x35, 0x01,                         // ldi  01
	0x02,                               // add
	0x9b, 0x00,                         // lsli local[0] ---------- load local[0 + ACC] onto stack
	0x8d, 0x00,                         // lst  temp[0]
	0x35, 0x01,                         // ldi  01
	0x02,                               // add
	0xb3, 0x00,                         // sali local[0] ---------- save stack to local[0 + ACC]
	// end of useless code
	0x8b, SIG_ADDTOOFFSET(+1),          // lsl  local[36h/37h] ---- load local[36h/37h] onto stack
	0x8d, 0x00,                         // lst  temp[0]
	0x35, 0x01,                         // ldi  01
	0x02,                               // add
	0x93, 0x00,                         // lali local[0] ---------- load local[0 + ACC] into ACC
	0x02,                               // add -------------------- add ACC + stack and put into ACC
	0xa3, SIG_ADDTOOFFSET(+1),          // sal  local[36h/37h] ---- save ACC to local[36h/37h]
	0x8d, 0x00,                         // lst temp[0] ------------ temp[0] to stack
	0x35, 0x02,                         // ldi 02
	0x02,                               // add -------------------- add 2 to stack
	0xa5, 0x00,                         // sat temp[0] ------------ save ACC to temp[0]
	0x33, 0xd6,                         // jmp [loop]
	SIG_END
};

static const uint16 qfg3PatchExportChar[] = {
	PATCH_ADDTOOFFSET(+11),
	0x85, 0x00,                         // lat  temp[0]
	0x9b, 0x01,                         // lsli local[0] + 1 ------ load local[ ACC + 1] onto stack
	0x3c,                               // dup
	0x34, PATCH_UINT16(0x2710),         // ldi  2710h (10000d)
	0x2c,                               // ult? ------------------- is value smaller than 10000?
	0x2f, 0x0a,                         // bt   [jump over]
	0x3a,                               // toss
	0x38, PATCH_UINT16(0x270f),         // pushi 270fh (9999d)
	0x3c,                               // dup
	0x85, 0x00,                         // lat  temp[0]
	0xba, PATCH_UINT16(0x0001),         // ssli local[0] + 1 ------ save stack to local[ ACC + 1] (UINT16 to waste 1 byte)
	// jump offset
	0x83, PATCH_GETORIGINALBYTE(+26),   // lal  local[37h/36h] ---- load local[37h/36h] into ACC
	0x02,                               // add -------------------- add local[37h/36h] + data value
	PATCH_END
};

// Quest for Glory 3 doesn't properly import the character type of Quest for Glory 1 character files.
//  This issue was never addressed. It's caused by Sierra reading data directly from the local
//  area, which is only set by Quest For Glory 2 import data, instead of reading the properly set global variable.
//
// We fix it, by also directly setting the local variable.
//
// Applies to at least: English, French, German, Italian, Spanish floppy
// Responsible method: importHero::changeState(4)
static const uint16 qfg3SignatureImportQfG1Char[] = {
	SIG_MAGICDWORD,
	0x82, SIG_UINT16(0x0238),           // lal local[0x0238]
	0xa0, SIG_UINT16(0x016a),           // sag global[0x016a]
	0xa1, 0x7d,                         // sag global[0x7d]
	0x35, 0x01,                         // ldi 01
	0x99, 0xfb,                         // lsgi global[0xfb]
	SIG_END
};

static const uint16 qfg3PatchImportQfG1Char[] = {
	PATCH_ADDTOOFFSET(+8),
	0xa3, 0x01,                         // sal 01           -> also set local[01]
	0x89, 0xfc,                         // lsg global[0xFD] -> save 2 bytes
	PATCH_END
};

// The chief in his hut (room 640) is not drawn using the correct priority,
//  which results in a graphical glitch. This is a game bug and also happens
//  in Sierra's SCI. We adjust priority accordingly to fix it.
//
// Applies to at least: English, French, German, Italian, Spanish floppy
// Responsible method: heap in script 640
// Fixes bug #5173
static const uint16 qfg3SignatureChiefPriority[] = {
	SIG_MAGICDWORD,
	SIG_UINT16(0x0002),                 // yStep     0x0002
	SIG_UINT16(0x0281),                 // view      0x0281
	SIG_UINT16(0x0000),                 // loop      0x0000
	SIG_UINT16(0x0000),                 // cel       0x0000
	SIG_UINT16(0x0000),                 // priority  0x0000
	SIG_UINT16(0x0000),                 // underbits 0x0000
	SIG_UINT16(0x1000),                 // signal    0x1000
	SIG_END
};

static const uint16 qfg3PatchChiefPriority[] = {
	PATCH_ADDTOOFFSET(+8),
	PATCH_UINT16(0x000A),               // new priority 0x000A (10d)
	PATCH_ADDTOOFFSET(+2),
	PATCH_UINT16(0x1010),               // signal       0x1010 (set fixed priority flag)
	PATCH_END
};

// There are 3 points that can't be achieved in the game. They should've been
// awarded for telling Rakeesh and Kreesha (room 285) about the Simabni
// initiation.
// However the array of posibble messages the hero can tell in that room
// (local 156) is missing the "Tell about Initiation" message (#31) which
// awards these points.
// This patch adds the message to that array, thus allowing the hero to tell
// that message (after completing the initiation) and gain the 3 points.
// A side effect of increasing the local156 array is that the next local
// array is shifted and shrinks in size from 4 words to 3. The patch changes
// the 2 locations in the script that reference that array, to point to the new
// location ($aa --> $ab). It is safe to shrink the 2nd array to 3 words
// because only the first element in it is ever used.
//
// Note: You have to re-enter the room in case a saved game was loaded from a
// previous version of ScummVM and that saved game was made inside that room.
//
// Applies to: English, French, German, Italian, Spanish and the GOG release.
// Responsible method: heap in script 285
// Fixes bug #7086
static const uint16 qfg3SignatureMissingPoints1[] = {
	// local[$9c] = [0 -41 -76 1 -30 -77 -33 -34 -35 -36 -37 -42 -80 999]
	// local[$aa] = [0 0 0 0]
	SIG_UINT16(0x0000),                 //   0 START MARKER
	SIG_MAGICDWORD,
	SIG_UINT16(0xFFD7),                 // -41 "Greet"
	SIG_UINT16(0xFFB4),                 // -76 "Say Good-bye"
	SIG_UINT16(0x0001),                 //   1 "Tell about Tarna"
	SIG_UINT16(0xFFE2),                 // -30 "Tell about Simani"
	SIG_UINT16(0xFFB3),                 // -77 "Tell about Prisoner"
	SIG_UINT16(0xFFDF),                 // -33 "Dispelled Leopard Lady"
	SIG_UINT16(0xFFDE),                 // -34 "Tell about Leopard Lady"
	SIG_UINT16(0xFFDD),                 // -35 "Tell about Leopard Lady"
	SIG_UINT16(0xFFDC),                 // -36 "Tell about Leopard Lady"
	SIG_UINT16(0xFFDB),                 // -37 "Tell about Village"
	SIG_UINT16(0xFFD6),                 // -42 "Greet"
	SIG_UINT16(0xFFB0),                 // -80 "Say Good-bye"
	SIG_UINT16(0x03E7),                 // 999 END MARKER
	SIG_ADDTOOFFSET(+2),                // local[$aa][0]
	SIG_END
};

static const uint16 qfg3PatchMissingPoints1[] = {
	PATCH_ADDTOOFFSET(+14),
	PATCH_UINT16(0xFFE1),               // -31 "Tell about Initiation"
	PATCH_UINT16(0xFFDE),               // -34 "Tell about Leopard Lady"
	PATCH_UINT16(0xFFDD),               // -35 "Tell about Leopard Lady"
	PATCH_UINT16(0xFFDC),               // -36 "Tell about Leopard Lady"
	PATCH_UINT16(0xFFDB),               // -37 "Tell about Village"
	PATCH_UINT16(0xFFD6),               // -42 "Greet"
	PATCH_UINT16(0xFFB0),               // -80 "Say Good-bye"
	PATCH_UINT16(0x03E7),               // 999 END MARKER
	PATCH_GETORIGINALUINT16(+28),       // local[$aa][0]
	PATCH_END
};

static const uint16 qfg3SignatureMissingPoints2a[] = {
	SIG_MAGICDWORD,
	0x35, 0x00,                         // ldi 0
	0xb3, 0xaa,                         // sali local[$aa]
	SIG_END
};

static const uint16 qfg3SignatureMissingPoints2b[] = {
	SIG_MAGICDWORD,
	0x36,                               // push
	0x5b, 0x02, 0xaa,                   // lea local[$aa]
	SIG_END
};

static const uint16 qfg3PatchMissingPoints2[] = {
	PATCH_ADDTOOFFSET(+3),
	0xab,                               // local[$aa] ==> local[$ab]
	PATCH_END
};


// Partly WORKAROUND:
// During combat, the game is not properly throttled. That's because the game uses
// an inner loop for combat and does not iterate through the main loop.
// It also doesn't call kGameIsRestarting. This may get fixed properly at some point
// by rewriting the speed throttler.
//
// Additionally Sierra set the cycle speed of the hero to 0. Which explains
// why the actions of the hero are so incredibly fast. This issue also happened
// in the original interpreter, when the computer was too powerful.
//
// Applies to at least: English, French, German, Italian, Spanish PC floppy
// Responsible method: combatControls::dispatchEvent (script 550) + WarriorObj in heap
// Fixes bug #6247
static const uint16 qfg3SignatureCombatSpeedThrottling1[] = {
	0x31, 0x0d,                         // bnt [skip code]
	SIG_MAGICDWORD,
	0x89, 0xd2,                         // lsg global[D2h]
	0x35, 0x00,                         // ldi 0
	0x1e,                               // gt?
	0x31, 0x06,                         // bnt [skip code]
	0xe1, 0xd2,                         // -ag global[D2h] (jump skips over this)
	0x81, 0x58,                         // lag global[58h]
	0xa3, 0x01,                         // sal local[01]
	SIG_END
};

static const uint16 qfg3PatchCombatSpeedThrottling1[] = {
	0x80, 0xd2,                         // lsg global[D2h]
	0x14,                               // or
	0x31, 0x06,                         // bnt [skip code] - saves 4 bytes
	0xe1, 0xd2,                         // -ag global[D2h]
	0x81, 0x58,                         // lag global[58h]
	0xa3, 0x01,                         // sal local[01] (jump skips over this)
	// our code
	0x76,                               // push0
	0x43, 0x2c, 0x00,                   // callk GameIsRestarting <-- add this so that our speed throttler is triggered
	PATCH_END
};

static const uint16 qfg3SignatureCombatSpeedThrottling2[] = {
	SIG_MAGICDWORD,
	SIG_UINT16(12),                     // priority 12
	SIG_UINT16(0),                      // underbits 0
	SIG_UINT16(0x4010),                 // signal 4010h
	SIG_ADDTOOFFSET(+18),
	SIG_UINT16(0),                      // scaleSignal 0
	SIG_UINT16(128),                    // scaleX
	SIG_UINT16(128),                    // scaleY
	SIG_UINT16(128),                    // maxScale
	SIG_UINT16(0),                      // cycleSpeed
	SIG_END
};

static const uint16 qfg3PatchCombatSpeedThrottling2[] = {
	PATCH_ADDTOOFFSET(+32),
	PATCH_UINT16(5),                    // set cycleSpeed to 5
	PATCH_END
};

// In room #750, when the hero enters from the top east path (room #755), it
// could go out of the contained-access polygon bounds, and be able to travel
// freely in the room.
// The reason is that the cutoff y value (42) that determines whether the hero
// enters from the top or bottom path is inaccurate: it's possible to enter the
// top path from as low as y=45.
// This patch changes the cutoff to be 50 which should be low enough.
// It also changes the position in which the hero enters from the top east path
// as the current location is hidden behind the tree.
//
// Applies to: English, French, German, Italian, Spanish and the GOG release.
// Responsible method: enterEast::changeState (script 750)
// Fixes bug #6693
static const uint16 qfg3SignatureRoom750Bounds1[] = {
	// (if (< (ego y?) 42)
	0x76,                               // push0 ("y")
	0x76,                               // push0
	0x81, 0x00,                         // lag global[0] (ego)
	0x4a, 0x04,                         // send 4
	SIG_MAGICDWORD,
	0x36,                               // push
	0x35,   42,                         // ldi 42 <-- comparing ego.y with 42
	0x22,                               // lt?
	SIG_END
};

static const uint16 qfg3PatchRoom750Bounds1[] = {
	// (if (< (ego y?) 50)
	PATCH_ADDTOOFFSET(+8),
	50,                                 // 42 --> 50
	PATCH_END
};

static const uint16 qfg3SignatureRoom750Bounds2[] = {
	// (ego x: 294 y: 39)
	0x78,                               // push1 ("x")
	0x78,                               // push1
	0x38, SIG_UINT16(294),              // pushi 294
	0x76,                               // push0 ("y")
	0x78,                               // push1
	SIG_MAGICDWORD,
	0x39,   29,                         // pushi 29
	0x81, 0x00,                         // lag global[0] (ego)
	0x4a, 0x0c,                         // send 12
	SIG_END
};

static const uint16 qfg3PatchRoom750Bounds2[] = {
	// (ego x: 320 y: 39)
	PATCH_ADDTOOFFSET(+3),
	PATCH_UINT16(320),                  // 294 --> 320
	PATCH_ADDTOOFFSET(+3),
	39,                                 //  29 -->  39
	PATCH_END
};

static const uint16 qfg3SignatureRoom750Bounds3[] = {
	// (ego setMotion: MoveTo 282 29 self)
	0x38, SIG_SELECTOR16(setMotion),    // pushi "setMotion" 0x133 in QfG3
	0x39, 0x04,                         // pushi 4
	0x51, SIG_ADDTOOFFSET(+1),          // class MoveTo
	0x36,                               // push
	0x38, SIG_UINT16(282),              // pushi 282
	SIG_MAGICDWORD,
	0x39,   29,                         // pushi 29
	0x7c,                               // pushSelf
	0x81, 0x00,                         // lag global[0] (ego)
	0x4a, 0x0c,                         // send 12
	SIG_END
};

static const uint16 qfg3PatchRoom750Bounds3[] = {
	// (ego setMotion: MoveTo 309 35 self)
	PATCH_ADDTOOFFSET(+9),
	PATCH_UINT16(309),                  // 282 --> 309
	PATCH_ADDTOOFFSET(+1),
	35,                                 //  29 -->  35
	PATCH_END
};

//          script, description,                                      signature                    patch
static const SciScriptPatcherEntry qfg3Signatures[] = {
	{  true,   944, "import dialog continuous calls",                     1, qfg3SignatureImportDialog,           qfg3PatchImportDialog },
	{  true,   440, "dialog crash when asking about Woo",                 1, qfg3SignatureWooDialog,              qfg3PatchWooDialog },
	{  true,   440, "dialog crash when asking about Woo",                 1, qfg3SignatureWooDialogAlt,           qfg3PatchWooDialogAlt },
	{  true,    52, "export character save bug",                          2, qfg3SignatureExportChar,             qfg3PatchExportChar },
	{  true,    54, "import character from QfG1 bug",                     1, qfg3SignatureImportQfG1Char,         qfg3PatchImportQfG1Char },
	{  true,   640, "chief in hut priority fix",                          1, qfg3SignatureChiefPriority,          qfg3PatchChiefPriority },
	{  true,   285, "missing points for telling about initiation heap",   1, qfg3SignatureMissingPoints1,         qfg3PatchMissingPoints1 },
	{  true,   285, "missing points for telling about initiation script", 1, qfg3SignatureMissingPoints2a,	      qfg3PatchMissingPoints2 },
	{  true,   285, "missing points for telling about initiation script", 1, qfg3SignatureMissingPoints2b,        qfg3PatchMissingPoints2 },
	{  true,   550, "combat speed throttling script",                     1, qfg3SignatureCombatSpeedThrottling1, qfg3PatchCombatSpeedThrottling1 },
	{  true,   550, "combat speed throttling heap",                       1, qfg3SignatureCombatSpeedThrottling2, qfg3PatchCombatSpeedThrottling2 },
	{  true,   750, "hero goes out of bounds in room 750",                2, qfg3SignatureRoom750Bounds1,         qfg3PatchRoom750Bounds1 },
	{  true,   750, "hero goes out of bounds in room 750",                2, qfg3SignatureRoom750Bounds2,         qfg3PatchRoom750Bounds2 },
	{  true,   750, "hero goes out of bounds in room 750",                2, qfg3SignatureRoom750Bounds3,         qfg3PatchRoom750Bounds3 },
	SCI_SIGNATUREENTRY_TERMINATOR
};

#ifdef ENABLE_SCI32
#pragma mark -
#pragma mark Quest for Glory 4

// The 'Trap::init' code incorrectly creates an int array for string data.
// Applies to at least: English CD
static const uint16 qfg4TrapArrayTypeSignature[] = {
	0x38, SIG_SELECTOR16(new), // pushi new
	0x78,                      // push1
	0x38, SIG_UINT16(0x80),    // pushi $80 (128)
	SIG_MAGICDWORD,
	0x51, 0x0b,                // class $b (IntArray)
	0x4a, SIG_UINT16(0x06),    // send 6
	SIG_END
};

static const uint16 qfg4TrapArrayTypePatch[] = {
	PATCH_ADDTOOFFSET(+4),     // pushi $92 (new), push1
	0x38, PATCH_UINT16(0x100), // pushi $100 (256)
	0x51, 0x0d,                // class $d (ByteArray)
	PATCH_END
};

// The 'Trap::init' code incorrectly creates an int array for string data.
// Applies to at least: English floppy, German floppy
static const uint16 qfg4TrapArrayTypeFloppySignature[] = {
	0x38, SIG_SELECTOR16(new), // pushi new
	0x78,                      // push1
	0x38, SIG_UINT16(0x80),    // pushi $80 (128)
	SIG_MAGICDWORD,
	0x51, 0x0a,                // class $a (IntArray)
	0x4a, SIG_UINT16(0x06),    // send 6
	SIG_END
};

static const uint16 qfg4TrapArrayTypeFloppyPatch[] = {
	PATCH_ADDTOOFFSET(+4),     // pushi $92 (new), push1
	0x38, PATCH_UINT16(0x100), // pushi $100 (256)
	0x51, 0x0c,                // class $c (ByteArray)
	PATCH_END
};

// QFG4 has custom video benchmarking code inside a subroutine, which is called
// by 'glryInit::init', that needs to be disabled; see sci2BenchmarkSignature
// Applies to at least: English CD, German Floppy
static const uint16 qfg4BenchmarkSignature[] = {
	0x38, SIG_SELECTOR16(new), // pushi new
	0x76,                      // push0
	0x51, SIG_ADDTOOFFSET(+1), // class View
	0x4a, SIG_UINT16(0x04),    // send 4
	0xa5, 0x00,                // sat 0
	0x39, SIG_SELECTOR8(view), // pushi $e (view)
	SIG_MAGICDWORD,
	0x78,                      // push1
	0x38, SIG_UINT16(0x270f),  // push $270f (9999)
	SIG_END
};

static const uint16 qfg4BenchmarkPatch[] = {
	0x35, 0x01, // ldi 0
	0xa1, 0xbf, // sag $bf (191)
	0x48,       // ret
	PATCH_END
};

// Right at the start of the game inside room 800, when automatically sliding down a slope
// an error may happen inside Grooper::doit caused by a timing issue.
//
// We delay a bit, so that hero::cycler should always be set.
//
// Applies to: English CD, English floppy, German floppy
// Responsible method: sFallsBackSide::changeState (script 803)
// Fixes bug #9801
static const uint16 qfg4SlidingDownSlopeSignature[] = {
	0x87, 0x01,                       // lap param[1]
	0x65, SIG_ADDTOOFFSET(+1),        // aTop state
	0x36,                             // push
	0x3c,                             // dup
	0x35, 0x00,                       // ldi 00
	0x1a,                             // eq?
	0x31, 0x30,                       // bnt [skip state 0]
	0x38, SIG_SELECTOR16(handsOff),   // pushi handsOff
	0x76,                             // push0
	0x81, 0x01,                       // lag global[1]
	0x4a, SIG_UINT16(0x0004),         // send 04
	SIG_MAGICDWORD,
	0x38, SIG_SELECTOR16(cycleSpeed), // pushi cycleSpeed
	0x76,                             // push0
	0x81, 0x00,                       // lag global[0]
	0x4a, SIG_UINT16(0x0004),         // send 04
	0xa3, 0x00,                       // sal local[0]
	0x38, SIG_SELECTOR16(setStep),    // pushi setStep
	0x7a,                             // push2
	0x78,                             // push1
	0x78,                             // push1
	0x38, SIG_SELECTOR16(setMotion),  // pushi setMotion
	0x38, SIG_UINT16(0x0004),         // pushi 04
	0x51, SIG_ADDTOOFFSET(+1),        // class PolyPath
	0x36,                             // push
	0x39, 0x49,                       // pushi $49
	0x39, 0x50,                       // pushi $50
	0x7c,                             // pushSelf
	0x81, 0x00,                       // lag global[0]
	0x4a, SIG_UINT16(0x0014),         // send $14
	SIG_END
};

static const uint16 qfg4SlidingDownSlopePatch[] = {
	PATCH_ADDTOOFFSET(+5),
	0x2f, 0x34,                         // bt [skip state 0]
	0x38, PATCH_SELECTOR16(handsOff),   // pushi handsOff
	0x76,                               // push0
	0x81, 0x01,                         // lag global[1]
	0x4a, PATCH_UINT16(0x0004),         // send 04

	0x78,                                     // push1
	0x39, 0x20,                               // pushi $20
	0x43, kScummVMWaitId, PATCH_UINT16(0x02), // callk Wait, $2
	0x38, PATCH_SELECTOR16(setStep),    // pushi setStep
	0x7a,                               // push2
	0x78,                               // push1
	0x78,                               // push1
	0x38, PATCH_SELECTOR16(setMotion),  // pushi setMotion
	0x38, PATCH_UINT16(0x0004),         // pushi 04
	0x51, PATCH_GETORIGINALBYTE(+44),   // class PolyPath
	0x36,                               // push
	0x39, 0x49,                         // pushi $49
	0x39, 0x50,                         // pushi $50
	0x7c,                               // pushSelf
	0x81, 0x00,                         // lag global[0]
	0x38, PATCH_SELECTOR16(cycleSpeed), // pushi cycleSpeed
	0x76,                               // push0
	0x4a, PATCH_UINT16(0x0018),         // send $18
	0xa3, 0x00,                         // sal local[0]
	0x3a,                               // toss
	0x48,                               // ret
	PATCH_END
};

// At the inn, there is a path that goes off screen. In our pathfinding
// algorithm, we move all the pathfinding points so that they are within
// the visible area. However, two points of the path are outside the
// screen, so moving them will place them both on top of each other,
// thus creating an impossible pathfinding area. This makes the
// pathfinding algorithm ignore the walkable area when the hero moves
// up the ladder to his room. We therefore move one of the points
// slightly, so that it is already within the visible screen, so that
// the walkable polygon is valid, and the pathfinding algorithm can
// work properly.
//
// Applies to: English CD, English floppy, German floppy
//
// Fixes bug #10693
static const uint16 qg4InnPathfindingSignature[] = {
	SIG_MAGICDWORD,
	0x38, SIG_UINT16(0x0154),  // pushi x = 340
	0x39, 0x77,                // pushi y = 119
	0x38, SIG_UINT16(0x0114),  // pushi x = 276
	0x39, 0x31,                // pushi y = 49
	0x38, SIG_UINT16(0x00fc),  // pushi x = 252
	0x39, 0x30,                // pushi y = 48
	0x38, SIG_UINT16(0x00a5),  // pushi x = 165
	0x39, 0x55,                // pushi y = 85
	0x38, SIG_UINT16(0x00c0),  // pushi x = 192
	0x39, 0x55,                // pushi y = 85
	0x38, SIG_UINT16(0x010b),  // pushi x = 267
	0x39, 0x34,                // pushi y = 52
	0x38, SIG_UINT16(0x0144),  // pushi x = 324
	0x39, 0x77,                // pushi y = 119
	SIG_END
};

static const uint16 qg4InnPathfindingPatch[] = {
	PATCH_ADDTOOFFSET(+30),
	0x38, PATCH_UINT16(0x013f), // pushi x = 319 (was 324)
	0x39, 0x77,                 // pushi y = 119
	PATCH_END
};

// When autosave is enabled, Glory::save() (script 0) deletes savegame files in
// a loop: while disk space is insufficient for a new save, or while there are
// 20+ saves. Since ScummVM handles slots differently and allows far more
// slots, this deletes all but the most recent 19 manual saves, merely by
// walking from room to room!
//
// Ironically, kGetSaveFiles() (kfile.cpp) and the debugger's 'list_files'
// command rely on listSavegames() (file.cpp), which specifically omits the
// autosave slot, so the script will only ever delete manual saves. And the
// space check doesn't take into account the reduced demand when overwriting an
// existing autosave.
//
// No good can come of this loop. So we skip it entirely. If the disk truly is
// out of space, a message box will complain, and the player can delete saves
// voluntarily.
//
// Note: Glory::save() contains another space freeing loop, but it might be
// unreachable.
//
// Applies to at least: English CD, English floppy, German floppy
// Responsible method: Glory::save()
// Fixes bug: #10758
static const uint16 qg4AutosaveSignature[] = {
	0x30, SIG_ADDTOOFFSET(+2),          // bnt [end the loop]
	0x78,                               // push1
	0x39, 0x79,                         // pushi data
	0x76,                               // push0
	SIG_ADDTOOFFSET(+2),                // CD="lag global29", floppy="lat temp6"
	0x4a, SIG_UINT16(0x0004),           // send 04
	0x36,                               // push
	SIG_MAGICDWORD,
	0x43, 0x3f, SIG_UINT16(0x0002),     // callk CheckFreeSpace[3f], 02
	0x18,                               // not
	0x2f, 0x05,                         // bt 05 [skip other OR condition]
	0x8d, 0x09,                         // lst temp[9] (savegame file count)
	0x35, 0x14,                         // ldi 20d
	0x20,                               // ge?
	SIG_END
};

static const uint16 qg4AutosavePatch[] = {
	0x32, // ...                        // jmp [end the loop]
	PATCH_END
};

// The swamp areas have typos where a Grooper object is passed to
// View::setLoop(), a method which expects an integer to store in the "loop"
// property. This leads to arithmetic crashes later. We change it to
// Actor::setLooper().
//
// Applies to at least: English CD, English floppy
// Responsible method:
//                     Script 440
//                         sToWater::changeState()
//                     Script 530, 535
//                         sGlideFromTuff::changeState(1)
//                         sGoGlide::changeState(2)
//                         sFromWest::changeState(0)
//                         sFromSouth::changeState(0)
//                     Script 541, 542, 543
//                         sGlideFromTuff::changeState(1)
//                         sFromEast::changeState(0)
//                         sFromNorth::changeState(0)
//                         sFromWest::changeState(0)
//                         sFromSouth::changeState(0)
//                     Script 545
//                         sCombatEnter::changeState(0)
//                         sGlideFromTuff::changeState(2)
//                         sFromNorth::changeState(0)
//                         sFromEast::changeState(0)
//                         sFromWest::changeState(0)
// Fixes bug: #10777
static const uint16 qg4SetLooperSignature1[] = {
	SIG_MAGICDWORD,
	0x38, SIG_SELECTOR16(setLoop),      // pushi setLoop
	0x78,                               // push 1
	0x51, 0x5a,                         // class Grooper
	SIG_END
};

static const uint16 qg4SetLooperPatch1[] = {
	0x38, PATCH_SELECTOR16(setLooper),  // pushi setLooper
	PATCH_END
};

// As above, except it's an exported subclass of Grooper: stopGroop.
//
// Applies to at least: English CD, English floppy
// Responsible method:
//                      Script 10
//                          sJumpWater::changeState(3)
//                          sToJump::changeState(2)
// Fixes bug: #10777
static const uint16 qg4SetLooperSignature2[] = {
	SIG_MAGICDWORD,
	0x38, SIG_SELECTOR16(setLoop),      // pushi setLoop
	0x78,                               // push1
	0x7a,                               // push2
	0x39, 0x1c,                         // pushi 28d
	0x78,                               // push1
	0x43, 0x02, SIG_UINT16(0x0004),     // callk 04 (ScriptID 28 1)
	SIG_END
};
static const uint16 qg4SetLooperPatch2[] = {
	0x38, PATCH_SELECTOR16(setLooper),  // pushi setLooper
	PATCH_END
};

// The panel showing time of day gets stuck displaying consecutive moonrises.
// Despite time actually advancing, the sun will never rise again because
// local[5] is set to 1 for night UI and never resets until hero moves to
// another room.
//
// temp[0] is not used in this method. Thus we can safely ignore and reuse the
// code block that manipulates it in order to fix this bug.
//
// Applies to at least: English CD, English floppy, German floppy
// Responsible method: showTime::init() in script 7
// Fixes bug: #10775
static const uint16 qfg4MoonriseSignature[] = {
	SIG_MAGICDWORD,
	0x81, 0x7a,                         // lag global[122]
	0xa5, 0x00,                         // sat temp[0]
	0x89, 0x7b,                         // lsg global[123]
	0x35, 0x06,                         // ldi 6
	0x1c,                               // ne?
	0x2f, 0x06,                         // bt 6d [skip remaining OR conditions]
	0x89, 0x78,                         // lsg 120d
	0x34, SIG_UINT16(0x01f4),           // ldi 500d
	0x1e,                               // gt?
	0x31, 0x02,                         // bnt 2d [skip the if block]
	0xc5, 0x00,                         // +at temp[0]
	SIG_END
};
static const uint16 qfg4MoonrisePatch[] = {
	0x35, 0x00,                         // ldi 0 (reset the is-night var)
	0xa3, 0x05,                         // sal local[5]
	0x33, 0x0f,                         // jmp 15d (skip waste bytes)
	PATCH_END
};

// When entering flipped stairways from the upper door, hero is initially
// placed outside the walkable area. As a result, hero will float around
// inappropriately in stairways leading to Tanya's room (620) and to the iron
// safe (624).
//
// The polygon's first and final points are the top of the stairs. It's quite
// narrow up there, and the final segment doesn't trace the wall very well. We
// move the final point down and over to round out the path. Point 0 takes 19's
// original place. Point 1 takes 0's original place.
//
// Disregard the responsible method's misleading name.
//
// Applies to at least: English CD, English floppy, German floppy
// Responsible method: rm620Code::init() in script 633
// Fixes bug: #10757
static const uint16 qfg4StairwayPathfindingSignature[] = {
	SIG_MAGICDWORD,
	0x38, SIG_UINT16(0x00e2),           // pushi 226d (point 0 is top-left)
	0x39, 0x20,                         // pushi 32d
	0x38, SIG_UINT16(0x00ed),           // pushi 237d (point 1 is below on left)
	0x39, 0x26,                         // pushi 38d
	SIG_ADDTOOFFSET(+87),               // ...
	0x38, SIG_UINT16(0x00e9),           // pushi 233d (point 19 is top-right)
	0x39, 0x20,                         // pushi 32d
	SIG_END
};

static const uint16 qfg4StairwayPathfindingPatch[] = {
	0x38, PATCH_UINT16(0x00e9),         // pushi 233d (point 0 gets 19's coords)
	0x39, 0x20,                         // pushi 32d
	0x38, PATCH_UINT16(0x00e2),         // pushi 226d (point 1 gets 0's coords)
	0x39, 0x20,                         // pushi 32d
	PATCH_ADDTOOFFSET(+87),             // ...
	0x38, PATCH_UINT16(0x00fd),         // pushi 253d (point 19 hugs the wall)
	0x39, 0x2b,                         // pushi 43d
	PATCH_END
};

// Whenever levitate is cast, a cryptic error message appears in-game.
// "<Prop setScale:> y value less than vanishingY"
//
// There are typos where hero is passed to Prop::setScale(), a method which
// expects integers. We change it to Prop::setScaler().
//
// Applies to at least: English CD, English floppy, German floppy
// Responsible method: sLevitate::changeState(3) in script 31
//                     sLevitating::changeState(0) in script 800 (CD only)
// Fixes bug: #10726
static const uint16 qfg4SetScalerSignature[] = {
	SIG_MAGICDWORD,
	0x38, SIG_SELECTOR16(setScale),     // pushi setScale
	0x78,                               // push1
	0x89, 0x00,                         // lsg global[0] (hero)
	SIG_END
};

static const uint16 qfg4SetScalerPatch[] = {
	0x38, PATCH_SELECTOR16(setScaler),  // pushi setScaler
	PATCH_END
};

//          script, description,                                     signature                      patch
static const SciScriptPatcherEntry qfg4Signatures[] = {
	{  true,     0, "prevent autosave from deleting save games",   1, qg4AutosaveSignature,          qg4AutosavePatch },
	{  true,     1, "disable volume reset on startup",             1, sci2VolumeResetSignature,      sci2VolumeResetPatch },
	{  true,     1, "disable video benchmarking",                  1, qfg4BenchmarkSignature,        qfg4BenchmarkPatch },
	{  true,     7, "fix consecutive moonrises",                   1, qfg4MoonriseSignature,         qfg4MoonrisePatch },
	{  true,    10, "fix setLooper calls (2/2)",                   2, qg4SetLooperSignature2,        qg4SetLooperPatch2 },
	{  true,    31, "fix setScaler calls",                         1, qfg4SetScalerSignature,        qfg4SetScalerPatch },
	{  true,    83, "fix incorrect array type",                    1, qfg4TrapArrayTypeSignature,    qfg4TrapArrayTypePatch },
	{  true,    83, "fix incorrect array type (floppy)",           1, qfg4TrapArrayTypeFloppySignature,    qfg4TrapArrayTypeFloppyPatch },
	{  true,   320, "fix pathfinding at the inn",                  1, qg4InnPathfindingSignature,    qg4InnPathfindingPatch },
	{  true,   440, "fix setLooper calls (1/2)",                   1, qg4SetLooperSignature1,        qg4SetLooperPatch1 },
	{  true,   530, "fix setLooper calls (1/2)",                   4, qg4SetLooperSignature1,        qg4SetLooperPatch1 },
	{  true,   535, "fix setLooper calls (1/2)",                   4, qg4SetLooperSignature1,        qg4SetLooperPatch1 },
	{  true,   541, "fix setLooper calls (1/2)",                   5, qg4SetLooperSignature1,        qg4SetLooperPatch1 },
	{  true,   542, "fix setLooper calls (1/2)",                   5, qg4SetLooperSignature1,        qg4SetLooperPatch1 },
	{  true,   543, "fix setLooper calls (1/2)",                   5, qg4SetLooperSignature1,        qg4SetLooperPatch1 },
	{  true,   545, "fix setLooper calls (1/2)",                   5, qg4SetLooperSignature1,        qg4SetLooperPatch1 },
	{  true,   633, "fix stairway pathfinding",                    1, qfg4StairwayPathfindingSignature, qfg4StairwayPathfindingPatch },
	{  true,   800, "fix setScaler calls",                         1, qfg4SetScalerSignature,        qfg4SetScalerPatch },
	{  true,   803, "fix sliding down slope",                      1, qfg4SlidingDownSlopeSignature, qfg4SlidingDownSlopePatch },
	{  true, 64990, "increase number of save games (1/2)",         1, sci2NumSavesSignature1,        sci2NumSavesPatch1 },
	{  true, 64990, "increase number of save games (2/2)",         1, sci2NumSavesSignature2,        sci2NumSavesPatch2 },
	{  true, 64990, "disable change directory button",             1, sci2ChangeDirSignature,        sci2ChangeDirPatch },
	SCI_SIGNATUREENTRY_TERMINATOR
};

#endif

// ===========================================================================
//  script 298 of sq4/floppy has an issue. object "nest" uses another property
//   which isn't included in property count. We return 0 in that case, the game
//   adds it to nest::x. The problem is that the script also checks if x exceeds
//   we never reach that of course, so the pterodactyl-flight will go endlessly
//   we could either calculate property count differently somehow fixing this
//   but I think just patching it out is cleaner.
// Fixes bug: #5093
static const uint16 sq4FloppySignatureEndlessFlight[] = {
	0x39, 0x04,                         // pushi 04 (selector x)
	SIG_MAGICDWORD,
	0x78,                               // push1
	0x67, 0x08,                         // pTos 08 (property x)
	0x63, SIG_ADDTOOFFSET(+1),          // pToa (invalid property) - 44h for English floppy, 4ch for German floppy
	0x02,                               // add
	SIG_END
};

static const uint16 sq4FloppyPatchEndlessFlight[] = {
	PATCH_ADDTOOFFSET(+5),
	0x35, 0x03,                         // ldi 03 (which would be the content of the property)
	PATCH_END
};

// Floppy-only: When the player tries to throw something at the sequel police in Space Quest X (zero g zone),
//   the game will first show a textbox and then cause a signature mismatch in ScummVM/
//   crash the whole game in Sierra SCI/display garbage (the latter when the Sierra "patch" got applied).
//
// All of this is caused by a typo in the script. Right after the code for showing the textbox,
//  there is more similar code for showing another textbox, but without a pointer to the text.
//  This has to be a typo, because there is no unused text to be found within that script.
//
// Sierra's "patch" didn't include a proper fix (as in a modified script). Instead they shipped a dummy
//  text resource, which somewhat "solved" the issue in Sierra SCI, but it still showed another textbox
//  with garbage in it. Funnily Sierra must have known that, because that new text resource contains:
//  "Hi! This is a kludge!"
//
// We properly fix it by removing the faulty code.
// Applies to at least: English Floppy
// Responsible method: sp1::doVerb
// Fixes bug: found by SCI developer
static const uint16 sq4FloppySignatureThrowStuffAtSequelPoliceBug[] = {
	0x47, 0xff, 0x00, 0x02,             // call export 255_0, 2
	0x3a,                               // toss
	SIG_MAGICDWORD,
	0x36,                               // push
	0x47, 0xff, 0x00, 0x02,             // call export 255_0, 2
	SIG_END
};

static const uint16 sq4FloppyPatchThrowStuffAtSequelPoliceBug[] = {
	PATCH_ADDTOOFFSET(+5),
	0x48,                            // ret
	PATCH_END
};

// Right at the start of Space Quest 4 CD, when walking up in the first room, ego will
//  immediately walk down just after entering the upper room.
//
// This is caused by the scripts setting ego's vertical coordinate to 189 (BDh), which is the
//  trigger in rooms to walk to the room below it. Sometimes this isn't triggered, because
//  the scripts also initiate a motion to vertical coordinate 188 (BCh). When you lower the game's speed,
//  this bug normally always triggers. And it triggers of course also in the original interpreter.
//
// It doesn't happen in PC floppy, because nsRect is not the same as in CD.
//
// We fix it by setting ego's vertical coordinate to 188 and we also initiate a motion to 187.
//
// Applies to at least: English PC CD
// Responsible method: rm045::doit
// Fixes bug: #5468
static const uint16 sq4CdSignatureWalkInFromBelowRoom45[] = {
	0x76,                               // push0
	SIG_MAGICDWORD,
	0x78,                               // push1
	0x38, SIG_UINT16(0x00bd),           // pushi 00BDh
	0x38, SIG_ADDTOOFFSET(+2),          // pushi [setMotion selector]
	0x39, 0x03,                         // pushi 3
	0x51, SIG_ADDTOOFFSET(+1),          // class [MoveTo]
	0x36,                               // push
	0x78,                               // push1
	0x76,                               // push0
	0x81, 0x00,                         // lag global[0]
	0x4a, 0x04,                         // send 04 -> get ego::x
	0x36,                               // push
	0x38, SIG_UINT16(0x00bc),           // pushi 00BCh
	SIG_END
};

static const uint16 sq4CdPatchWalkInFromBelowRoom45[] = {
	PATCH_ADDTOOFFSET(+2),
	0x38, PATCH_UINT16(0x00bc),         // pushi 00BCh
	PATCH_ADDTOOFFSET(+15),
	0x38, PATCH_UINT16(0x00bb),         // pushi 00BBh
	PATCH_END
};

// Sierra seems to have forgotten to include code to play the audio
// describing the "Universal Remote Control" inside the "Hz So good" store.
//
// We add it, so that the audio is now playing.
//
// Applies to at least: English PC CD
// Responsible method: doCatalog::changeState(1Ch) in script 391
// Implements enhancement: #10227
static const uint16 sq4CdSignatureMissingAudioUniversalRemote[] = {
	SIG_MAGICDWORD,
	0x30, SIG_UINT16(0x00b1),           // bnt [skip over state 1Ch code]
	0x35, 0x1c,                         // ldi 1Ch
	0x39, 0x0c,                         // pushi 0Ch
	SIG_ADDTOOFFSET(+127),              // skip over to substate 1 code of state 1Ch code
	0x32, SIG_UINT16(0x0028),           // jmp [to toss/ret, substate 0-code]
	// substate 1 code
	0x3c,                               // dup
	0x35, 0x01,                         // ldi 01
	0x1a,                               // eq?
	0x30, SIG_UINT16(0x0021),           // bnt [skip over substate 1 code]
	0x39, SIG_SELECTOR8(number),        // pushi (number)
	0x78,                               // push1
	0x7a,                               // push2
	0x38, SIG_UINT16(0x0188),           // pushi 188h
	0x38, SIG_UINT16(0x018b),           // pushi 18Bh
	0x43, 0x3C, 0x04,                   // call kRandom, 4
	0x36,                               // push
	0x39, SIG_SELECTOR8(play),          // pushi (play)
	0x76,                               // push0
	0x81, 0x64,                         // lag global[64h]
	0x4a, 0x0a,                         // send 0Ah
	0x38, SIG_SELECTOR16(setScript),    // pushi (setScript)
	0x78,                               // push1
	0x72, SIG_UINT16(0x0488),           // lofsa startTerminal
	0x36,                               // push
	0x63, 0x12,                         // pToa client
	0x4a, 0x06,                         // send 06
	0x3a,                               // toss
	0x33, 0x14,                         // jmp [to toss/ret]
	// state 1Dh, called when returning back to main menu from catalog sub menu
	0x3c,                               // dup
	0x35, 0x1d,                         // ldi 1Dh
	0x1a,                               // eq?
	0x31, 0x0e,                         // bnt [skip last state and toss/ret]
	0x35, 0x1d,                         // ldi 1Dh
	0x38, SIG_SELECTOR16(setScript),    // pushi (setScript)
	0x78,                               // push1
	0x72, SIG_UINT16(0x0488),           // lofsa startTerminal
	0x36,                               // push
	0x63, 0x12,                         // pToa client
	0x4a, 0x06,                         // send 06
	0x3a,                               // toss
	0x48,                               // ret
	SIG_END
};

static const uint16 sq4CdPatchMissingAudioUniversalRemote[] = {
	0x30, SIG_UINT16(0x00b7),           // bnt [now directly to last state code, saving 6 bytes]
	0x32, PATCH_UINT16(+154),           // jmp [to our new code]
	// 1 not used byte here
	SIG_ADDTOOFFSET(+128),              // skip over to substate 1 code of state 1Ch code
	0x32, PATCH_UINT16(0x003f),         // substate 0 code, jumping to toss/ret
	// directly start with substate 1 code, saving 7 bytes
	0x39, PATCH_SELECTOR8(number),      // pushi 28h (number)
	0x78,                               // push1
	0x7a,                               // push2
	0x38, PATCH_UINT16(0x0188),         // pushi 188h
	0x38, PATCH_UINT16(0x018b),         // pushi 18Bh
	0x43, 0x3C, 0x04,                   // call kRandom, 4
	0x36,                               // push
	0x39, PATCH_SELECTOR8(play),        // pushi (play)
	0x76,                               // push0
	0x81, 0x64,                         // lag global[64h]
	0x4a, 0x0a,                         // send 0Ah
	0x33, 0x1a,                         // jmp [state 1Dh directly, saving 12 bytes]
	// additional code for playing missing audio (18 bytes w/o jmp back)
	0x89, 0x5a,                         // lsg global[5Ah]
	0x35, 0x01,                         // ldi 1
	0x1c,                               // ne?
	0x31, 0x0b,                         // bnt [skip play audio]
	0x38, PATCH_SELECTOR16(say),        // pushi 0123h (say)
	0x78,                               // push1
	0x39, 0x14,                         // pushi 14h
	0x72, PATCH_UINT16(0x0850),         // lofsa newRob
	0x4a, 0x06,                         // send 06
	// now get back
	0x39, 0x0c,                         // pushi 0Ch
	0x32, PATCH_UINT16(0xff50),         // jmp back
	PATCH_END
};

// It seems that Sierra forgot to set a script flag, when cleaning out the bank account
// in Space Quest 4 CD. This was probably caused by the whole bank account interaction
// getting a rewrite and polish in the CD version.
//
// Because of this bug, points for changing back clothes will not get awarded, which
// makes it impossible to get a perfect point score in the CD version of the game.
// The points are awarded by rm371::doit in script 371.
//
// We fix this. Bug also happened, when using the original interpreter.
// Bug does not happen for PC floppy.
//
// Attention: Some Let's Plays on youtube show that points are in fact awarded. Which is true.
//            But those Let's Plays were actually created by playing a hacked Space Quest 4 version
//            (which is part Floppy, part CD version - we consider it to be effectively pirated)
//            and not the actual CD version of Space Quest 4.
//            It's easy to identify - talkie + store called "Radio Shack" -> is hacked version.
//
// Applies to at least: English PC CD
// Responsible method: but2Script::changeState(2)
// Fixes bug: #6866
static const uint16 sq4CdSignatureGetPointsForChangingBackClothes[] = {
	0x35, 0x02,                         // ldi 02
	SIG_MAGICDWORD,
	0x1a,                               // eq?
	0x30, SIG_UINT16(0x006a),           // bnt [state 3]
	0x76,
	SIG_ADDTOOFFSET(+46),               // jump over "withdraw funds" code
	0x33, 0x33,                         // jmp [end of state 2, set cycles code]
	SIG_ADDTOOFFSET(+51),               // jump over "clean bank account" code
	0x35, 0x02,                         // ldi 02
	0x65, 0x1a,                         // aTop cycles
	0x33, 0x0b,                         // jmp [toss/ret]
	0x3c,                               // dup
	0x35, 0x03,                         // ldi 03
	0x1a,                               // eq?
	0x31, 0x05,                         // bnt [toss/ret]
	SIG_END
};

static const uint16 sq4CdPatchGetPointsForChangingBackClothes[] = {
	PATCH_ADDTOOFFSET(+3),
	0x30, PATCH_UINT16(0x0070),         // bnt [state 3]
	PATCH_ADDTOOFFSET(+47),             // "withdraw funds" code
	0x33, 0x39,                         // jmp [end of state 2, set cycles code]
	PATCH_ADDTOOFFSET(+51),
	0x78,                               // push1
	0x39, 0x1d,                         // ldi 1Dh
	0x45, 0x07, 0x02,                   // call export 7 of script 0 (set flag) -> effectively sets global 73h, bit 2
	0x35, 0x02,                         // ldi 02
	0x65, 0x1c,                         // aTop cycles
	0x33, 0x05,                         // jmp [toss/ret]
	// check for state 3 code removed to save 6 bytes
	PATCH_END
};


// For Space Quest 4 CD, Sierra added a pick up animation for Roger, when he picks up the rope.
//
// When the player is detected by the zombie right at the start of the game, while picking up the rope,
// scripts bomb out. This also happens, when using the original interpreter.
//
// This is caused by code, that's supposed to make Roger face the arriving drone.
// We fix it, by checking if ego::cycler is actually set before calling that code.
//
// Applies to at least: English PC CD
// Responsible method: droidShoots::changeState(3)
// Fixes bug: #6076
static const uint16 sq4CdSignatureGettingShotWhileGettingRope[] = {
	0x35, 0x02,                         // ldi 02
	0x65, 0x1a,                         // aTop cycles
	0x32, SIG_UINT16(0x02fa),           // jmp [end]
	SIG_MAGICDWORD,
	0x3c,                               // dup
	0x35, 0x02,                         // ldi 02
	0x1a,                               // eq?
	0x31, 0x0b,                         // bnt [state 3 check]
	0x76,                               // push0
	0x45, 0x02, 0x00,                   // call export 2 of script 0 -> disable controls
	0x35, 0x02,                         // ldi 02
	0x65, 0x1a,                         // aTop cycles
	0x32, SIG_UINT16(0x02e9),           // jmp [end]
	0x3c,                               // dup
	0x35, 0x03,                         // ldi 03
	0x1a,                               // eq?
	0x31, 0x1e,                         // bnt [state 4 check]
	0x76,                               // push0
	0x45, 0x02, 0x00,                   // call export 2 of script 0 -> disable controls again??
	0x7a,                               // push2
	0x89, 0x00,                         // lsg global[0]
	0x72, SIG_UINT16(0x0242),           // lofsa deathDroid
	0x36,                               // push
	0x45, 0x0d, 0x04,                   // call export 13 of script 0 -> set heading of ego to face droid
	SIG_END
};

static const uint16 sq4CdPatchGettingShotWhileGettingRope[] = {
	PATCH_ADDTOOFFSET(+11),
	// this makes state 2 only do the 2 cycles wait, controls should always be disabled already at this point
	0x2f, 0xf3,                         // bt [previous state aTop cycles code]
	// Now we check for state 3, this change saves us 11 bytes
	0x3c,                               // dup
	0x35, 0x03,                         // ldi 03
	0x1a,                               // eq?
	0x31, 0x29,                         // bnt [state 4 check]
	// new state 3 code
	0x76,                               // push0
	0x45, 0x02, 0x00,                   // call export 2 of script 0 (disable controls, actually not needed)
	0x38, PATCH_SELECTOR16(cycler),     // pushi cycler
	0x76,                               // push0
	0x81, 0x00,                         // lag global[0]
	0x4a, 0x04,                         // send 04 (get ego::cycler)
	0x30, PATCH_UINT16(10),             // bnt [jump over heading call]
	PATCH_END
};

// The scripts in SQ4CD support simultaneous playing of speech and subtitles,
// but this was not available as an option. The following two patches enable
// this functionality in the game's GUI options dialog.
// Patch 1: iconTextSwitch::show, called when the text options button is shown.
// This is patched to add the "Both" text resource (i.e. we end up with
// "Speech", "Text" and "Both")
static const uint16 sq4CdSignatureTextOptionsButton[] = {
	SIG_MAGICDWORD,
	0x35, 0x01,                         // ldi 0x01
	0xa1, 0x53,                         // sag 0x53
	0x39, 0x03,                         // pushi 0x03
	0x78,                               // push1
	0x39, 0x09,                         // pushi 0x09
	0x54, 0x06,                         // self 0x06
	SIG_END
};

static const uint16 sq4CdPatchTextOptionsButton[] = {
	PATCH_ADDTOOFFSET(+7),
	0x39, 0x0b,                         // pushi 0x0b
	PATCH_END
};

// Patch 2: Adjust a check in babbleIcon::init, which handles the babble icon
// (e.g. the two guys from Andromeda) shown when dying/quitting.
// Fixes bug: #6068
static const uint16 sq4CdSignatureBabbleIcon[] = {
	SIG_MAGICDWORD,
	0x89, 0x5a,                         // lsg 5a
	0x35, 0x02,                         // ldi 02
	0x1a,                               // eq?
	0x31, 0x26,                         // bnt 26  [02a7]
	SIG_END
};

static const uint16 sq4CdPatchBabbleIcon[] = {
	0x89, 0x5a,                         // lsg 5a
	0x35, 0x01,                         // ldi 01
	0x1a,                               // eq?
	0x2f, 0x26,                         // bt 26  [02a7]
	PATCH_END
};

// Patch 3: Add the ability to toggle among the three available options,
// when the text options button is clicked: "Speech", "Text" and "Both".
// Refer to the patch above for additional details.
// iconTextSwitch::doit (called when the text options button is clicked)
static const uint16 sq4CdSignatureTextOptions[] = {
	SIG_MAGICDWORD,
	0x89, 0x5a,                         // lsg 0x5a (load global 90 to stack)
	0x3c,                               // dup
	0x35, 0x01,                         // ldi 0x01
	0x1a,                               // eq? (global 90 == 1)
	0x31, 0x06,                         // bnt 0x06 (0x0691)
	0x35, 0x02,                         // ldi 0x02
	0xa1, 0x5a,                         // sag 0x5a (save acc to global 90)
	0x33, 0x0a,                         // jmp 0x0a (0x69b)
	0x3c,                               // dup
	0x35, 0x02,                         // ldi 0x02
	0x1a,                               // eq? (global 90 == 2)
	0x31, 0x04,                         // bnt 0x04 (0x069b)
	0x35, 0x01,                         // ldi 0x01
	0xa1, 0x5a,                         // sag 0x5a (save acc to global 90)
	0x3a,                               // toss
	0x38, SIG_SELECTOR16(show),         // pushi 0x00d9
	0x76,                               // push0
	0x54, 0x04,                         // self 0x04
	0x48,                               // ret
	SIG_END
};

static const uint16 sq4CdPatchTextOptions[] = {
	0x89, 0x5a,                         // lsg 0x5a (load global 90 to stack)
	0x3c,                               // dup
	0x35, 0x03,                         // ldi 0x03 (acc = 3)
	0x1a,                               // eq? (global 90 == 3)
	0x2f, 0x07,                         // bt 0x07
	0x89, 0x5a,                         // lsg 0x5a (load global 90 to stack again)
	0x35, 0x01,                         // ldi 0x01 (acc = 1)
	0x02,                               // add: acc = global 90 (on stack) + 1 (previous acc value)
	0x33, 0x02,                         // jmp 0x02
	0x35, 0x01,                         // ldi 0x01 (reset acc to 1)
	0xa1, 0x5a,                         // sag 0x5a (save acc to global 90)
	0x33, 0x03,                         // jmp 0x03 (jump over the wasted bytes below)
	0x34, PATCH_UINT16(0x0000),         // ldi 0x0000 (waste 3 bytes)
	0x3a,                               // toss
	// (the rest of the code is the same)
	PATCH_END
};

//          script, description,                                      signature                                      patch
static const SciScriptPatcherEntry sq4Signatures[] = {
	{  true,   298, "Floppy: endless flight",                         1, sq4FloppySignatureEndlessFlight,               sq4FloppyPatchEndlessFlight },
	{  true,   700, "Floppy: throw stuff at sequel police bug",       1, sq4FloppySignatureThrowStuffAtSequelPoliceBug, sq4FloppyPatchThrowStuffAtSequelPoliceBug },
	{  true,    45, "CD: walk in from below for room 45 fix",         1, sq4CdSignatureWalkInFromBelowRoom45,           sq4CdPatchWalkInFromBelowRoom45 },
	{  true,   391, "CD: missing Audio for universal remote control", 1, sq4CdSignatureMissingAudioUniversalRemote,     sq4CdPatchMissingAudioUniversalRemote },
	{  true,   396, "CD: get points for changing back clothes fix",   1, sq4CdSignatureGetPointsForChangingBackClothes, sq4CdPatchGetPointsForChangingBackClothes },
	{  true,   701, "CD: getting shot, while getting rope",           1, sq4CdSignatureGettingShotWhileGettingRope,     sq4CdPatchGettingShotWhileGettingRope },
	{  true,     0, "CD: Babble icon speech and subtitles fix",       1, sq4CdSignatureBabbleIcon,                      sq4CdPatchBabbleIcon },
	{  true,   818, "CD: Speech and subtitles option",                1, sq4CdSignatureTextOptions,                     sq4CdPatchTextOptions },
	{  true,   818, "CD: Speech and subtitles option button",         1, sq4CdSignatureTextOptionsButton,               sq4CdPatchTextOptionsButton },
	SCI_SIGNATUREENTRY_TERMINATOR
};

// ===========================================================================
// When you leave Ulence Flats, another timepod is supposed to appear.
// On fast machines, that timepod appears fully immediately and then
//  starts to appear like it should be. That first appearance is caused
//  by the scripts setting an invalid cel number and the machine being
//  so fast that there is no time for another script to actually fix
//  the cel number. On slower machines, the cel number gets fixed
//  by the cycler and that's why only fast machines are affected.
//  The same issue happens in Sierra SCI.
// We simply set the correct starting cel number to fix the bug.
// Responsible method: robotIntoShip::changeState(9)
static const uint16 sq1vgaSignatureUlenceFlatsTimepodGfxGlitch[] = {
	0x39,
	SIG_MAGICDWORD, SIG_SELECTOR8(cel), // pushi "cel"
	0x78,                               // push1
	0x39, 0x0a,                         // pushi 0x0a (set ship::cel to 10)
	0x38, SIG_UINT16(0x00a0),           // pushi 0x00a0 (ship::setLoop)
	SIG_END
};

static const uint16 sq1vgaPatchUlenceFlatsTimepodGfxGlitch[] = {
	PATCH_ADDTOOFFSET(+3),
	0x39, 0x09,                         // pushi 0x09 (set ship::cel to 9)
	PATCH_END
};

// In Ulence Flats, there is a space ship, that you will use at some point.
//  Near that space ship are 2 force field generators.
//  When you look at the top of those generators, the game will crash.
//  This happens also in Sierra SCI. It's caused by a jump, that goes out of bounds.
//  We currently do not know if this was caused by a compiler glitch or if it was a developer error.
//  Anyway we patch this glitchy code, so that the game won't crash anymore.
//
// Applies to at least: English Floppy
// Responsible method: radar1::doVerb
// Fixes bug: #6816
static const uint16 sq1vgaSignatureUlenceFlatsGeneratorGlitch[] = {
	SIG_MAGICDWORD, 0x1a,               // eq?
	0x30, SIG_UINT16(0xcdf4),           // bnt absolute 0xf000
	SIG_END
};

static const uint16 sq1vgaPatchUlenceFlatsGeneratorGlitch[] = {
	PATCH_ADDTOOFFSET(+1),
	0x32, PATCH_UINT16(0x0000),         // jmp 0x0000 (waste bytes)
	PATCH_END
};

// No documentation for this patch (TODO)
static const uint16 sq1vgaSignatureEgoShowsCard[] = {
	SIG_MAGICDWORD,
	0x38, SIG_SELECTOR16(timesShownID), // push "timesShownID"
	0x78,                               // push1
	0x38, SIG_SELECTOR16(timesShownID), // push "timesShownID"
	0x76,                               // push0
	0x51, 0x7c,                         // class DeltaurRegion
	0x4a, 0x04,                         // send 0x04 (get timesShownID)
	0x36,                               // push
	0x35, 0x01,                         // ldi 1
	0x02,                               // add
	0x36,                               // push
	0x51, 0x7c,                         // class DeltaurRegion
	0x4a, 0x06,                         // send 0x06 (set timesShownID)
	0x36,                               // push      (wrong, acc clobbered by class, above)
	0x35, 0x03,                         // ldi 0x03
	0x22,                               // lt?
	SIG_END
};

// Note that this script patch is merely a reordering of the
// instructions in the original script.
static const uint16 sq1vgaPatchEgoShowsCard[] = {
	0x38, PATCH_SELECTOR16(timesShownID), // push "timesShownID"
	0x76,                               // push0
	0x51, 0x7c,                         // class DeltaurRegion
	0x4a, 0x04,                         // send 0x04 (get timesShownID)
	0x36,                               // push
	0x35, 0x01,                         // ldi 1
	0x02,                               // add
	0x36,                               // push (this push corresponds to the wrong one above)
	0x38, PATCH_SELECTOR16(timesShownID), // push "timesShownID"
	0x78,                               // push1
	0x36,                               // push
	0x51, 0x7c,                         // class DeltaurRegion
	0x4a, 0x06,                         // send 0x06 (set timesShownID)
	0x35, 0x03,                         // ldi 0x03
	0x22,                               // lt?
	PATCH_END
};

// The spider droid on planet Korona has a fixed movement speed,
//  which is way faster than the default movement speed of ego.
// This means that the player would have to turn up movement speed,
//  otherwise it will be impossible to escape it.
// We fix this issue by making the droid move a bit slower than ego
//  does (relative to movement speed setting).
//
// Applies to at least: English PC floppy
// Responsible method: spider::doit
static const uint16 sq1vgaSignatureSpiderDroidTiming[] = {
	SIG_MAGICDWORD,
	0x63, 0x4e,                         // pToa script
	0x30, SIG_UINT16(0x0005),           // bnt [further method code]
	0x35, 0x00,                         // ldi 00
	0x32, SIG_UINT16(0x0062),           // jmp [super-call]
	0x38, SIG_UINT16(0x0088),           // pushi 0088h (script)
	0x76,                               // push0
	0x81, 0x02,                         // lag global[2] (current room)
	0x4a, 0x04,                         // send 04 (get [current room].script)
	0x30, SIG_UINT16(0x0005),           // bnt [further method code]
	0x35, 0x00,                         // ldi 00
	0x32, SIG_UINT16(0x0052),           // jmp [super-call]
	0x89, 0xa6,                         // lsg global[a6] <-- flag gets set to 1 when ego went up the skeleton tail, when going down it's set to 2
	0x35, 0x01,                         // ldi 01
	0x1a,                               // eq?
	0x30, SIG_UINT16(0x0012),           // bnt [PChase set code], in case global A6 <> 1
	0x81, 0xb5,                         // lag global[b5]
	0x30, SIG_UINT16(0x000d),           // bnt [PChase set code], in case global B5 == 0
	0x38, SIG_UINT16(0x008c),           // pushi 008c
	0x78,                               // push1
	0x72, SIG_UINT16(0x1cb6),           // lofsa 1CB6 (moveToPath)
	0x36,                               // push
	0x54, 0x06,                         // self 06
	0x32, SIG_UINT16(0x0038),           // jmp [super-call]
	// PChase set call
	0x81, 0xb5,                         // lag global[B5]
	0x18,                               // not
	0x30, SIG_UINT16(0x0032),           // bnt [super-call], in case global B5 <> 0
	// followed by:
	// is spider in current room
	// is global A6h == 2? -> set PChase
	SIG_END
}; // 58 bytes)

// Global A6h <> 1 (did NOT went up the skeleton)
//  Global B5h = 0 -> set PChase
//  Global B5h <> 0 -> do not do anything
// Global A6h = 1 (did went up the skeleton)
//  Global B5h = 0 -> set PChase
//  Global B5h <> 0 -> set moveToPath

static const uint16 sq1vgaPatchSpiderDroidTiming[] = {
	0x63, 0x4e,                         // pToa script
	0x2f, 0x68,                         // bt [super-call]
	0x38, PATCH_UINT16(0x0088),         // pushi 0088 (script)
	0x76,                               // push0
	0x81, 0x02,                         // lag global[2] (current room)
	0x4a, 0x04,                         // send 04
	0x2f, 0x5e,                         // bt [super-call]
	// --> 12 bytes saved
	// new code
	0x38, PATCH_UINT16(0x0176),         // pushi 0176 (egoMoveSpeed)
	0x76,                               // push0
	0x81, 0x01,                         // lag global[1]
	0x4a, 0x04,                         // send 04 - sq1::egoMoveSpeed
	0x36,                               // push
	0x36,                               // push
	0x35, 0x03,                         // ldi 03
	0x0c,                               // shr
	0x02,                               // add --> egoMoveSpeed + (egoMoveSpeed >> 3)
	0x39, 0x01,                         // push 01 (waste 1 byte)
	0x02,                               // add --> egoMoveSpeed++
	0x65, 0x4c,                         // aTop cycleSpeed
	0x65, 0x5e,                         // aTop moveSpeed
	// new code end
	0x81, 0xb5,                         // lag global[B5]
	0x31, 0x13,                         // bnt [PChase code chunk]
	0x89, 0xa6,                         // lsg global[A6]
	0x35, 0x01,                         // ldi 01
	0x1a,                               // eq?
	0x31, 0x3e,                         // bnt [super-call]
	0x38, PATCH_UINT16(0x008c),         // pushi 008c
	0x78,                               // push1
	0x72, PATCH_UINT16(0x1cb6),         // lofsa moveToPath
	0x36,                               // push
	0x54, 0x06,                         // self 06 - spider::setScript(movePath)
	0x33, 0x32,                         // jmp [super-call]
	// --> 9 bytes saved
	PATCH_END
};

//          script, description,                                      signature                                   patch
static const SciScriptPatcherEntry sq1vgaSignatures[] = {
	{  true,    45, "Ulence Flats: timepod graphic glitch",        1, sq1vgaSignatureUlenceFlatsTimepodGfxGlitch, sq1vgaPatchUlenceFlatsTimepodGfxGlitch },
	{  true,    45, "Ulence Flats: force field generator glitch",  1, sq1vgaSignatureUlenceFlatsGeneratorGlitch,  sq1vgaPatchUlenceFlatsGeneratorGlitch },
	{  true,    58, "Sarien armory droid zapping ego first time",  1, sq1vgaSignatureEgoShowsCard,                sq1vgaPatchEgoShowsCard },
	{  true,   704, "spider droid timing issue",                   1, sq1vgaSignatureSpiderDroidTiming,           sq1vgaPatchSpiderDroidTiming },
	SCI_SIGNATUREENTRY_TERMINATOR
};

// ===========================================================================
// The toolbox in sq5 is buggy. When you click on the upper part of the "put
//  in inventory"-button (some items only - for example the hole puncher - at the
//  upper left), points will get awarded correctly and the item will get put into
//  the player's inventory, but you will then get a "not here" message and the
//  item will also remain to be the current mouse cursor.
// The bug report also says that items may get lost. I wasn't able to reproduce
//  that part.
// This is caused by the mouse-click event getting reprocessed (which wouldn't
//  be a problem by itself) and during this reprocessing coordinates are not
//  processed the same as during the first click (script 226 includes a local
//  subroutine, which checks coordinates in a hardcoded way w/o port-adjustment).
// Because of this, the hotspot for the button is lower than it should be, which
//  then results in the game thinking that the user didn't click on the button
//  and also results in the previously mentioned message.
// This happened in Sierra SCI as well (of course).
// We fix it by combining state 0 + 1 of takeTool::changeState and so stopping
//  the event to get reprocessed. This was the only way possible, because everything
//  else is done in SCI system scripts and I don't want to touch those.
// Applies to at least: English/German/French PC floppy
// Responsible method: takeTool::changeState
// Fixes bug: #6457
static const uint16 sq5SignatureToolboxFix[] = {
	0x31, 0x13,                    // bnt [check for state 1]
	SIG_MAGICDWORD,
	0x38, SIG_UINT16(0x00aa),      // pushi 00aa
	0x39, 0x05,                    // pushi 05
	0x39, 0x16,                    // pushi 16
	0x76,                          // push0
	0x39, 0x03,                    // pushi 03
	0x76,                          // push0
	0x7c,                          // pushSelf
	0x81, 0x5b,                    // lag 5b
	0x4a, 0x0e,                    // send 0e
	0x32, SIG_UINT16(0x0088),      // jmp [end-of-method]
	0x3c,                          // dup
	0x35, 0x01,                    // ldi 01
	0x1a,                          // eq?
	0x31, 0x28,                    // bnt [check for state 2]
	SIG_END
};

static const uint16 sq5PatchToolboxFix[] = {
	0x31, 0x41,                    // bnt [check for state 2]
	PATCH_ADDTOOFFSET(+16),        // skip to jmp offset
	0x35, 0x01,                    // ldi 01
	0x65, 0x14,                    // aTop [state]
	0x36, 0x00, 0x00,              // ldi 0000 (waste 3 bytes)
	0x35, 0x00,                    // ldi 00 (waste 2 bytes)
	PATCH_END
};

//          script, description,                                      signature                        patch
static const SciScriptPatcherEntry sq5Signatures[] = {
	{  true,   226, "toolbox fix",                                 1, sq5SignatureToolboxFix,          sq5PatchToolboxFix },
	SCI_SIGNATUREENTRY_TERMINATOR
};

#ifdef ENABLE_SCI32
#pragma mark -
#pragma mark RAMA

// RAMA has custom video benchmarking code that needs to be disabled; see
// sci2BenchmarkSignature
static const uint16 ramaBenchmarkSignature[] = {
	0x38, SIG_SELECTOR16(view), // pushi view
	SIG_MAGICDWORD,
	0x78,                       // push1
	0x38, SIG_UINT16(0xfdd4),   // pushi 64980
	SIG_END
};

static const uint16 ramaBenchmarkPatch[] = {
	0x34, PATCH_UINT16(0x2710), // ldi 10000
	0x48,                       // ret
	PATCH_END
};

// RAMA uses a custom save game format that game scripts read and write
// manually. The save game format serialises object references, which SSCI could
// be done just by writing int16s (since object references were just 16-bit
// indexes), but in ScummVM we have to write the full 32-bit reg_t. We hijack
// kFileIOReadWord/kFileIOWriteWord to do this for us, but we need the game to
// agree to use those kFileIO calls instead of doing raw reads and creating its
// own numbers, as it tries to do here in `SaveManager::readWord`.
static const uint16 ramaSerializeRegTSignature1[] = {
	SIG_MAGICDWORD,
	0x38, SIG_SELECTOR16(newWith), // pushi $10b (newWith)
	0x7a,                          // push2
	0x7a,                          // push2
	0x72, SIG_UINT16(0x00),        // lofsa ""
	0x36,                          // push
	0x51, 0x0f,                    // class Str
	SIG_END
};

static const uint16 ramaSerializeRegTPatch1[] = {
	0x38, PATCH_SELECTOR16(readWord),    // pushi readWord
	0x76,                                // push0
	0x62, PATCH_SELECTOR16(saveFilePtr), // pToa saveFilePtr
	0x4a, PATCH_UINT16(0x04),            // send 4
	0x48,                                // ret
	PATCH_END
};

// When restoring a NukeTimer client, the game makes a self-call to
// `NukeTimer::getSubscriberObj` from `NukeTimer::serialize`, but forgets to
// pass a required argument. In SSCI this happens to work because the value on
// the stack where the first argument should be is the `getSubscriberObj`
// selector, so it evaluates to true, but currently ScummVM defaults
// uninitialised param reads to 0 so the game was following the wrong path and
// breaking.
// Applies to at least: US English
static const uint16 ramaNukeTimerSignature[] = {
	0x7e, SIG_ADDTOOFFSET(+2),              // line whatever
	SIG_MAGICDWORD,
	0x38, SIG_SELECTOR16(getSubscriberObj), // pushi $3ca (getSubscriberObj)
	0x76,                                   // push0
	0x54, SIG_UINT16(0x04),                 // self 4
	SIG_END
};

static const uint16 ramaNukeTimerPatch[] = {
	0x38, PATCH_SELECTOR16(getSubscriberObj), // pushi $3ca (getSubscriberObj)
	0x78,                                     // push1
	0x38, PATCH_UINT16(0x01),                 // pushi 1 (wasting bytes)
	0x54, PATCH_UINT16(0x06),                 // self 6
	PATCH_END
};

// When opening a datacube on the pocket computer, `DocReader::init` will try
// to perform arithmetic on a pointer to `thighComputer::plane` and then use the
// resulting value as the priority for the DocReader. This happened to work in
// SSCI because the plane pointer would just be a high numeric value, but
// ScummVM needs an actual number, not a pointer.
// Applies to at least: US English
static const uint16 ramaDocReaderInitSignature[] = {
	0x39, SIG_SELECTOR8(priority), // pushi $1a (priority)
	0x78,                          // push1
	0x39, SIG_SELECTOR8(plane),    // pushi $19 (plane)
	0x76,                          // push0
	0x7a,                          // push2
	SIG_MAGICDWORD,
	0x39, 0x2c,                    // pushi 44
	0x76,                          // push0
	0x43, 0x02, SIG_UINT16(0x04),  // callk ScriptID, 4
	SIG_END
};

static const uint16 ramaDocReaderInitPatch[] = {
	PATCH_ADDTOOFFSET(+3),           // pushi priority, push1
	0x39, PATCH_SELECTOR8(priority), // pushi priority
	PATCH_END
};

// It is not possible to change the directory for ScummVM save games, so disable
// the "change directory" button in the RAMA save dialogue
static const uint16 ramaChangeDirSignature[] = {
	SIG_MAGICDWORD,
	0x7e, SIG_UINT16(0x64),     // line 100
	0x39, SIG_SELECTOR8(state), // pushi $1d (state)
	0x78,                       // push1
	0x39, 0x03,                 // pushi 3
	0x72, SIG_ADDTOOFFSET(+2),  // lofsa changeDirI
	0x4a, SIG_UINT16(0x0e),     // send 14
	SIG_END
};

static const uint16 ramaChangeDirPatch[] = {
	PATCH_ADDTOOFFSET(+6),    // line 100, pushi state, push1
	0x39, 0x00,               // pushi 0
	PATCH_END
};

static const SciScriptPatcherEntry ramaSignatures[] = {
	{  true,    55, "fix bad DocReader::init priority calculation",   1, ramaDocReaderInitSignature,      ramaDocReaderInitPatch },
	{  true,    85, "fix SaveManager to use normal readWord calls",   1, ramaSerializeRegTSignature1,     ramaSerializeRegTPatch1 },
	{  true,   201, "fix crash restoring save games using NukeTimer", 1, ramaNukeTimerSignature,          ramaNukeTimerPatch },
	{  true, 64908, "disable video benchmarking",                     1, ramaBenchmarkSignature,          ramaBenchmarkPatch },
	{  true, 64990, "disable change directory button",                1, ramaChangeDirSignature,          ramaChangeDirPatch },
	SCI_SIGNATUREENTRY_TERMINATOR
};

#pragma mark -
#pragma mark Shivers

// In room 35170, there is a CCTV control station with a joystick that must be
// clicked and dragged to pan the camera. In order to enable dragging, on
// mousedown, the `vJoystick::handleEvent` method calls `vJoystick::doVerb(1)`,
// which enables the drag functionality of the joystick. However,
// `vJoystick::handleEvent` then makes a super call to
// `ShiversProp::handleEvent`, which calls `vJoystick::doVerb()`. This second
// call, which fails to pass an argument, causes an uninitialized read off the
// stack for the first parameter. In SSCI, this happens to work because the
// uninitialized value on the stack happens to be 1. Disabling the super call
// avoids the bad doVerb call without any apparent ill effect.
// The same problem exists when trying to drag the volume & brightness sliders
// in the main menu. These controls are also fixed by this patch.
// Applies to at least: US English
static const uint16 shiversEventSuperCallSignature[] = {
	SIG_MAGICDWORD,
	0x38, SIG_SELECTOR16(handleEvent), // pushi handleEvent
	0x78,                              // push1
	0x8f, 0x01,                        // lsp 1
	0x59, 0x02,                        // &rest 2
	0x57, 0x7f, SIG_UINT16(0x06),      // super ShiversProp[7f], 6
	SIG_END
};

static const uint16 shiversEventSuperCallPatch[] = {
	0x48, // ret
	PATCH_END
};

// When the Ixupi is present in the Gods and Items intro room, the game tries to
// play a sound using the play selector, but its arguments are only appropriate
// for the fade selector.
// If the badly constructed sound object from this call ends up receiving a
// signal at any time in the future, the game will try to send to a number and
// crash (because the third argument to play is supposed to be a client object,
// but here it is a number instead). Other rooms make this same call with the
// correct fade selector, so fix the selector here to match.
// Applies to at least: English CD
static const uint16 shiversGodsIxupiPlaySoundSignature[] = {
	SIG_MAGICDWORD,
	0x39, SIG_SELECTOR8(play), // pushi $33
	0x38, SIG_UINT16(0x06),    // pushi 6
	SIG_END
};

static const uint16 shiversGodsIxupiPlaySoundPatch[] = {
	0x38, PATCH_SELECTOR16(fade), // pushi $f3
	0x39, 0x06,                   // pushi 6
	PATCH_END
};

//          script, description,                                      signature                           patch
static const SciScriptPatcherEntry shiversSignatures[] = {
	{  true,   990, "fix volume & brightness sliders",             2, shiversEventSuperCallSignature,     shiversEventSuperCallPatch },
	{  true, 23090, "fix bad Ixupi sound call",                    1, shiversGodsIxupiPlaySoundSignature, shiversGodsIxupiPlaySoundPatch },
	{  true, 35170, "fix CCTV joystick interaction",               1, shiversEventSuperCallSignature,     shiversEventSuperCallPatch },
	{  true, 64908, "disable video benchmarking",                  1, sci2BenchmarkSignature,             sci2BenchmarkPatch },
	SCI_SIGNATUREENTRY_TERMINATOR
};

#pragma mark -
#pragma mark Space Quest 6

// After the explosion in the Quarters of Deepship 86, the game tries to perform
// a dramatic long fade, but does this with an unreasonably large number of
// divisions which takes tens of seconds to finish (because transitions are not
// CPU-dependent in ScummVM).
static const uint16 sq6SlowTransitionSignature1[] = {
	SIG_MAGICDWORD,
	0x38, SIG_UINT16(0x578), // pushi $578
	0x51, 0x33,              // class Styler
	SIG_END
};

static const uint16 sq6SlowTransitionPatch1[] = {
	0x38, SIG_UINT16(0x1f4), // pushi 500
	PATCH_END
};

// For whatever reason, SQ6 sets the default number of transition divisions to
// be a much larger value at startup (200 vs 30) if it thinks it is running in
// Windows. Room 410 (eulogy room) also unconditionally resets divisions to the
// larger value.
static const uint16 sq6SlowTransitionSignature2[] = {
	SIG_MAGICDWORD,
	0x38, SIG_UINT16(0xc8), // pushi $c8
	0x51, 0x33,             // class Styler
	SIG_END
};

static const uint16 sq6SlowTransitionPatch2[] = {
	0x38, SIG_UINT16(0x1e), // pushi 30
	PATCH_END
};

// SQ6 has custom video benchmarking code that needs to be disabled; see
// sci2BenchmarkSignature. (The sci2BenchmarkPatch is suitable for use with
// SQ6 as well.)
static const uint16 sq6BenchmarkSignature[] = {
	SIG_MAGICDWORD,
	0x38, SIG_SELECTOR16(init),  // pushi init
	0x76,                        // push0
	0x7e, SIG_ADDTOOFFSET(+2),   // line
	0x38, SIG_SELECTOR16(posn),  // pushi $140 (posn)
	SIG_END
};

//          script, description,                                      signature                        patch
static const SciScriptPatcherEntry sq6Signatures[] = {
	{  true,     0, "fix slow transitions",                        1, sq6SlowTransitionSignature2,     sq6SlowTransitionPatch2 },
	{  true,    15, "fix invalid array construction",              1, sci21IntArraySignature,          sci21IntArrayPatch },
	{  true,    22, "fix invalid array construction",              1, sci21IntArraySignature,          sci21IntArrayPatch },
	{  true,   410, "fix slow transitions",                        1, sq6SlowTransitionSignature2,     sq6SlowTransitionPatch2 },
	{  true,   460, "fix invalid array construction",              1, sci21IntArraySignature,          sci21IntArrayPatch },
	{  true,   500, "fix slow transitions",                        1, sq6SlowTransitionSignature1,     sq6SlowTransitionPatch1 },
	{  true,   510, "fix invalid array construction",              1, sci21IntArraySignature,          sci21IntArrayPatch },
	{  true, 64908, "disable video benchmarking",                  1, sq6BenchmarkSignature,           sci2BenchmarkPatch },
	{  true, 64990, "increase number of save games (1/2)",         1, sci2NumSavesSignature1,          sci2NumSavesPatch1 },
	{  true, 64990, "increase number of save games (2/2)",         1, sci2NumSavesSignature2,          sci2NumSavesPatch2 },
	{  true, 64990, "disable change directory button",             1, sci2ChangeDirSignature,          sci2ChangeDirPatch },
	SCI_SIGNATUREENTRY_TERMINATOR
};

#pragma mark -
#pragma mark Torins Passage

// A subroutine that gets called by 'Torin::init' unconditionally resets the
// audio volumes to defaults, but the game should always use the volume stored
// in ScummVM. This patch is basically identical to the patch for LSL7, except
// that they left line numbers in the LSL7 scripts and changed the music volume.
// Applies to at least: English CD
static const uint16 torinVolumeResetSignature1[] = {
	SIG_MAGICDWORD,
	0x35, 0x28, // ldi $28
	0xa1, 0xe3, // sag $e3 (music volume)
	0x35, 0x3c, // ldi $3c
	0xa1, 0xe4, // sag $e4 (sfx volume)
	0x35, 0x64, // ldi $64
	0xa1, 0xe5, // sag $e5 (speech volume)
	SIG_END
};

static const uint16 torinVolumeResetPatch1[] = {
	0x33, 0x0a, // jmp [past volume resets]
	PATCH_END
};

// A subroutine that gets called by 'Torin::init' unconditionally resets the
// audio volumes to values stored in torin.prf, but the game should always use
// the volume stored in ScummVM. This patch is basically identical to the patch
// for LSL7, except that they left line numbers in the LSL7 scripts.
// Applies to at least: English CD
static const uint16 torinVolumeResetSignature2[] = {
	SIG_MAGICDWORD,
	0x38, SIG_SELECTOR16(readWord), // pushi $020b (readWord)
	0x76,                           // push0
	SIG_ADDTOOFFSET(6),             // advance file stream
	0xa1, 0xe3,                     // sag $e3 (music volume)
	SIG_ADDTOOFFSET(10),            // advance file stream
	0xa1, 0xe4,                     // sag $e4 (sfx volume)
	SIG_ADDTOOFFSET(10),            // advance file stream
	0xa1, 0xe5,                     // sag $e5 (speech volume)
	SIG_END
};

static const uint16 torinVolumeResetPatch2[] = {
	PATCH_ADDTOOFFSET(10), // advance file stream
	0x18, 0x18,            // waste bytes
	PATCH_ADDTOOFFSET(10), // advance file stream
	0x18, 0x18,            // waste bytes
	PATCH_ADDTOOFFSET(10), // advance file stream
	0x18, 0x18,            // waste bytes
	PATCH_END
};

// In Escarpa, it is possible for Boogle to be left outside of Torin's bag
// when fast-forwarding through the exit animation of the seraglio. If this
// happens, when the player goes from the seraglio to the dragon's cave and then
// tries to worm Boogle to the left side of the cave, the game will hang because
// Boogle is on the wrong side of the navigable area barrier and cannot move
// through it to continue the cutscene. This patch fixes the fast-forward code
// 'soBoogleBackUp::ff' in the seraglio so that Boogle's in-the-bag flag is set
// when fast forwarding.
// Applies to at least: English CD, Spanish CD
static const uint16 torinSeraglioBoogleFlagSignature[] = {
	0x35, 0x00,                 // ldi 0
	SIG_MAGICDWORD,
	0xa3, 0x00,                 // sal 0
	0x38, SIG_SELECTOR16(test), // pushi test
	SIG_ADDTOOFFSET(0x5a),      // all the rest of the method
	// CHECKME: Spanish version seems to have a total of 0x5d bytes from this point to the ret
	// FIXME: Check for end of method (e.g. ret) and add different signatures in case localized versions are different
	SIG_END
};

static const uint16 torinSeraglioBoogleFlagPatch[] = {
	// @1e5f
	// ldi 0, sal 0 removed from here (+4 bytes)

	// @1e5f (+4 bytes)
	// local[0] = /* oFlags */ ScriptID(64017, 0);
	0x7a,                        // push2
	0x38, PATCH_UINT16(0xfa11),  // pushi 64017
	0x76,                        // push0
	0x43, 0x02, PATCH_UINT16(4), // callk ScriptID[2], 4
	0xa3, 0x00,                  // sal 0 (-2 bytes)

	// @1e6a (+2 bytes)
	// acc = local[0].test(94);
	0x38, PATCH_SELECTOR16(test), // pushi test
	0x78,                         // push1
	0x39, 0x5e,                   // pushi 94
	0x4a, PATCH_UINT16(0x06),     // send 6

	// @1e73 (+2 bytes)
	// if (!acc) goto elseCase;
	0x30, PATCH_UINT16(0x34),     // bnt 0x31 + 3

	// @1e76 (+2 bytes)
	// global[0].get(ScriptID(64001, 0).get(20));
	0x38, PATCH_SELECTOR16(get), // pushi get
	0x78,                        // push1
	0x38, PATCH_SELECTOR16(get), // pushi get
	0x78,                        // push1
	0x39, 0x14,                  // pushi 20
	0x7a,                        // push2
	0x38, PATCH_UINT16(0xfa01),  // pushi 64001
	0x76,                        // push0
	0x43, 0x02, PATCH_UINT16(4), // callk ScriptID[2], 4
	0x4a, PATCH_UINT16(0x06),    // send 6
	0x36,                        // push
	0x81, 0x00,                  // lag 0 (ego)
	0x4a, PATCH_UINT16(0x06),    // send 6

	// @1e92 (+2 bytes)
	// local[0].set(52);
	0x38, PATCH_SELECTOR16(set), // pushi set
	0x78,                        // push1
	0x39, 0x34,                  // pushi 52
	0x83, 0x00,                  // lal 0 (+7 byte)
	0x4a, PATCH_UINT16(0x06),    // send 6

	// @1e9d (+9 bytes)
	// goto endOfBranch;
	0x33, 0x0b,                  // jmp [to end of conditional branch] (+1 byte)

	// @1e9f (+10 bytes)
	// elseCase: local[0].clear(97);
	0x38, PATCH_SELECTOR16(clear), // pushi clear
	0x78,                          // push1
	0x39, 0x61,                    // pushi 97
	0x83, 0x00,                    // lal 0 (+7 bytes)
	0x4a, PATCH_UINT16(0x06),      // send 6

	// @1eaa (+17 bytes)
	// endOfBranch: local[0].set(232);
	0x38, PATCH_SELECTOR16(set),   // pushi set (-3 bytes)
	0x78,                          // push1 (-1 byte)
	0x38, PATCH_UINT16(0xe8),      // pushi 232 (Boogle-in-bag flag) (-3 bytes)
	0x83, 0x00,                    // lal 0 (-2 bytes)
	0x4a, PATCH_UINT16(0x06),      // send 6 (-3 bytes)

	// @1eb6 (+5 bytes)
	// local[0] = 0; self.dispose();
	0x38, PATCH_SELECTOR16(dispose), // pushi dispose
	0x76,                            // push0
	0x3c,                            // dup (-1 byte)
	0xab, 0x00,                      // ssl 0 (-2 bytes)
	0x54, PATCH_UINT16(4),           // self 4
	0x48,                            // ret

	// @1ec1 (+2 bytes)
	PATCH_END
};

// At least some French PointSoft releases of Torin's Passage managed to get
// released with script 20700 from the official Sierra TORINPAT patch and
// *unpatched* heap 20700. Worse, the selector table is not the same as the one
// in the US release, so it is not possible to just apply TORINPAT to the game
// (it will just explode later when mismatched selectors are used). So, here we
// are hot-patching all of the wrong offsets in the original heap to match the
// patched script.
// Applies to at least: French PointSoft CD release
static const uint16 torinPointSoft20700HeapSignature[] = {
	0xe1, 0x15, 0x23, 0x16, // end of patched 20700.SCR (so we don't
							// accidentally patch the heap when it is correctly
							// matched with an unpatched script)
	SIG_ADDTOOFFSET(1),     // padding byte added by Script::load
	SIG_ADDTOOFFSET(0x1d2), // first bad offset in the heap is at 0x1d2
	SIG_MAGICDWORD,
	SIG_UINT16(0xd8),
	SIG_UINT16(0xd8),
	SIG_ADDTOOFFSET(0x200 - 0x1d2 - 4), // second bad offset, etc.
	SIG_UINT16(0xde),
	SIG_UINT16(0xde),
	SIG_ADDTOOFFSET(0x280 - 0x200 - 4),
	SIG_UINT16(0xe0),
	SIG_UINT16(0xe0),
	SIG_ADDTOOFFSET(0x300 - 0x280 - 4),
	SIG_UINT16(0xe2),
	SIG_UINT16(0xe2),
	SIG_ADDTOOFFSET(0x374 - 0x300 - 4),
	SIG_UINT16(0xe4),
	SIG_UINT16(0xe4),
	SIG_ADDTOOFFSET(0x3ce - 0x374 - 4),
	SIG_UINT16(0xee),
	SIG_UINT16(0xee),
	SIG_ADDTOOFFSET(0x44e - 0x3ce - 4),
	SIG_UINT16(0xf0),
	SIG_UINT16(0xf0),
	SIG_ADDTOOFFSET(0x482 - 0x44e - 4),
	SIG_UINT16(0xf6),
	SIG_UINT16(0xf6),
	SIG_ADDTOOFFSET(0x4b6 - 0x482 - 4),
	SIG_UINT16(0xfc),
	SIG_UINT16(0xfc),
	SIG_ADDTOOFFSET(0x4ea - 0x4b6 - 4),
	SIG_UINT16(0x106),
	SIG_UINT16(0x106),
	SIG_ADDTOOFFSET(0x51e - 0x4ea - 4),
	SIG_UINT16(0x110),
	SIG_UINT16(0x110),
	SIG_ADDTOOFFSET(0x55c - 0x51e - 4),
	SIG_UINT16(0x116),
	SIG_UINT16(0x116),
	SIG_ADDTOOFFSET(0x5a2 - 0x55c - 4),
	SIG_UINT16(0x118),
	SIG_UINT16(0x118),
	SIG_END
};

static const uint16 torinPointSoft20700HeapPatch[] = {
	PATCH_ADDTOOFFSET(4),      // end of patched 20700.SCR
	PATCH_ADDTOOFFSET(1),      // padding byte
	PATCH_ADDTOOFFSET(0x1d2),  // first bad offset
	PATCH_UINT16(0xdc),
	PATCH_UINT16(0xdc),
	PATCH_ADDTOOFFSET(0x200 - 0x1d2 - 4), // second bad offset, etc.
	PATCH_UINT16(0xe6),
	PATCH_UINT16(0xe6),
	PATCH_ADDTOOFFSET(0x280 - 0x200 - 4),
	PATCH_UINT16(0xe8),
	PATCH_UINT16(0xe8),
	PATCH_ADDTOOFFSET(0x300 - 0x280 - 4),
	PATCH_UINT16(0xea),
	PATCH_UINT16(0xea),
	PATCH_ADDTOOFFSET(0x374 - 0x300 - 4),
	PATCH_UINT16(0xec),
	PATCH_UINT16(0xec),
	PATCH_ADDTOOFFSET(0x3ce - 0x374 - 4),
	PATCH_UINT16(0xf6),
	PATCH_UINT16(0xf6),
	PATCH_ADDTOOFFSET(0x44e - 0x3ce - 4),
	PATCH_UINT16(0xf8),
	PATCH_UINT16(0xf8),
	PATCH_ADDTOOFFSET(0x482 - 0x44e - 4),
	PATCH_UINT16(0xfe),
	PATCH_UINT16(0xfe),
	PATCH_ADDTOOFFSET(0x4b6 - 0x482 - 4),
	PATCH_UINT16(0x104),
	PATCH_UINT16(0x104),
	PATCH_ADDTOOFFSET(0x4ea - 0x4b6 - 4),
	PATCH_UINT16(0x10e),
	PATCH_UINT16(0x10e),
	PATCH_ADDTOOFFSET(0x51e - 0x4ea - 4),
	PATCH_UINT16(0x118),
	PATCH_UINT16(0x118),
	PATCH_ADDTOOFFSET(0x55c - 0x51e - 4),
	PATCH_UINT16(0x11e),
	PATCH_UINT16(0x11e),
	PATCH_ADDTOOFFSET(0x5a2 - 0x55c - 4),
	PATCH_UINT16(0x120),
	PATCH_UINT16(0x120),
	PATCH_END
};

//          script, description,                                      signature                         patch
static const SciScriptPatcherEntry torinSignatures[] = {
	{  true, 20600, "fix wrong boogle bag flag on fast-forward",   1, torinSeraglioBoogleFlagSignature,  torinSeraglioBoogleFlagPatch },
	{  true, 20700, "fix bad heap in PointSoft release",           1, torinPointSoft20700HeapSignature,  torinPointSoft20700HeapPatch },
	{  true, 64000, "disable volume reset on startup (1/2)",       1, torinVolumeResetSignature1,        torinVolumeResetPatch1 },
	{  true, 64000, "disable volume reset on startup (2/2)",       1, torinVolumeResetSignature2,        torinVolumeResetPatch2 },
	{  true, 64866, "increase number of save games",               1, torinLarry7NumSavesSignature,      torinLarry7NumSavesPatch },
	SCI_SIGNATUREENTRY_TERMINATOR
};

#endif

// =================================================================================

ScriptPatcher::ScriptPatcher() {
	int selectorCount = ARRAYSIZE(selectorNameTable);
	int selectorNr;

	// Allocate table for selector-IDs and initialize that table as well
	_selectorIdTable = new Selector[ selectorCount ];
	for (selectorNr = 0; selectorNr < selectorCount; selectorNr++)
		_selectorIdTable[selectorNr] = -1;

	_runtimeTable = NULL;
	_isMacSci11 = false;
}

ScriptPatcher::~ScriptPatcher() {
	delete[] _runtimeTable;
	delete[] _selectorIdTable;
}

// will actually patch previously found signature area
void ScriptPatcher::applyPatch(const SciScriptPatcherEntry *patchEntry, SciSpan<byte> scriptData, int32 signatureOffset) {
	const uint16 *patchData = patchEntry->patchData;
	byte orgData[PATCH_VALUELIMIT];
	int32 offset = signatureOffset;
	uint16 patchWord = *patchEntry->patchData;
	uint16 patchSelector = 0;

	// Copy over original bytes from script
	uint32 orgDataSize = scriptData.size() - offset;
	if (orgDataSize > PATCH_VALUELIMIT)
		orgDataSize = PATCH_VALUELIMIT;
	scriptData.subspan(offset, orgDataSize).unsafeCopyDataTo(orgData);

	while (patchWord != PATCH_END) {
		uint16 patchCommand = patchWord & PATCH_COMMANDMASK;
		uint16 patchValue = patchWord & PATCH_VALUEMASK;
		switch (patchCommand) {
		case PATCH_CODE_ADDTOOFFSET: {
			// add value to offset
			offset += patchValue;
			break;
		}
		case PATCH_CODE_GETORIGINALBYTE: {
			// get original byte from script and adjust it
			if (patchValue >= orgDataSize)
				error("Script-Patcher: can not get requested original byte from script");
			byte orgByte = orgData[patchValue];
			int16 adjustValue;
			patchData++; adjustValue = (int16)(*patchData);
			scriptData[offset] = orgByte + adjustValue;
			offset++;
			break;
		}
		case PATCH_CODE_GETORIGINALUINT16: {
			// get original byte from script and adjust it
			if ((patchValue >= orgDataSize) || (((uint32)patchValue + 1) >= orgDataSize))
				error("Script-Patcher: can not get requested original uint16 from script");
			uint16 orgUINT16;
			int16 adjustValue;

			if (!_isMacSci11) {
				orgUINT16 = orgData[patchValue] | (orgData[patchValue + 1] << 8);
			} else {
				orgUINT16 = orgData[patchValue + 1] | (orgData[patchValue] << 8);
			}
			patchData++; adjustValue = (int16)(*patchData);
			orgUINT16 += adjustValue;
			if (!_isMacSci11) {
				scriptData[offset] = orgUINT16 & 0xFF;
				scriptData[offset + 1] = orgUINT16 >> 8;
			} else {
				scriptData[offset] = orgUINT16 >> 8;
				scriptData[offset + 1] = orgUINT16 & 0xFF;
			}
			offset += 2;
			break;
		}
		case PATCH_CODE_UINT16:
		case PATCH_CODE_SELECTOR16: {
			byte byte1;
			byte byte2;

			switch (patchCommand) {
			case PATCH_CODE_UINT16: {
				byte1 = patchValue & PATCH_BYTEMASK;
				patchData++; patchWord = *patchData;
				if (patchWord & PATCH_COMMANDMASK)
					error("Script-Patcher: Patch inconsistent");
				byte2 = patchWord & PATCH_BYTEMASK;
				break;
			}
			case PATCH_CODE_SELECTOR16: {
				patchSelector = _selectorIdTable[patchValue];
				byte1 = patchSelector & 0xFF;
				byte2 = patchSelector >> 8;
				break;
			}
			default:
				byte1 = 0; byte2 = 0;
			}
			if (!_isMacSci11) {
				scriptData[offset++] = byte1;
				scriptData[offset++] = byte2;
			} else {
				// SCI1.1+ on macintosh had uint16s in script in BE-order
				scriptData[offset++] = byte2;
				scriptData[offset++] = byte1;
			}
			break;
		}
		case PATCH_CODE_SELECTOR8: {
			patchSelector = _selectorIdTable[patchValue];
			if (patchSelector & 0xFF00)
				error("Script-Patcher: 8 bit selector required, game uses 16 bit selector");
			scriptData[offset] = patchSelector & 0xFF;
			offset++;
			break;
		}
		case PATCH_CODE_BYTE:
			scriptData[offset] = patchValue & PATCH_BYTEMASK;
			offset++;
		}
		patchData++;
		patchWord = *patchData;
	}
}

bool ScriptPatcher::verifySignature(uint32 byteOffset, const uint16 *signatureData, const char *signatureDescription, const SciSpan<const byte> &scriptData) {
	uint16 sigSelector = 0;

	uint16 sigWord = *signatureData;
	while (sigWord != SIG_END) {
		uint16 sigCommand = sigWord & SIG_COMMANDMASK;
		uint16 sigValue = sigWord & SIG_VALUEMASK;
		switch (sigCommand) {
		case SIG_CODE_ADDTOOFFSET: {
			// add value to offset
			byteOffset += sigValue;
			break;
		}
		case SIG_CODE_UINT16:
		case SIG_CODE_SELECTOR16: {
			if (byteOffset + 1 < scriptData.size()) {
				byte byte1;
				byte byte2;

				switch (sigCommand) {
				case SIG_CODE_UINT16: {
					byte1 = sigValue & SIG_BYTEMASK;
					signatureData++; sigWord = *signatureData;
					if (sigWord & SIG_COMMANDMASK)
						error("Script-Patcher: signature inconsistent\nFaulty signature: '%s'", signatureDescription);
					byte2 = sigWord & SIG_BYTEMASK;
					break;
				}
				case SIG_CODE_SELECTOR16: {
					sigSelector = _selectorIdTable[sigValue];
					byte1 = sigSelector & 0xFF;
					byte2 = sigSelector >> 8;
					break;
				}
				default:
					byte1 = 0; byte2 = 0;
				}
				if (!_isMacSci11) {
					if ((scriptData[byteOffset] != byte1) || (scriptData[byteOffset + 1] != byte2))
						sigWord = SIG_MISMATCH;
				} else {
					// SCI1.1+ on macintosh had uint16s in script in BE-order
					if ((scriptData[byteOffset] != byte2) || (scriptData[byteOffset + 1] != byte1))
						sigWord = SIG_MISMATCH;
				}
				byteOffset += 2;
			} else {
				sigWord = SIG_MISMATCH;
			}
			break;
		}
		case SIG_CODE_SELECTOR8: {
			if (byteOffset < scriptData.size()) {
				sigSelector = _selectorIdTable[sigValue];
				if (sigSelector & 0xFF00)
					error("Script-Patcher: 8 bit selector required, game uses 16 bit selector\nFaulty signature: '%s'", signatureDescription);
				if (scriptData[byteOffset] != (sigSelector & 0xFF))
					sigWord = SIG_MISMATCH;
				byteOffset++;
			} else {
				sigWord = SIG_MISMATCH; // out of bounds
			}
			break;
		}
		case SIG_CODE_BYTE:
			if (byteOffset < scriptData.size()) {
				if (scriptData[byteOffset] != sigWord)
					sigWord = SIG_MISMATCH;
				byteOffset++;
			} else {
				sigWord = SIG_MISMATCH; // out of bounds
			}
		}

		if (sigWord == SIG_MISMATCH)
			break;

		signatureData++;
		sigWord = *signatureData;
	}

	if (sigWord == SIG_END) // signature fully matched?
		return true;
	return false;
}

// will return -1 if no match was found, otherwise an offset to the start of the signature match
int32 ScriptPatcher::findSignature(uint32 magicDWord, int magicOffset, const uint16 *signatureData, const char *patchDescription, const SciSpan<const byte> &scriptData) {
	if (scriptData.size() < 4) // we need to find a DWORD, so less than 4 bytes is not okay
		return -1;

	// magicDWord is in platform-specific BE/LE form, so that the later match will work, this was done for performance
	const uint32 searchLimit = scriptData.size() - 3;
	uint32 DWordOffset = 0;
	// first search for the magic DWORD
	while (DWordOffset < searchLimit) {
		if (magicDWord == scriptData.getUint32At(DWordOffset)) {
			// magic DWORD found, check if actual signature matches
			uint32 offset = DWordOffset + magicOffset;

			if (verifySignature(offset, signatureData, patchDescription, scriptData))
				return offset;
		}
		DWordOffset++;
	}
	// nothing found
	return -1;
}

int32 ScriptPatcher::findSignature(const SciScriptPatcherEntry *patchEntry, const SciScriptPatcherRuntimeEntry *runtimeEntry, const SciSpan<const byte> &scriptData) {
	return findSignature(runtimeEntry->magicDWord, runtimeEntry->magicOffset, patchEntry->signatureData, patchEntry->description, scriptData);
}

// Attention: Magic DWord is returned using platform specific byte order. This is done on purpose for performance.
void ScriptPatcher::calculateMagicDWordAndVerify(const char *signatureDescription, const uint16 *signatureData, bool magicDWordIncluded, uint32 &calculatedMagicDWord, int &calculatedMagicDWordOffset) {
	Selector curSelector = -1;
	int magicOffset;
	byte magicDWord[4];
	int magicDWordLeft = 0;
	uint16 curWord;
	uint16 curCommand;
	uint32 curValue;
	byte byte1 = 0;
	byte byte2 = 0;

	memset(magicDWord, 0, sizeof(magicDWord));

	curWord = *signatureData;
	magicOffset = 0;
	while (curWord != SIG_END) {
		curCommand = curWord & SIG_COMMANDMASK;
		curValue   = curWord & SIG_VALUEMASK;
		switch (curCommand) {
		case SIG_MAGICDWORD: {
			if (magicDWordIncluded) {
				if ((calculatedMagicDWord) || (magicDWordLeft))
					error("Script-Patcher: Magic-DWORD specified multiple times in signature\nFaulty patch: '%s'", signatureDescription);
				magicDWordLeft = 4;
				calculatedMagicDWordOffset = magicOffset;
			} else {
				error("Script-Patcher: Magic-DWORD sequence found in patch data\nFaulty patch: '%s'", signatureDescription);
			}
			break;
		}
		case SIG_CODE_ADDTOOFFSET: {
			magicOffset -= curValue;
			if (magicDWordLeft)
				error("Script-Patcher: Magic-DWORD contains AddToOffset command\nFaulty patch: '%s'", signatureDescription);
			break;
		}
		case SIG_CODE_UINT16:
		case SIG_CODE_SELECTOR16: {
			// UINT16 or 1
			switch (curCommand) {
			case SIG_CODE_UINT16: {
				signatureData++; curWord = *signatureData;
				if (curWord & SIG_COMMANDMASK)
					error("Script-Patcher: signature entry inconsistent\nFaulty patch: '%s'", signatureDescription);
				if (!_isMacSci11) {
					byte1 = curValue;
					byte2 = curWord & SIG_BYTEMASK;
				} else {
					byte1 = curWord & SIG_BYTEMASK;
					byte2 = curValue;
				}
				break;
			}
			case SIG_CODE_SELECTOR16: {
				curSelector = _selectorIdTable[curValue];
				if (curSelector == -1) {
					curSelector = g_sci->getKernel()->findSelector(selectorNameTable[curValue]);
					_selectorIdTable[curValue] = curSelector;
				}
				if (!_isMacSci11) {
					byte1 = curSelector & 0x00FF;
					byte2 = curSelector >> 8;
				} else {
					byte1 = curSelector >> 8;
					byte2 = curSelector & 0x00FF;
				}
				break;
			}
			}
			magicOffset -= 2;
			if (magicDWordLeft) {
				// Remember current word for Magic DWORD
				magicDWord[4 - magicDWordLeft] = byte1;
				magicDWordLeft--;
				if (magicDWordLeft) {
					magicDWord[4 - magicDWordLeft] = byte2;
					magicDWordLeft--;
				}
				if (!magicDWordLeft) {
					// Magic DWORD is now known, convert to platform specific byte order
					calculatedMagicDWord = READ_UINT32(magicDWord);
				}
			}
			break;
		}
		case SIG_CODE_BYTE:
		case SIG_CODE_SELECTOR8: {
			if (curCommand == SIG_CODE_SELECTOR8) {
				curSelector = _selectorIdTable[curValue];
				if (curSelector == -1) {
					curSelector = g_sci->getKernel()->findSelector(selectorNameTable[curValue]);
					_selectorIdTable[curValue] = curSelector;
					if (curSelector != -1) {
						if (curSelector & 0xFF00)
							error("Script-Patcher: 8 bit selector required, game uses 16 bit selector\nFaulty patch: '%s'", signatureDescription);
					}
				}
				curValue = curSelector;
			}
			magicOffset--;
			if (magicDWordLeft) {
				// Remember current byte for Magic DWORD
				magicDWord[4 - magicDWordLeft] = (byte)curValue;
				magicDWordLeft--;
				if (!magicDWordLeft) {
					// Magic DWORD is now known, convert to platform specific byte order
					calculatedMagicDWord = READ_UINT32(magicDWord);
				}
			}
			break;
		}
		case PATCH_CODE_GETORIGINALBYTE:
		case PATCH_CODE_GETORIGINALUINT16: {
			signatureData++; // skip over extra uint16
			break;
		}
		default:
			break;
		}
		signatureData++;
		curWord = *signatureData;
	}

	if (magicDWordLeft)
		error("Script-Patcher: Magic-DWORD beyond End-Of-Signature\nFaulty patch: '%s'", signatureDescription);
	if (magicDWordIncluded) {
		if (!calculatedMagicDWord) {
			error("Script-Patcher: Magic-DWORD not specified in signature\nFaulty patch: '%s'", signatureDescription);
		}
	}
}

// This method calculates the magic DWORD for each entry in the signature table
//  and it also initializes the selector table for selectors used in the signatures/patches of the current game
void ScriptPatcher::initSignature(const SciScriptPatcherEntry *patchTable) {
	const SciScriptPatcherEntry *curEntry = patchTable;
	SciScriptPatcherRuntimeEntry *curRuntimeEntry;
	int patchEntryCount = 0;

	// Count entries and allocate runtime data
	while (curEntry->signatureData) {
		patchEntryCount++; curEntry++;
	}
	_runtimeTable = new SciScriptPatcherRuntimeEntry[patchEntryCount];
	memset(_runtimeTable, 0, sizeof(SciScriptPatcherRuntimeEntry) * patchEntryCount);

	curEntry = patchTable;
	curRuntimeEntry = _runtimeTable;
	while (curEntry->signatureData) {
		// process signature
		curRuntimeEntry->active = curEntry->defaultActive;
		curRuntimeEntry->magicDWord = 0;
		curRuntimeEntry->magicOffset = 0;

		// We verify the signature data and remember the calculated magic DWord from the signature data
		calculateMagicDWordAndVerify(curEntry->description, curEntry->signatureData, true, curRuntimeEntry->magicDWord, curRuntimeEntry->magicOffset);
		// We verify the patch data
		calculateMagicDWordAndVerify(curEntry->description, curEntry->patchData, false, curRuntimeEntry->magicDWord, curRuntimeEntry->magicOffset);

		curEntry++; curRuntimeEntry++;
	}
}

// This method enables certain patches
//  It's used for patches, which are not meant to get applied all the time
void ScriptPatcher::enablePatch(const SciScriptPatcherEntry *patchTable, const char *searchDescription) {
	const SciScriptPatcherEntry *curEntry = patchTable;
	SciScriptPatcherRuntimeEntry *runtimeEntry = _runtimeTable;
	int searchDescriptionLen = strlen(searchDescription);
	int matchCount = 0;

	while (curEntry->signatureData) {
		if (strncmp(curEntry->description, searchDescription, searchDescriptionLen) == 0) {
			// match found, enable patch
			runtimeEntry->active = true;
			matchCount++;
		}
		curEntry++; runtimeEntry++;
	}

	if (!matchCount)
		error("Script-Patcher: no patch found to enable");
}

void ScriptPatcher::processScript(uint16 scriptNr, SciSpan<byte> scriptData) {
	const SciScriptPatcherEntry *signatureTable = NULL;
	const SciScriptPatcherEntry *curEntry = NULL;
	SciScriptPatcherRuntimeEntry *curRuntimeEntry = NULL;
	const Sci::SciGameId gameId = g_sci->getGameId();

	switch (gameId) {
	case GID_CAMELOT:
		signatureTable = camelotSignatures;
		break;
	case GID_ECOQUEST:
		signatureTable = ecoquest1Signatures;
		break;
	case GID_ECOQUEST2:
		signatureTable = ecoquest2Signatures;
		break;
	case GID_FANMADE:
		signatureTable = fanmadeSignatures;
		break;
	case GID_FREDDYPHARKAS:
		signatureTable = freddypharkasSignatures;
		break;
#ifdef ENABLE_SCI32
	case GID_HOYLE5:
		if (g_sci->getResMan()->testResource(ResourceId(kResourceTypeScript, 100)) &&
			g_sci->getResMan()->testResource(ResourceId(kResourceTypeScript, 700)))
			signatureTable = hoyle5Signatures;
		else if (g_sci->getResMan()->testResource(ResourceId(kResourceTypeScript, 100)) &&
			    !g_sci->getResMan()->testResource(ResourceId(kResourceTypeScript, 700)))
			signatureTable = hoyle5ChildrensCollectionSignatures;
		else if (!g_sci->getResMan()->testResource(ResourceId(kResourceTypeScript, 100)) &&
			      g_sci->getResMan()->testResource(ResourceId(kResourceTypeScript, 700)))
			signatureTable = hoyle5BridgeSignatures;
		break;
	case GID_GK1:
		signatureTable = gk1Signatures;
		break;
	case GID_GK2:
		signatureTable = gk2Signatures;
		break;
#endif
	case GID_KQ5:
		signatureTable = kq5Signatures;
		break;
	case GID_KQ6:
		signatureTable = kq6Signatures;
		break;
#ifdef ENABLE_SCI32
	case GID_KQ7:
		signatureTable = kq7Signatures;
		break;
#endif
	case GID_LAURABOW:
		signatureTable = laurabow1Signatures;
		break;
	case GID_LAURABOW2:
		signatureTable = laurabow2Signatures;
		break;
#ifdef ENABLE_SCI32
	case GID_LIGHTHOUSE:
		signatureTable = lighthouseSignatures;
		break;
#endif
	case GID_LONGBOW:
		signatureTable = longbowSignatures;
		break;
	case GID_LSL1:
		signatureTable = larry1Signatures;
		break;
	case GID_LSL2:
		signatureTable = larry2Signatures;
		break;
	case GID_LSL5:
		signatureTable = larry5Signatures;
		break;
	case GID_LSL6:
		signatureTable = larry6Signatures;
		break;
#ifdef ENABLE_SCI32
	case GID_LSL6HIRES:
		signatureTable = larry6HiresSignatures;
		break;
	case GID_LSL7:
		signatureTable = larry7Signatures;
		break;
#endif
	case GID_MOTHERGOOSE256:
		signatureTable = mothergoose256Signatures;
		break;
#ifdef ENABLE_SCI32
	case GID_MOTHERGOOSEHIRES:
		signatureTable = mothergooseHiresSignatures;
		break;

	case GID_PHANTASMAGORIA:
		signatureTable = phantasmagoriaSignatures;
		break;

	case GID_PHANTASMAGORIA2:
		signatureTable = phantasmagoria2Signatures;
		break;
#endif
	case GID_PQ1:
		signatureTable = pq1vgaSignatures;
		break;
	case GID_PQ3:
		signatureTable = pq3Signatures;
		break;
#ifdef ENABLE_SCI32
	case GID_PQ4:
		signatureTable = pq4Signatures;
		break;
	case GID_PQSWAT:
		signatureTable = pqSwatSignatures;
		break;
#endif
	case GID_QFG1:
		signatureTable = qfg1egaSignatures;
		break;
	case GID_QFG1VGA:
		signatureTable = qfg1vgaSignatures;
		break;
	case GID_QFG2:
		signatureTable = qfg2Signatures;
		break;
	case GID_QFG3:
		signatureTable = qfg3Signatures;
		break;
#ifdef ENABLE_SCI32
	case GID_QFG4:
		signatureTable = qfg4Signatures;
		break;
	case GID_RAMA:
		signatureTable = ramaSignatures;
		break;
	case GID_SHIVERS:
		signatureTable = shiversSignatures;
		break;
#endif
	case GID_SQ1:
		signatureTable = sq1vgaSignatures;
		break;
	case GID_SQ4:
		signatureTable = sq4Signatures;
		break;
	case GID_SQ5:
		signatureTable = sq5Signatures;
		break;
#ifdef ENABLE_SCI32
	case GID_SQ6:
		signatureTable = sq6Signatures;
		break;
	case GID_TORIN:
		signatureTable = torinSignatures;
		break;
#endif
	default:
		break;
	}

	if (signatureTable) {
		_isMacSci11 = (g_sci->getPlatform() == Common::kPlatformMacintosh && getSciVersion() >= SCI_VERSION_1_1);

		if (!_runtimeTable) {
			// Abort, in case selectors are not yet initialized (happens for games w/o selector-dictionary)
			if (!g_sci->getKernel()->selectorNamesAvailable())
				return;

			// signature table needs to get initialized (Magic DWORD set, selector table set)
			initSignature(signatureTable);

			// Do additional game-specific initialization
			switch (gameId) {
			case GID_KQ5:
				if (g_sci->_features->useAltWinGMSound()) {
					// See the explanation in the kq5SignatureWinGMSignals comment
					enablePatch(signatureTable, "Win: GM Music signal checks");
				}
				break;
			case GID_KQ6:
				if (g_sci->isCD()) {
					// Enables Dual mode patches (audio + subtitles at the same time) for King's Quest 6
					enablePatch(signatureTable, "CD: audio + text support");
				}
				break;
			case GID_LAURABOW2:
				if (g_sci->isCD()) {
					// Enables Dual mode patches (audio + subtitles at the same time) for Laura Bow 2
					enablePatch(signatureTable, "CD: audio + text support");
				}
				break;
			default:
				break;
			}
		}

		curEntry = signatureTable;
		curRuntimeEntry = _runtimeTable;

		while (curEntry->signatureData) {
			if ((scriptNr == curEntry->scriptNr) && (curRuntimeEntry->active)) {
				int32 foundOffset = 0;
				int16 applyCount = curEntry->applyCount;
				do {
					foundOffset = findSignature(curEntry, curRuntimeEntry, scriptData);
					if (foundOffset != -1) {
						// found, so apply the patch
						debugC(kDebugLevelScriptPatcher, "Script-Patcher: '%s' on script %d offset %d", curEntry->description, scriptNr, foundOffset);
						applyPatch(curEntry, scriptData, foundOffset);
					}
					applyCount--;
				} while ((foundOffset != -1) && (applyCount));
			}
			curEntry++; curRuntimeEntry++;
		}
	}
}

} // End of namespace Sci<|MERGE_RESOLUTION|>--- conflicted
+++ resolved
@@ -1990,7 +1990,6 @@
 	PATCH_END
 };
 
-<<<<<<< HEAD
 // Using "Operate" on the fortune teller Lorelei's right chair causes a
 //  missing message error when she's standing in english pc floppy.
 //  We fix the message tuple as Sierra did in later versions.
@@ -2014,7 +2013,9 @@
 static const uint16 gk1OperateLoreleiChairPatch[] = {
 	PATCH_ADDTOOFFSET(+917),
 	0x39, 0x07,                         // pushi 07 [ correct cond ]
-=======
+	PATCH_END
+};
+
 // Using the photocopy of the veve on the artist causes a missing message error
 //  after giving the sketch from the lake and then the original veve file.
 //  This is due to using the wrong verb in the message tuple, which we fix.
@@ -2031,7 +2032,6 @@
 
 static const uint16 gk1ArtistVeveCopyPatch[] = {
 	0x39, 0x18,                         // pushi 18 [ verb: veve photocopy ]
->>>>>>> e016efce
 	PATCH_END
 };
 
@@ -2055,11 +2055,8 @@
 	{  true,   290, "fix magentia missing message",                1, gk1ShowMagentiaItemSignature,     gk1ShowMagentiaItemPatch },
 	{  true,   380, "fix ego flicker in Gran's chair",             1, gk1GranChairFlickerSignature,     gk1GranChairFlickerPatch },
 	{  true,   410, "fix day 2 binoculars lockup",                 1, gk1Day2BinocularsLockupSignature, gk1Day2BinocularsLockupPatch },
-<<<<<<< HEAD
-	{  true,   420, "fix lorelei chair missing message",           1, gk1OperateLoreleiChairSignature,  gk1OperateLoreleiChairPatch },
-=======
-	{ true,    410, "fix artist veve photocopy missing message",   1, gk1ArtistVeveCopySignature,       gk1ArtistVeveCopyPatch },
->>>>>>> e016efce
+	{  true,   410, "fix artist veve photocopy missing message",   1, gk1ArtistVeveCopySignature,       gk1ArtistVeveCopyPatch },
+  {  true,   420, "fix lorelei chair missing message",           1, gk1OperateLoreleiChairSignature,  gk1OperateLoreleiChairPatch },
 	{  true,   710, "fix day 9 vine swing speech playing",         1, gk1Day9VineSwingSignature,        gk1Day9VineSwingPatch },
 	{  true,   800, "fix day 10 honfour unlock door lockup",       1, gk1HonfourUnlockDoorSignature,    gk1HonfourUnlockDoorPatch },
 	{  true, 64908, "disable video benchmarking",                  1, sci2BenchmarkSignature,           sci2BenchmarkPatch },
