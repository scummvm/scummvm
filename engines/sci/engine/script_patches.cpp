--- conflicted
+++ resolved
@@ -1990,7 +1990,6 @@
 	PATCH_END
 };
 
-<<<<<<< HEAD
 // Using the money on the fortune teller Lorelei is scripted to respond with
 //  a different message depending on whether she's sitting or dancing. This
 //  feature manages to have three bugs which all occur in Sierra's interpreter.
@@ -2022,7 +2021,9 @@
 	0x2e, PATCH_UINT16(0x000d),         // bt 000d [ lorelei is dancing ]
 	PATCH_ADDTOOFFSET(+22),
 	0x39, 0x02,                         // pushi 02 [ correct cond ]
-=======
+	PATCH_END
+};
+
 // Using the photocopy of the veve on the artist causes a missing message error
 //  after giving the sketch from the lake and then the original veve file.
 //  This is due to using the wrong verb in the message tuple, which we fix.
@@ -2039,7 +2040,6 @@
 
 static const uint16 gk1ArtistVeveCopyPatch[] = {
 	0x39, 0x18,                         // pushi 18 [ verb: veve photocopy ]
->>>>>>> e016efce
 	PATCH_END
 };
 
@@ -2063,11 +2063,8 @@
 	{  true,   290, "fix magentia missing message",                1, gk1ShowMagentiaItemSignature,     gk1ShowMagentiaItemPatch },
 	{  true,   380, "fix ego flicker in Gran's chair",             1, gk1GranChairFlickerSignature,     gk1GranChairFlickerPatch },
 	{  true,   410, "fix day 2 binoculars lockup",                 1, gk1Day2BinocularsLockupSignature, gk1Day2BinocularsLockupPatch },
-<<<<<<< HEAD
-	{  true,   420, "fix lorelei money messages",                  1, gk1LoreleiMoneySignature,         gk1LoreleiMoneyPatch },
-=======
-	{ true,    410, "fix artist veve photocopy missing message",   1, gk1ArtistVeveCopySignature,       gk1ArtistVeveCopyPatch },
->>>>>>> e016efce
+	{  true,   410, "fix artist veve photocopy missing message",   1, gk1ArtistVeveCopySignature,       gk1ArtistVeveCopyPatch },
+  {  true,   420, "fix lorelei money messages",                  1, gk1LoreleiMoneySignature,         gk1LoreleiMoneyPatch },
 	{  true,   710, "fix day 9 vine swing speech playing",         1, gk1Day9VineSwingSignature,        gk1Day9VineSwingPatch },
 	{  true,   800, "fix day 10 honfour unlock door lockup",       1, gk1HonfourUnlockDoorSignature,    gk1HonfourUnlockDoorPatch },
 	{  true, 64908, "disable video benchmarking",                  1, sci2BenchmarkSignature,           sci2BenchmarkPatch },
