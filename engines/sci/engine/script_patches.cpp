--- conflicted
+++ resolved
@@ -8503,7 +8503,6 @@
 	PATCH_END
 };
 
-<<<<<<< HEAD
 // In the graveyard rescuing Igor, ropes are briefly obscured by crypt pillars
 // in the background Pic. The Pic assigns a priority to the pillars for depth.
 // Ropes are initialized without priority. Then there's a setPri() call.
@@ -8553,7 +8552,9 @@
 static const uint16 qfg4GraveyardRopePatch2[] = {
 	PATCH_ADDTOOFFSET(+38),
 	PATCH_UINT16(0x6001),               // signal = 0x6001
-=======
+	PATCH_END
+};
+  
 // Rooms 622 and 623 play an extra door sound when entering. They both
 // delegate to script 645. It schedules sEnter, which indeed has an extra
 // sound. The CD edition removed the line. We remove it, too.
@@ -8575,7 +8576,6 @@
 static const uint16 qfg4DoubleDoorSoundPatch[] = {
 	PATCH_ADDTOOFFSET(+5),
 	0x33, 0x07,                         // jmp 7d (skip waste bytes)
->>>>>>> 9894976a
 	PATCH_END
 };
 
