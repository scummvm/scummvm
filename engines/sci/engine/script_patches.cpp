/* ScummVM - Graphic Adventure Engine
 *
 * ScummVM is the legal property of its developers, whose names
 * are too numerous to list here. Please refer to the COPYRIGHT
 * file distributed with this source distribution.
 *
 * This program is free software; you can redistribute it and/or
 * modify it under the terms of the GNU General Public License
 * as published by the Free Software Foundation; either version 2
 * of the License, or (at your option) any later version.
 *
 * This program is distributed in the hope that it will be useful,
 * but WITHOUT ANY WARRANTY; without even the implied warranty of
 * MERCHANTABILITY or FITNESS FOR A PARTICULAR PURPOSE.  See the
 * GNU General Public License for more details.
 *
 * You should have received a copy of the GNU General Public License
 * along with this program; if not, write to the Free Software
 * Foundation, Inc., 51 Franklin Street, Fifth Floor, Boston, MA 02110-1301, USA.
 *
 */

#include "sci/sci.h"
#include "sci/engine/kernel.h"
#include "sci/engine/script.h"
#include "sci/engine/state.h"
#include "sci/engine/features.h"
#include "sci/engine/script_patches.h"
#ifdef ENABLE_SCI32
#include "sci/engine/guest_additions.h"
#endif

#include "common/util.h"

namespace Sci {

// IMPORTANT:
// every patch entry needs the following:
//  - script number (pretty obvious)
//
//  - apply count
//     specifies the number of times a patch is supposed to get applied.
//     Most of the time, it should be 1.
//
//  - magicDWORD + magicOffset
//     please ALWAYS put 0 for those two. Both will get filled out at runtime by the patcher.
//
//  - signature data (is used to identify certain script code, that needs patching)
//     every signature needs to contain SIG_MAGICDWORD once.
//      The following 4 bytes after SIG_MAGICDWORD - which don't have to be fixed, you may for example
//      use SIG_SELECTOR16, will get used to quickly search for a partly match before verifying that
//      the whole signature actually matches. If it's not included, the script patcher will error() out
//      right when loading up the game.
//     If selector-IDs are included, please use SIG_SELECTOR16 + SIG_SELECTOR8 [1]. Simply
//      specify the selector that way, so that the patcher will search for the specific
//      selector instead of looking for a hardcoded value. Selectors may not be the same
//      between game versions.
//     For UINT16s either use SIG_UINT16 or SIG_SELECTOR16.
//      Macintosh versions of SCI games are using BE ordering instead of LE since SCI1.1 for UINT16s in scripts
//      By using those 2 commands, it's possible to make patches work for PC and Mac versions of the same game.
//     You may also skip bytes by using the SIG_ADDTOOFFSET command
//     Every signature data needs to get terminated using SIGNATURE_END
//
//  - patch data (is used for actually patching scripts)
//     When a match is found, the patch data will get applied.
//     Patch data is similar to signature data. Just use PATCH_SELECTOR16 + PATCH_SELECTOR8 [1]
//      for patching in selectors.
//     There are also patch specific commands.
//     Those are PATCH_GETORIGINALBYTE, which fetches a byte from the original script
//      and PATCH_GETORIGINALBYTEADJUST, which does the same but gets a second value
//      from the uint16 array and uses that value to adjust the original byte.
//     Every patch data needs to get terminated using PATCH_END
//
//  - and please always add a comment about why the patch was done and what's causing issues.
//     If possible make sure, that the patch works on localized (or just different) game versions
//      as well in case those need patching too.
//
// [1] - selectors need to get specified in selectorTable[] and ScriptPatcherSelectors-enum
//        before they can get used using the SIG_SELECTORx and PATCH_SELECTORx commands.
//        You have to use the exact same order in both the table and the enum, otherwise
//        it won't work.
//        ATTENTION: selectors will only work here, when they are also in SelectorCache (selector.h)

static const char *const selectorNameTable[] = {
	"cycles",       // system selector
	"seconds",      // system selector
	"init",         // system selector
	"dispose",      // system selector
	"new",          // system selector
	"curEvent",     // system selector
	"disable",      // system selector
	"doit",         // system selector
	"show",         // system selector
	"x",            // system selector
	"cel",          // system selector
	"setMotion",    // system selector
	"overlay",      // system selector
	"setPri",       // system selector - for setting priority
	"play",         // system selector
	"number",       // system selector
	"setScript",    // system selector
	"setCycle",     // system selector
	"setStep",      // system selector
	"cycleSpeed",   // system selector
	"handsOff",     // system selector
	"localize",     // Freddy Pharkas
	"put",          // Police Quest 1 VGA
	"say",          // Quest For Glory 1 VGA
	"solvePuzzle",  // Quest For Glory 3
	"timesShownID", // Space Quest 1 VGA
	"startText",    // King's Quest 6 CD / Laura Bow 2 CD for audio+text support
	"startAudio",   // King's Quest 6 CD / Laura Bow 2 CD for audio+text support
	"modNum",       // King's Quest 6 CD / Laura Bow 2 CD for audio+text support
	"cycler",       // Space Quest 4 / system selector
	"setLoop",      // Laura Bow 1 Colonel's Bequest
	"ignoreActors", // Laura Bow 1 Colonel's Bequest
#ifdef ENABLE_SCI32
	"newWith",      // SCI2 array script
	"scrollSelections", // GK2
	"posn",         // SCI2 benchmarking script
	"detailLevel",  // GK2 benchmarking
	"view",         // RAMA benchmarking, GK1
	"fade",         // Shivers
	"handleEvent",  // Shivers
	"test",         // Torin
	"get",          // Torin, GK1
	"has",          // GK1
	"set",          // Torin
	"clear",        // Torin
	"masterVolume", // SCI2 master volume reset
	"data",         // Phant2
	"format",       // Phant2
	"setSize",      // Phant2
	"setCel",       // Phant2, GK1
	"iconV",        // Phant2
	"update",       // Phant2
	"xOff",         // Phant2
	"fore",         // KQ7
	"back",         // KQ7
	"font",         // KQ7
	"setScale",     // LSL6hires
	"setScaler",    // LSL6hires
	"readWord",     // LSL7, Phant1, Torin
	"points",       // PQ4
	"select",       // PQ4
	"handle",       // RAMA
	"saveFilePtr",  // RAMA
	"priority",     // RAMA
	"plane",        // RAMA
	"state",        // RAMA
	"getSubscriberObj", // RAMA
#endif
	NULL
};

enum ScriptPatcherSelectors {
	SELECTOR_cycles = 0,
	SELECTOR_seconds,
	SELECTOR_init,
	SELECTOR_dispose,
	SELECTOR_new,
	SELECTOR_curEvent,
	SELECTOR_disable,
	SELECTOR_doit,
	SELECTOR_show,
	SELECTOR_x,
	SELECTOR_cel,
	SELECTOR_setMotion,
	SELECTOR_overlay,
	SELECTOR_setPri,
	SELECTOR_play,
	SELECTOR_number,
	SELECTOR_setScript,
	SELECTOR_setCycle,
	SELECTOR_setStep,
	SELECTOR_cycleSpeed,
	SELECTOR_handsOff,
	SELECTOR_localize,
	SELECTOR_put,
	SELECTOR_say,
	SELECTOR_solvePuzzle,
	SELECTOR_timesShownID,
	SELECTOR_startText,
	SELECTOR_startAudio,
	SELECTOR_modNum,
	SELECTOR_cycler,
	SELECTOR_setLoop,
	SELECTOR_ignoreActors
#ifdef ENABLE_SCI32
	,
	SELECTOR_newWith,
	SELECTOR_scrollSelections,
	SELECTOR_posn,
	SELECTOR_detailLevel,
	SELECTOR_view,
	SELECTOR_fade,
	SELECTOR_handleEvent,
	SELECTOR_test,
	SELECTOR_get,
	SELECTOR_has,
	SELECTOR_set,
	SELECTOR_clear,
	SELECTOR_masterVolume,
	SELECTOR_data,
	SELECTOR_format,
	SELECTOR_setSize,
	SELECTOR_setCel,
	SELECTOR_iconV,
	SELECTOR_update,
	SELECTOR_xOff,
	SELECTOR_fore,
	SELECTOR_back,
	SELECTOR_font,
	SELECTOR_setScale,
	SELECTOR_setScaler,
	SELECTOR_readWord,
	SELECTOR_points,
	SELECTOR_select,
	SELECTOR_handle,
	SELECTOR_saveFilePtr,
	SELECTOR_priority,
	SELECTOR_plane,
	SELECTOR_state,
	SELECTOR_getSubscriberObj
#endif
};

#ifdef ENABLE_SCI32
// It is not possible to change the directory for ScummVM save games, so disable
// the "change directory" button in the standard save dialogue
static const uint16 sci2ChangeDirSignature[] = {
	0x72, SIG_ADDTOOFFSET(+2), // lofsa changeDirI
	0x4a, SIG_UINT16(0x04),    // send 4
	SIG_MAGICDWORD,
	0x36,                      // push
	0x35, 0xF7,                // ldi $f7
	0x12,                      // and
	0x36,                      // push
	SIG_END
};

static const uint16 sci2ChangeDirPatch[] = {
	PATCH_ADDTOOFFSET(+3),    // lofsa changeDirI
	PATCH_ADDTOOFFSET(+3),    // send 4
	PATCH_ADDTOOFFSET(+1),    // push
	0x35, 0x00,               // ldi 0
	PATCH_END
};

// Save game script hardcodes the maximum number of save games to 20, but
// this is an artificial constraint that does not apply to ScummVM
static const uint16 sci2NumSavesSignature1[] = {
	SIG_MAGICDWORD,
	0x8b, 0x02,                    // lsl local[2]
	0x35, 0x14,                    // ldi 20
	0x22,                          // lt?
	SIG_END
};

static const uint16 sci2NumSavesPatch1[] = {
	PATCH_ADDTOOFFSET(+2),         // lsl local[2]
	0x35, 0x63,                    // ldi 99
	PATCH_END
};

static const uint16 sci2NumSavesSignature2[] = {
	SIG_MAGICDWORD,
	0x8b, 0x02,                    // lsl local[2]
	0x35, 0x14,                    // ldi 20
	0x1a,                          // eq?
	SIG_END
};

static const uint16 sci2NumSavesPatch2[] = {
	PATCH_ADDTOOFFSET(+2),         // lsl local[2]
	0x35, 0x63,                    // ldi 99
	PATCH_END
};

// Phantasmagoria & SQ6 try to initialize the first entry of an int16 array
// using an empty string, which is not valid (it should be a number)
static const uint16 sci21IntArraySignature[] = {
	0x38, SIG_SELECTOR16(newWith), // pushi newWith
	0x7a,                          // push2
	0x39, 0x04,                    // pushi $4
	0x72, SIG_ADDTOOFFSET(+2),     // lofsa string ""
	SIG_MAGICDWORD,
	0x36,                          // push
	0x51, 0x0b,                    // class IntArray
	0x4a, 0x8,                     // send $8
	SIG_END
};

static const uint16 sci21IntArrayPatch[] = {
	PATCH_ADDTOOFFSET(+6),      // push $b9; push2; pushi $4
	0x76,                       // push0
	0x34, PATCH_UINT16(0x0001), // ldi 0001 (waste bytes)
	PATCH_END
};

// Most SCI32 games have a video performance benchmarking loop at the
// beginning of the game. Running this benchmark with calls to
// `OSystem::updateScreen` will often cause the benchmark to return a low value,
// which causes games to disable some visual effects. Running without calls to
// `OSystem::updateScreen` on any reasonably modern CPU will cause the benchmark
// to overflow, leading to randomly disabled effects. This patch changes the
// benchmarking code to always return the game's maximum speed value.
//
// Applies to at least: GK1 floppy, PQ4 floppy, PQ4CD, LSL6hires, Phant1,
// Shivers, SQ6
static const uint16 sci2BenchmarkSignature[] = {
	SIG_MAGICDWORD,
	0x38, SIG_SELECTOR16(init),  // pushi init
	0x76,                        // push0
	0x38, SIG_SELECTOR16(posn),  // pushi posn
	SIG_END
};

static const uint16 sci2BenchmarkPatch[] = {
	0x7a,                         // push2
	0x38, SIG_UINT16(64908),      // pushi 64908
	0x76,                         // push0
	0x43, 0x03, SIG_UINT16(0x04), // callk DisposeScript[3], 4
	0x48,                         // ret
	PATCH_END
};

// The init code that runs in many SCI32 games unconditionally resets the music
// volume, but the game should always use the volume stored in ScummVM.
// Applies to at least: LSL6hires, MGDX, PQ:SWAT, QFG4
static const uint16 sci2VolumeResetSignature[] = {
	SIG_MAGICDWORD,
	0x38, SIG_SELECTOR16(masterVolume), // pushi masterVolume
	0x78,                               // push1
	0x39, SIG_ADDTOOFFSET(+1),          // pushi [default volume]
	0x81, 0x01,                         // lag 1
	0x4a, SIG_UINT16(0x06),             // send 6
	SIG_END
};

static const uint16 sci2VolumeResetPatch[] = {
	0x32, PATCH_UINT16(8), // jmp 8 [past volume reset]
	PATCH_END
};

// At least Gabriel Knight 1 and Police Quest 4 floppy have a broken Str::strip inside script 64918.
// The code never passes over the actual string to kStringTrim, so that would not work and also trigger
// a signature mismatch.
// Localized version of Police Quest 4 were also affected.
// Gabriel Knight although affected doesn't seem to ever call the code, so there is no reason to patch it.
// Police Quest 4 CD got this fixed.
static const uint16 sci2BrokenStrStripSignature[] = {
	SIG_MAGICDWORD,
	0x85, 0x06,                         // lat temp[6]
	0x31, 0x10,                         // bnt [jump to code that passes 2 parameters]
	0x38, SIG_UINT16(0x00c2),           // pushi 00c2 (callKernel)
	0x38, SIG_UINT16(3),                // pushi 03
	0x39, 0x0e,                         // pushi 0e
	0x8d, 0x0b,                         // lst temp[0b]
	0x36,                               // push
	0x54, SIG_UINT16(0x000a),           // self 0a
	0x33, 0x0b,                         // jmp to [ret]
	// 2 parameter code
	0x38, SIG_UINT16(0x00c2),           // pushi 00c2
	0x7a,                               // push2
	0x39, 0x0e,                         // pushi 0e
	0x8d, 0x0b,                         // lst temp[0b]
	0x54, SIG_UINT16(0x0008),           // self 08
	SIG_END
};

static const uint16 sci2BrokenStrStripPatch[] = {
	PATCH_ADDTOOFFSET(+2),
	0x85, 0x06,                         // lat temp[6] (once more]
	PATCH_ADDTOOFFSET(+3),              // jump over pushi callKernel
	0x39, 0x04,                         // pushi 04
	0x39, 0x0e,                         // pushi 0e
	// Attention: data is 0x14 in PQ4 CD, in floppy it's 0x12
	0x67, 0x12,                         // pTos data (pass actual data)
	0x8d, 0x0b,                         // lst temp[0b]
	0x36,                               // push
	0x54, PATCH_UINT16(0x000c),         // self 0c
	0x48,                               // ret
	PATCH_END
};


// Torin/LSL7-specific version of sci2NumSavesSignature1/2
// Applies to at least: English CD
static const uint16 torinLarry7NumSavesSignature[] = {
	SIG_MAGICDWORD,
	0x36,       // push
	0x35, 0x14, // ldi 20
	0x20,       // ge?
	SIG_END
};

static const uint16 torinLarry7NumSavesPatch[] = {
	PATCH_ADDTOOFFSET(+1), // push
	0x35, 0x63,            // ldi 99
	PATCH_END
};

#endif

// ===========================================================================
// Conquests of Camelot
// At the bazaar in Jerusalem, it's possible to see a girl taking a shower.
//  If you get too close, you get warned by the father - if you don't get away,
//  he will kill you.
// Instead of walking there manually, it's also possible to enter "look window"
//  and ego will automatically walk to the window. It seems that this is something
//  that wasn't properly implemented, because instead of getting killed, you will
//  get an "Oops" message in Sierra SCI.
//
// This is caused by peepingTom in script 169 not getting properly initialized.
// peepingTom calls the object behind global b9h. This global variable is
//  properly initialized, when walking there manually (method fawaz::doit).
// When you instead walk there automatically (method fawaz::handleEvent), that
//  global isn't initialized, which then results in the Oops-message in Sierra SCI
//  and an error message in ScummVM/SCI.
//
// We fix the script by patching in a jump to the proper code inside fawaz::doit.
// Responsible method: fawaz::handleEvent
// Fixes bug: #6402
static const uint16 camelotSignaturePeepingTom[] = {
	0x72, SIG_MAGICDWORD, SIG_UINT16(0x077e), // lofsa fawaz <-- start of proper initializion code
	0xa1, 0xb9,                      // sag b9h
	SIG_ADDTOOFFSET(+571),           // skip 571 bytes
	0x39, 0x7a,                      // pushi 7a <-- initialization code when walking automatically
	0x78,                            // push1
	0x7a,                            // push2
	0x38, SIG_UINT16(0x00a9), // + 0xa9, 0x00,   // pushi 00a9 - script 169
	0x78,                            // push1
	0x43, 0x02, 0x04,                // call kScriptID
	0x36,                            // push
	0x81, 0x00,                      // lag 00
	0x4a, 0x06,                      // send 06
	0x32, SIG_UINT16(0x0520),        // jmp [end of fawaz::handleEvent]
	SIG_END
};

static const uint16 camelotPatchPeepingTom[] = {
	PATCH_ADDTOOFFSET(+576),
	0x32, PATCH_UINT16(0xfdbd),      // jmp to fawaz::doit / properly init peepingTom code
	PATCH_END
};

//         script, description,                                       signature                   patch
static const SciScriptPatcherEntry camelotSignatures[] = {
	{ true,    62, "fix peepingTom Sierra bug",                    1, camelotSignaturePeepingTom, camelotPatchPeepingTom },
	SCI_SIGNATUREENTRY_TERMINATOR
};

// ===========================================================================
// stayAndHelp::changeState (0) is called when ego swims to the left or right
//  boundaries of room 660. Normally a textbox is supposed to get on screen
//  but the call is wrong, so not only do we get an error message the script
//  is also hanging because the cue won't get sent out
//  This also happens in sierra sci
// Applies to at least: PC-CD
// Responsible method: stayAndHelp::changeState
// Fixes bug: #5107
static const uint16 ecoquest1SignatureStayAndHelp[] = {
	0x3f, 0x01,                      // link 01
	0x87, 0x01,                      // lap param[1]
	0x65, 0x14,                      // aTop state
	0x36,                            // push
	0x3c,                            // dup
	0x35, 0x00,                      // ldi 00
	0x1a,                            // eq?
	0x31, 0x1c,                      // bnt [next state]
	0x76,                            // push0
	0x45, 0x01, 0x00,                // callb export1 from script 0 (switching control off)
	SIG_MAGICDWORD,
	0x38, SIG_UINT16(0x0122),        // pushi 0122
	0x78,                            // push1
	0x76,                            // push0
	0x81, 0x00,                      // lag global[0]
	0x4a, 0x06,                      // send 06 - call ego::setMotion(0)
	0x39, SIG_SELECTOR8(init),       // pushi "init"
	0x39, 0x04,                      // pushi 04
	0x76,                            // push0
	0x76,                            // push0
	0x39, 0x17,                      // pushi 17
	0x7c,                            // pushSelf
	0x51, 0x82,                      // class EcoNarrator
	0x4a, 0x0c,                      // send 0c - call EcoNarrator::init(0, 0, 23, self) (BADLY BROKEN!)
	0x33,                            // jmp [end]
	SIG_END
};

static const uint16 ecoquest1PatchStayAndHelp[] = {
	0x87, 0x01,                      // lap param[1]
	0x65, 0x14,                      // aTop state
	0x36,                            // push
	0x2f, 0x22,                      // bt [next state] (this optimization saves 6 bytes)
	0x39, 0x00,                      // pushi 0 (wasting 1 byte here)
	0x45, 0x01, 0x00,                // callb export1 from script 0 (switching control off)
	0x38, PATCH_UINT16(0x0122),      // pushi 0122
	0x78,                            // push1
	0x76,                            // push0
	0x81, 0x00,                      // lag global[0]
	0x4a, 0x06,                      // send 06 - call ego::setMotion(0)
	0x39, PATCH_SELECTOR8(init),     // pushi "init"
	0x39, 0x06,                      // pushi 06
	0x39, 0x02,                      // pushi 02 (additional 2 bytes)
	0x76,                            // push0
	0x76,                            // push0
	0x39, 0x17,                      // pushi 17
	0x7c,                            // pushSelf
	0x38, PATCH_UINT16(0x0280),      // pushi 280 (additional 3 bytes)
	0x51, 0x82,                      // class EcoNarrator
	0x4a, 0x10,                      // send 10 - call EcoNarrator::init(2, 0, 0, 23, self, 640)
	PATCH_END
};

//          script, description,                                      signature                      patch
static const SciScriptPatcherEntry ecoquest1Signatures[] = {
	{  true,   660, "CD: bad messagebox and freeze",               1, ecoquest1SignatureStayAndHelp, ecoquest1PatchStayAndHelp },
	SCI_SIGNATUREENTRY_TERMINATOR
};

// ===========================================================================
// doMyThing::changeState (2) is supposed to remove the initial text on the
//  ecorder. This is done by reusing temp-space, that was filled on state 1.
//  this worked in sierra sci just by accident. In our sci, the temp space
//  is resetted every time, which means the previous text isn't available
//  anymore. We have to patch the code because of that.
// Fixes bug: #4993
static const uint16 ecoquest2SignatureEcorder[] = {
	0x31, 0x22,                      // bnt [next state]
	0x39, 0x0a,                      // pushi 0a
	0x5b, 0x04, 0x1e,                // lea temp[1e]
	0x36,                            // push
	SIG_MAGICDWORD,
	0x39, 0x64,                      // pushi 64
	0x39, 0x7d,                      // pushi 7d
	0x39, 0x32,                      // pushi 32
	0x39, 0x66,                      // pushi 66
	0x39, 0x17,                      // pushi 17
	0x39, 0x69,                      // pushi 69
	0x38, PATCH_UINT16(0x2631),      // pushi 2631
	0x39, 0x6a,                      // pushi 6a
	0x39, 0x64,                      // pushi 64
	0x43, 0x1b, 0x14,                // call kDisplay
	0x35, 0x0a,                      // ldi 0a
	0x65, 0x20,                      // aTop ticks
	0x33,                            // jmp [end]
	SIG_ADDTOOFFSET(+1),             // [skip 1 byte]
	0x3c,                            // dup
	0x35, 0x03,                      // ldi 03
	0x1a,                            // eq?
	0x31,                            // bnt [end]
	SIG_END
};

static const uint16 ecoquest2PatchEcorder[] = {
	0x2f, 0x02,                      // bt [to pushi 07]
	0x3a,                            // toss
	0x48,                            // ret
	0x38, PATCH_UINT16(0x0007),      // pushi 07 (parameter count) (waste 1 byte)
	0x39, 0x0b,                      // push (FillBoxAny)
	0x39, 0x1d,                      // pushi 29d
	0x39, 0x73,                      // pushi 115d
	0x39, 0x5e,                      // pushi 94d
	0x38, PATCH_UINT16(0x00d7),      // pushi 215d
	0x78,                            // push1 (visual screen)
	0x38, PATCH_UINT16(0x0017),      // pushi 17 (color) (waste 1 byte)
	0x43, 0x6c, 0x0e,                // call kGraph
	0x38, PATCH_UINT16(0x0005),      // pushi 05 (parameter count) (waste 1 byte)
	0x39, 0x0c,                      // pushi 12d (UpdateBox)
	0x39, 0x1d,                      // pushi 29d
	0x39, 0x73,                      // pushi 115d
	0x39, 0x5e,                      // pushi 94d
	0x38, PATCH_UINT16(0x00d7),      // pushi 215d
	0x43, 0x6c, 0x0a,                // call kGraph
	PATCH_END
};

// ===========================================================================
// Same patch as above for the ecorder introduction.
// Two workarounds are needed for this patch in workarounds.cpp (when calling
// kGraphFillBoxAny and kGraphUpdateBox), as there isn't enough space to patch
// the function otherwise.
// Fixes bug: #6467
static const uint16 ecoquest2SignatureEcorderTutorial[] = {
	0x30, SIG_UINT16(0x0023),        // bnt [next state]
	0x39, 0x0a,                      // pushi 0a
	0x5b, 0x04, 0x1f,                // lea temp[1f]
	0x36,                            // push
	SIG_MAGICDWORD,
	0x39, 0x64,                      // pushi 64
	0x39, 0x7d,                      // pushi 7d
	0x39, 0x32,                      // pushi 32
	0x39, 0x66,                      // pushi 66
	0x39, 0x17,                      // pushi 17
	0x39, 0x69,                      // pushi 69
	0x38, SIG_UINT16(0x2631),        // pushi 2631
	0x39, 0x6a,                      // pushi 6a
	0x39, 0x64,                      // pushi 64
	0x43, 0x1b, 0x14,                // call kDisplay
	0x35, 0x1e,                      // ldi 1e
	0x65, 0x20,                      // aTop ticks
	0x32,                            // jmp [end]
	// 2 extra bytes, jmp offset
	SIG_END
};

static const uint16 ecoquest2PatchEcorderTutorial[] = {
	0x31, 0x23,                      // bnt [next state] (save 1 byte)
	// The parameter count below should be 7, but we're out of bytes
	// to patch! A workaround has been added because of this
	0x78,                            // push1 (parameter count)
	//0x39, 0x07,                    // pushi 07 (parameter count)
	0x39, 0x0b,                      // push (FillBoxAny)
	0x39, 0x1d,                      // pushi 29d
	0x39, 0x73,                      // pushi 115d
	0x39, 0x5e,                      // pushi 94d
	0x38, PATCH_UINT16(0x00d7),      // pushi 215d
	0x78,                            // push1 (visual screen)
	0x39, 0x17,                      // pushi 17 (color)
	0x43, 0x6c, 0x0e,                // call kGraph
	// The parameter count below should be 5, but we're out of bytes
	// to patch! A workaround has been added because of this
	0x78,                            // push1 (parameter count)
	//0x39, 0x05,                    // pushi 05 (parameter count)
	0x39, 0x0c,                      // pushi 12d (UpdateBox)
	0x39, 0x1d,                      // pushi 29d
	0x39, 0x73,                      // pushi 115d
	0x39, 0x5e,                      // pushi 94d
	0x38, PATCH_UINT16(0x00d7),      // pushi 215d
	0x43, 0x6c, 0x0a,                // call kGraph
	// We are out of bytes to patch at this point,
	// so we skip 494 (0x1EE) bytes to reuse this code:
	// ldi 1e
	// aTop 20
	// jmp 030e (jump to end)
	0x32, PATCH_UINT16(0x01ee),      // skip 494 (0x1EE) bytes
	PATCH_END
};

//          script, description,                                       signature                          patch
static const SciScriptPatcherEntry ecoquest2Signatures[] = {
	{  true,    50, "initial text not removed on ecorder",          1, ecoquest2SignatureEcorder,         ecoquest2PatchEcorder },
	{  true,   333, "initial text not removed on ecorder tutorial", 1, ecoquest2SignatureEcorderTutorial, ecoquest2PatchEcorderTutorial },
	SCI_SIGNATUREENTRY_TERMINATOR
};

// ===========================================================================
// Fan-made games
// Attention: Try to make script patches as specific as possible

// CascadeQuest::autosave in script 994 is called various times to auto-save the game.
// The script use a fixed slot "999" for this purpose. This doesn't work in ScummVM, because we do not let
//  scripts save directly into specific slots, but instead use virtual slots / detect scripts wanting to
//  create a new slot.
//
// For this game we patch the code to use slot 99 instead. kSaveGame also checks for Cascade Quest,
//  will then check, if slot 99 is asked for and will then use the actual slot 0, which is the official
//  ScummVM auto-save slot.
//
// Responsible method: CascadeQuest::autosave
// Fixes bug: #7007
static const uint16 fanmadeSignatureCascadeQuestFixAutoSaving[] = {
	SIG_MAGICDWORD,
	0x38, SIG_UINT16(0x03e7),        // pushi 3E7 (999d) -> save game slot 999
	0x74, SIG_UINT16(0x06f8),        // lofss "AutoSave"
	0x89, 0x1e,                      // lsg global[1E]
	0x43, 0x2d, 0x08,                // callk SaveGame
	SIG_END
};

static const uint16 fanmadePatchCascadeQuestFixAutoSaving[] = {
	0x38, PATCH_UINT16((SAVEGAMEID_OFFICIALRANGE_START - 1)), // fix slot
	PATCH_END
};

// EventHandler::handleEvent in Demo Quest has a bug, and it jumps to the
// wrong address when an incorrect word is typed, therefore leading to an
// infinite loop. This script bug was not apparent in SSCI, probably because
// event handling was slightly different there, so it was never discovered.
// Fixes bug: #5120
static const uint16 fanmadeSignatureDemoQuestInfiniteLoop[] = {
	0x38, SIG_UINT16(0x004c),        // pushi 004c
	0x39, 0x00,                      // pushi 00
	0x87, 0x01,                      // lap 01
	0x4b, 0x04,                      // send 04
	SIG_MAGICDWORD,
	0x18,                            // not
	0x30, SIG_UINT16(0x002f),        // bnt 002f  [06a5]    --> jmp ffbc  [0664] --> BUG! infinite loop
	SIG_END
};

static const uint16 fanmadePatchDemoQuestInfiniteLoop[] = {
	PATCH_ADDTOOFFSET(+10),
	0x30, PATCH_UINT16(0x0032),      // bnt 0032  [06a8] --> pushi 004c
	PATCH_END
};

//          script, description,                                      signature                                  patch
static const SciScriptPatcherEntry fanmadeSignatures[] = {
	{  true,   994, "Cascade Quest: fix auto-saving",              1, fanmadeSignatureCascadeQuestFixAutoSaving, fanmadePatchCascadeQuestFixAutoSaving },
	{  true,   999, "Demo Quest: infinite loop on typo",           1, fanmadeSignatureDemoQuestInfiniteLoop,     fanmadePatchDemoQuestInfiniteLoop },
	SCI_SIGNATUREENTRY_TERMINATOR
};

// ===========================================================================

// WORKAROUND
// Freddy Pharkas intro screen
// Sierra used inner loops for the scaling of the 2 title views.
// Those inner loops don't call kGameIsRestarting, which is why
// we do not update the screen and we also do not throttle.
//
// This patch fixes this and makes it work.
// Applies to at least: English PC-CD
// Responsible method: sTownScript::changeState(1), sTownScript::changeState(3) (script 110)
static const uint16 freddypharkasSignatureIntroScaling[] = {
	0x38, SIG_ADDTOOFFSET(+2),       // pushi (setLoop) (009b for PC CD)
	0x78,                            // push1
	PATCH_ADDTOOFFSET(1),            // push0 for first code, push1 for second code
	0x38, SIG_ADDTOOFFSET(+2),       // pushi (setStep) (0143 for PC CD)
	0x7a,                            // push2
	0x39, 0x05,                      // pushi 05
	0x3c,                            // dup
	0x72, SIG_ADDTOOFFSET(+2),       // lofsa (view)
	SIG_MAGICDWORD,
	0x4a, 0x1e,                      // send 1e
	0x35, 0x0a,                      // ldi 0a
	0xa3, 0x02,                      // sal local[2]
	// start of inner loop
	0x8b, 0x02,                      // lsl local[2]
	SIG_ADDTOOFFSET(+43),            // skip almost all of inner loop
	0xa3, 0x02,                      // sal local[2]
	0x33, 0xcf,                      // jmp [inner loop start]
	SIG_END
};

static const uint16 freddypharkasPatchIntroScaling[] = {
	// remove setLoop(), objects in heap are already prepared, saves 5 bytes
	0x38,
	PATCH_GETORIGINALUINT16(+6),     // pushi (setStep)
	0x7a,                            // push2
	0x39, 0x05,                      // pushi 05
	0x3c,                            // dup
	0x72,
	PATCH_GETORIGINALUINT16(+13),    // lofsa (view)
	0x4a, 0x18,                      // send 18 - adjusted
	0x35, 0x0a,                      // ldi 0a
	0xa3, 0x02,                      // sal local[2]
	// start of new inner loop
	0x39, 0x00,                      // pushi 00
	0x43, 0x2c, 0x00,                // callk GameIsRestarting <-- add this so that our speed throttler is triggered
	SIG_ADDTOOFFSET(+47),            // skip almost all of inner loop
	0x33, 0xca,                      // jmp [inner loop start]
	PATCH_END
};

//  script 0 of freddy pharkas/CD PointsSound::check waits for a signal and if
//   no signal received will call kDoSound(0xD) which is a dummy in sierra sci
//   and ScummVM and will use acc (which is not set by the dummy) to trigger
//   sound disposal. This somewhat worked in sierra sci, because the sample
//   was already playing in the sound driver. In our case we would also stop
//   the sample from playing, so we patch it out
//   The "score" code is already buggy and sets volume to 0 when playing
// Applies to at least: English PC-CD
// Responsible method: unknown
static const uint16 freddypharkasSignatureScoreDisposal[] = {
	0x67, 0x32,                      // pTos 32 (selector theAudCount)
	0x78,                            // push1
	SIG_MAGICDWORD,
	0x39, 0x0d,                      // pushi 0d
	0x43, 0x75, 0x02,                // call kDoAudio
	0x1c,                            // ne?
	0x31,                            // bnt (-> to skip disposal)
	SIG_END
};

static const uint16 freddypharkasPatchScoreDisposal[] = {
	0x34, PATCH_UINT16(0x0000),      // ldi 0000
	0x34, PATCH_UINT16(0x0000),      // ldi 0000
	0x34, PATCH_UINT16(0x0000),      // ldi 0000
	PATCH_END
};

//  script 235 of freddy pharkas rm235::init and sEnterFrom500::changeState
//   disable icon 7+8 of iconbar (CD only). When picking up the canister after
//   placing it down, the scripts will disable all the other icons. This results
//   in IconBar::disable doing endless loops even in sierra sci, because there
//   is no enabled icon left. We remove disabling of icon 8 (which is help),
//   this fixes the issue.
// Applies to at least: English PC-CD
// Responsible method: rm235::init and sEnterFrom500::changeState
static const uint16 freddypharkasSignatureCanisterHang[] = {
	0x38, SIG_SELECTOR16(disable),   // pushi disable
	0x7a,                            // push2
	SIG_MAGICDWORD,
	0x39, 0x07,                      // pushi 07
	0x39, 0x08,                      // pushi 08
	0x81, 0x45,                      // lag 45
	0x4a, 0x08,                      // send 08 - call IconBar::disable(7, 8)
	SIG_END
};

static const uint16 freddypharkasPatchCanisterHang[] = {
	PATCH_ADDTOOFFSET(+3),
	0x78,                            // push1
	PATCH_ADDTOOFFSET(+2),
	0x33, 0x00,                      // ldi 00 (waste 2 bytes)
	PATCH_ADDTOOFFSET(+3),
	0x06,                            // send 06 - call IconBar::disable(7)
	PATCH_END
};

//  script 215 of freddy pharkas lowerLadder::doit and highLadder::doit actually
//   process keyboard-presses when the ladder is on the screen in that room.
//   They strangely also call kGetEvent. Because the main User::doit also calls
//   kGetEvent, it's pure luck, where the event will hit. It's the same issue
//   as in QfG1VGA and if you turn dos-box to max cycles, and click around for
//   ego, sometimes clicks also won't get registered. Strangely it's not nearly
//   as bad as in our sci, but these differences may be caused by timing.
//   We just reuse the active event, thus removing the duplicate kGetEvent call.
// Applies to at least: English PC-CD, German Floppy, English Mac
// Responsible method: lowerLadder::doit and highLadder::doit
static const uint16 freddypharkasSignatureLadderEvent[] = {
	0x39, SIG_MAGICDWORD,
	SIG_SELECTOR8(new),              // pushi new
	0x76,                            // push0
	0x38, SIG_SELECTOR16(curEvent),  // pushi curEvent
	0x76,                            // push0
	0x81, 0x50,                      // lag global[50]
	0x4a, 0x04,                      // send 04 - read User::curEvent
	0x4a, 0x04,                      // send 04 - call curEvent::new
	0xa5, 0x00,                      // sat temp[0]
	0x38, SIG_SELECTOR16(localize),
	0x76,                            // push0
	0x4a, 0x04,                      // send 04 - call curEvent::localize
	SIG_END
};

static const uint16 freddypharkasPatchLadderEvent[] = {
	0x34, 0x00, 0x00,                // ldi 0000 (waste 3 bytes, overwrites first 2 pushes)
	PATCH_ADDTOOFFSET(+8),
	0xa5, 0x00,                      // sat temp[0] (waste 2 bytes, overwrites 2nd send)
	PATCH_ADDTOOFFSET(+2),
	0x34, 0x00, 0x00,                // ldi 0000
	0x34, 0x00, 0x00,                // ldi 0000 (waste 6 bytes, overwrites last 3 opcodes)
	PATCH_END
};

// In the Macintosh version of Freddy Pharkas, kRespondsTo is broken for
// property selectors. They hacked the script to work around the issue,
// so we revert the script back to using the values of the DOS script.
// Applies to at least: English Mac
// Responsible method: unknown
static const uint16 freddypharkasSignatureMacInventory[] = {
	SIG_MAGICDWORD,
	0x39, 0x23,                      // pushi 23
	0x39, 0x74,                      // pushi 74
	0x78,                            // push1
	0x38, SIG_UINT16(0x0174),        // pushi 0174 (on mac it's actually 0x01, 0x74)
	0x85, 0x15,                      // lat 15
	SIG_END
};

static const uint16 freddypharkasPatchMacInventory[] = {
	0x39, 0x02,                      // pushi 02 (now matches the DOS version)
	PATCH_ADDTOOFFSET(+23),
	0x39, 0x04,                      // pushi 04 (now matches the DOS version)
	PATCH_END
};

//          script, description,                                      signature                            patch
static const SciScriptPatcherEntry freddypharkasSignatures[] = {
	{  true,     0, "CD: score early disposal",                    1, freddypharkasSignatureScoreDisposal, freddypharkasPatchScoreDisposal },
	{  true,    15, "Mac: broken inventory",                       1, freddypharkasSignatureMacInventory,  freddypharkasPatchMacInventory },
	{  true,   110, "intro scaling workaround",                    2, freddypharkasSignatureIntroScaling,  freddypharkasPatchIntroScaling },
	{  true,   235, "CD: canister pickup hang",                    3, freddypharkasSignatureCanisterHang,  freddypharkasPatchCanisterHang },
	{  true,   320, "ladder event issue",                          2, freddypharkasSignatureLadderEvent,   freddypharkasPatchLadderEvent },
	SCI_SIGNATUREENTRY_TERMINATOR
};

#ifdef ENABLE_SCI32
#pragma mark -
#pragma mark Hoyle 5

// Several scripts in Hoyle5 contain a subroutine which spins on kGetTime until
// a certain number of ticks elapse. Since this wastes CPU and makes ScummVM
// unresponsive, the kWait kernel function (which was removed in SCI2) is
// reintroduced for Hoyle5, and the spin subroutines are patched here to call
// that function instead.
// Applies to at least: English Demo
static const uint16 hoyle5SignatureSpinLoop[] = {
	SIG_MAGICDWORD,
	0x76,                         // push0
	0x43, 0x79, SIG_UINT16(0x00), // callk GetTime, $0
	0x36,                         // push
	0x87, 0x01,                   // lap param[1]
	0x02,                         // add
	0xa5, 0x00,                   // sat temp[0]
	SIG_END
};

static const uint16 hoyle5PatchSpinLoop[] = {
	0x78,                                     // push1
	0x8f, 0x01,                               // lsp param[1]
	0x43, kScummVMWaitId, PATCH_UINT16(0x02), // callk Wait, $2
	0x48,                                     // ret
	PATCH_END
};

// While playing Old Maid (room 200), a repeated typo in the game script
// means that `setScale` is called accidentally instead of `setScaler`.
// In SSCI this did not do much because the first argument happened to be
// smaller than the y-position of `ego`, but in ScummVM the first argument is
// larger and so a debug message "y value less than vanishingY" is displayed.
// This is the same issue as with LSL6 hires.
static const uint16 hoyle5SetScaleSignature[] = {
	SIG_MAGICDWORD,
	0x38, SIG_SELECTOR16(setScale), // pushi $14b (setScale)
	0x38, SIG_UINT16(0x05),         // pushi 5
	0x51, 0x2c,                     // class 2c (Scaler)
	SIG_END
};

static const uint16 hoyle5PatchSetScale[] = {
	0x38, PATCH_SELECTOR16(setScaler), // pushi $14f (setScaler)
	PATCH_END
};

// There are two derived collections of Hoyle Classic Games:
// 1) The Hoyle Children's Collection, which includes the following games:
// - Crazy Eights (script 100)
// - Old Maid (script 200)
// - Checkers (script 1200)
// 2) Hoyle Bridge, which includes the following games:
// - Bridge (script 700)
// In these two collections, the scripts for the other games have been removed.
// Choosing any other game than the above results in a "No script found" error.
// The original game did not show the game selection screen, as there were
// direct shortucts to each game.
// Since we do show the game selection screen, we remove all the games
// which from the ones below, which are not included in each version:
// - Crazy Eights (script 100)
// - Old Maid (script 200)
// - Hearts (script 300)
// - Gin Rummy (script 400)
// - Cribbage (script 500)
// - Klondike / Solitaire (script 600)
// - Bridge (script 700)
// - Poker (script 1100)
// - Checkers (script 1200)
// - Backgammon (script 1300)
static const uint16 hoyle5SignatureCrazyEights[] = {
	SIG_MAGICDWORD,
	0x38, 0x8e, 0x00,      // pushi 008e
	0x76,                  // push0
	0x38, 0xf0, 0x02,      // pushi 02f0
	0x76,                  // push0
	0x72, 0x9c, 0x01,      // lofsa chooseCrazy8s
	0x4a, 0x08, 0x00,      // send  0008
	SIG_END
};

static const uint16 hoyle5SignatureOldMaid[] = {
	SIG_MAGICDWORD,
	0x38, 0x8e, 0x00,      // pushi 008e
	0x76,                  // push0
	0x38, 0xf0, 0x02,      // pushi 02f0
	0x76,                  // push0
	0x72, 0x2c, 0x02,      // lofsa chooseOldMaid
	0x4a, 0x08, 0x00,      // send  0008
	SIG_END
};

static const uint16 hoyle5SignatureHearts[] = {
	SIG_MAGICDWORD,
	0x38, 0x8e, 0x00,      // pushi 008e
	0x76,                  // push0
	0x38, 0xf0, 0x02,      // pushi 02f0
	0x76,                  // push0
	0x72, 0xdc, 0x03,      // lofsa chooseHearts
	0x4a, 0x08, 0x00,      // send  0008
	SIG_END
};

static const uint16 hoyle5SignatureGinRummy[] = {
	SIG_MAGICDWORD,
	0x38, 0x8e, 0x00,      // pushi 008e
	0x76,                  // push0
	0x38, 0xf0, 0x02,      // pushi 02f0
	0x76,                  // push0
	0x72, 0xbc, 0x02,      // lofsa chooseGinRummy
	0x4a, 0x08, 0x00,      // send  0008
	SIG_END
};

static const uint16 hoyle5SignatureCribbage[] = {
	SIG_MAGICDWORD,
	0x38, 0x8e, 0x00,      // pushi 008e
	0x76,                  // push0
	0x38, 0xf0, 0x02,      // pushi 02f0
	0x76,                  // push0
	0x72, 0x4c, 0x03,      // lofsa chooseCribbage
	0x4a, 0x08, 0x00,      // send  0008
	SIG_END
};

static const uint16 hoyle5SignatureKlondike[] = {
	SIG_MAGICDWORD,
	0x38, 0x8e, 0x00,      // pushi 008e
	0x76,                  // push0
	0x38, 0xf0, 0x02,      // pushi 02f0
	0x76,                  // push0
	0x72, 0xfc, 0x04,      // lofsa chooseKlondike
	0x4a, 0x08, 0x00,      // send  0008
	SIG_END
};

static const uint16 hoyle5SignatureBridge[] = {
	SIG_MAGICDWORD,
	0x38, 0x8e, 0x00,      // pushi 008e
	0x76,                  // push0
	0x38, 0xf0, 0x02,      // pushi 02f0
	0x76,                  // push0
	0x72, 0x6c, 0x04,      // lofsa chooseBridge
	0x4a, 0x08, 0x00,      // send  0008
	SIG_END
};

static const uint16 hoyle5SignaturePoker[] = {
	SIG_MAGICDWORD,
	0x38, 0x8e, 0x00,      // pushi 008e
	0x76,                  // push0
	0x38, 0xf0, 0x02,      // pushi 02f0
	0x76,                  // push0
	0x72, 0x8c, 0x05,      // lofsa choosePoker
	0x4a, 0x08, 0x00,      // send  0008
	SIG_END
};

static const uint16 hoyle5SignatureCheckers[] = {
	SIG_MAGICDWORD,
	0x38, 0x8e, 0x00,      // pushi 008e
	0x76,                  // push0
	0x38, 0xf0, 0x02,      // pushi 02f0
	0x76,                  // push0
	0x72, 0x1c, 0x06,      // lofsa chooseCheckers
	0x4a, 0x08, 0x00,      // send  0008
	SIG_END
};

static const uint16 hoyle5SignatureBackgammon[] = {
	SIG_MAGICDWORD,
	0x38, 0x8e, 0x00,      // pushi 008e
	0x76,                  // push0
	0x38, 0xf0, 0x02,      // pushi 02f0
	0x76,                  // push0
	0x72, 0xac, 0x06,      // lofsa chooseBackgammon
	0x4a, 0x08, 0x00,      // send  0008
	SIG_END
};

static const uint16 hoyle5PatchDisableGame[] = {
	0x35, 0x00,                      // ldi 00
	0x35, 0x00,                      // ldi 00
	0x35, 0x00,                      // ldi 00
	0x35, 0x00,                      // ldi 00
	0x35, 0x00,                      // ldi 00
	0x35, 0x00,                      // ldi 00
	0x35, 0x00,                      // ldi 00
	PATCH_END
};

//          script, description,                                      signature                         patch
static const SciScriptPatcherEntry hoyle5Signatures[] = {
	{  true,     3, "remove kGetTime spin",                        1, hoyle5SignatureSpinLoop,          hoyle5PatchSpinLoop },
	{  true,    23, "remove kGetTime spin",                        1, hoyle5SignatureSpinLoop,          hoyle5PatchSpinLoop },
	{  true,   200, "fix setScale calls",                         11, hoyle5SetScaleSignature,          hoyle5PatchSetScale },
	{  true,   500, "remove kGetTime spin",                        1, hoyle5SignatureSpinLoop,          hoyle5PatchSpinLoop },
	{  true, 64937, "remove kGetTime spin",                        1, hoyle5SignatureSpinLoop,          hoyle5PatchSpinLoop },
	{  true, 64908, "disable video benchmarking",                  1, sci2BenchmarkSignature,           sci2BenchmarkPatch },
	// This entry has been placed so that the broken Poker game is disabled. This game uses an external DLL, PENGIN16.DLL,
	// which is invoked via kWinDLL. We need to reverse the logic in PENGIN16.DLL and call it directly, in order to get this
	// game to work properly. Until then, this game entry will be disabled.
	{  true,   975, "disable Poker",                               1, hoyle5SignaturePoker,             hoyle5PatchDisableGame },
	SCI_SIGNATUREENTRY_TERMINATOR
};

//          script, description,                                      signature                         patch
static const SciScriptPatcherEntry hoyle5ChildrensCollectionSignatures[] = {
	{  true,     3, "remove kGetTime spin",                        1, hoyle5SignatureSpinLoop,          hoyle5PatchSpinLoop },
	{  true,    23, "remove kGetTime spin",                        1, hoyle5SignatureSpinLoop,          hoyle5PatchSpinLoop },
	{  true,   200, "fix setScale calls",                         11, hoyle5SetScaleSignature,          hoyle5PatchSetScale },
	{  true,   500, "remove kGetTime spin",                        1, hoyle5SignatureSpinLoop,          hoyle5PatchSpinLoop },
	{  true, 64937, "remove kGetTime spin",                        1, hoyle5SignatureSpinLoop,          hoyle5PatchSpinLoop },
	{  true, 64908, "disable video benchmarking",                  1, sci2BenchmarkSignature,           sci2BenchmarkPatch },
	{  true,   975, "disable Gin Rummy",                           1, hoyle5SignatureGinRummy,          hoyle5PatchDisableGame },
	{  true,   975, "disable Cribbage",                            1, hoyle5SignatureCribbage,          hoyle5PatchDisableGame },
	{  true,   975, "disable Klondike",                            1, hoyle5SignatureKlondike,          hoyle5PatchDisableGame },
	{  true,   975, "disable Bridge",                              1, hoyle5SignatureBridge,            hoyle5PatchDisableGame },
	{  true,   975, "disable Poker",                               1, hoyle5SignaturePoker,             hoyle5PatchDisableGame },
	{  true,   975, "disable Hearts",                              1, hoyle5SignatureHearts,            hoyle5PatchDisableGame },
	{  true,   975, "disable Backgammon",                          1, hoyle5SignatureBackgammon,        hoyle5PatchDisableGame },
	SCI_SIGNATUREENTRY_TERMINATOR
};

//          script, description,                                      signature                         patch
static const SciScriptPatcherEntry hoyle5BridgeSignatures[] = {
	{  true,     3, "remove kGetTime spin",                        1, hoyle5SignatureSpinLoop,          hoyle5PatchSpinLoop },
	{  true,    23, "remove kGetTime spin",                        1, hoyle5SignatureSpinLoop,          hoyle5PatchSpinLoop },
	{  true,   500, "remove kGetTime spin",                        1, hoyle5SignatureSpinLoop,          hoyle5PatchSpinLoop },
	{  true, 64937, "remove kGetTime spin",                        1, hoyle5SignatureSpinLoop,          hoyle5PatchSpinLoop },
	{  true, 64908, "disable video benchmarking",                  1, sci2BenchmarkSignature,           sci2BenchmarkPatch },
	{  true,   975, "disable Gin Rummy",                           1, hoyle5SignatureGinRummy,          hoyle5PatchDisableGame },
	{  true,   975, "disable Cribbage",                            1, hoyle5SignatureCribbage,          hoyle5PatchDisableGame },
	{  true,   975, "disable Klondike",                            1, hoyle5SignatureKlondike,          hoyle5PatchDisableGame },
	{  true,   975, "disable Poker",                               1, hoyle5SignaturePoker,             hoyle5PatchDisableGame },
	{  true,   975, "disable Hearts",                              1, hoyle5SignatureHearts,            hoyle5PatchDisableGame },
	{  true,   975, "disable Backgammon",                          1, hoyle5SignatureBackgammon,        hoyle5PatchDisableGame },
	{  true,   975, "disable Crazy Eights",                        1, hoyle5SignatureCrazyEights,       hoyle5PatchDisableGame },
	{  true,   975, "disable Old Maid",                            1, hoyle5SignatureOldMaid,           hoyle5PatchDisableGame },
	{  true,   975, "disable Checkers",                            1, hoyle5SignatureCheckers,          hoyle5PatchDisableGame },
	SCI_SIGNATUREENTRY_TERMINATOR
};

#pragma mark -
#pragma mark Gabriel Knight 1

// `daySixBeignet::changeState(4)` is called when the cop goes outside. It sets
// cycles to 220. This is a CPU-speed dependent value and not usually enough
// time to get to the door, so patch it to 22 seconds.
// Applies to at least: English PC-CD, German PC-CD, English Mac
static const uint16 gk1Day6PoliceBeignetSignature1[] = {
	0x35, 0x04,                    // ldi 4
	0x1a,                          // eq?
	0x30, SIG_ADDTOOFFSET(+2),     // bnt [next state check]
	0x38, SIG_SELECTOR16(dispose), // pushi dispose
	0x76,                          // push0
	0x72, SIG_ADDTOOFFSET(+2),     // lofsa deskSarg
	0x4a, SIG_UINT16(0x04),        // send 4
	SIG_MAGICDWORD,
	0x34, SIG_UINT16(0xdc),        // ldi 220
	0x65, SIG_ADDTOOFFSET(+1),     // aTop cycles ($1a for PC, $1c for Mac)
	0x32,                          // jmp [end]
	SIG_END
};

static const uint16 gk1Day6PoliceBeignetPatch1[] = {
	PATCH_ADDTOOFFSET(+16),
	0x34, PATCH_UINT16(0x16),                   // ldi 22
	0x65, PATCH_GETORIGINALBYTEADJUST(+20, +2), // aTop seconds ($1c for PC, $1e for Mac)
	PATCH_END
};

// `sInGateWithPermission::changeState(0)` is called whenever the player walks
// through the swinging door. On day 6, when the cop is outside for the beignet,
// this action will also reset the puzzle timer so the player has 200 cycles to
// get through the area before the cop returns. This is a CPU-speed dependent
// value and not usually enough time to get to the door, so patch it to 20
// seconds instead.
// Applies to at least: English PC-CD, German PC-CD, English Mac
static const uint16 gk1Day6PoliceBeignetSignature2[] = {
	0x72, SIG_ADDTOOFFSET(+2),    // lofsa daySixBeignet
	0x1a,                         // eq?
	0x31, 0x0d,                   // bnt [skip set cycles]
	0x38, SIG_SELECTOR16(cycles), // pushi (cycles)
	0x78,                         // push1
	SIG_MAGICDWORD,
	0x38, SIG_UINT16(0xc8),       // pushi 200
	0x72,                         // lofsa
	SIG_END
};

static const uint16 gk1Day6PoliceBeignetPatch2[] = {
	PATCH_ADDTOOFFSET(+6),
	0x38, PATCH_SELECTOR16(seconds), // pushi (seconds)
	0x78,                            // push1
	0x38, PATCH_UINT16(0x14),        // pushi 20
	PATCH_END
};

// `sargSleeping::changeState(8)` is called when the cop falls asleep and sets
// the puzzle timer to 220 cycles. This is CPU-speed dependent and not usually
// enough time to get to the door, so patch it to 22 seconds instead.
// Applies to at least: English PC-CD, German PC-CD, English Mac
static const uint16 gk1Day6PoliceSleepSignature[] = {
	0x35, 0x08,                // ldi 8
	0x1a,                      // eq?
	0x31, SIG_ADDTOOFFSET(+1), // bnt [next state check]
	SIG_MAGICDWORD,
	0x34, SIG_UINT16(0xdc),    // ldi 220
	0x65, SIG_ADDTOOFFSET(+1), // aTop cycles ($1a for PC, $1c for Mac)
	0x32,                      // jmp [end]
	SIG_END
};

static const uint16 gk1Day6PoliceSleepPatch[] = {
	PATCH_ADDTOOFFSET(+5),
	0x34, PATCH_UINT16(0x16),                  // ldi 22
	0x65, PATCH_GETORIGINALBYTEADJUST(+9, +2), // aTop seconds (1c for PC, 1e for Mac)
	PATCH_END
};

// At the start of day 5, when the player already has the veve but still needs
// to get the drum book, the drum book dialogue with Grace is played twice in
// a row, and then the veve dialogue gets played again even though it was
// already played during day 4.
//
// The duplicate drum book dialogue happens because it is triggered once in
// `GetTheVeve::changeState(0)` and then again in `GetTheVeve::changeState(11)`.
// The re-run of the veve dialogue happens because the game gives the player
// the drum book in `GetTheVeVe::changeState(1)`, then *after* doing so, checks
// if the player has the drum book and runs the veve dialogue if so.
//
// We fix both of these issues by skipping the has-drum-book check if the player
// just got the drum book in 'GetTheVeve::changeState(1)'.
// Doing this causes the game to jump from state 1 to state 12, which bypasses
// the duplicate drum book dialogue in state 11, as well as the veve dialogue
// trigger in the has-drum-book check.
//
// More notes: The veve newspaper item is inventory 9. The drum book is
//             inventory 14. The flag for veve research is 36, the flag for drum
//             research is 73.
//
// Special thanks, credits and kudos to sluicebox on IRC, who did a ton of
// research on this and even found this game bug originally.
//
// Applies to at least: English PC-CD, German PC-CD
static const uint16 gk1Day5DrumBookDialogueSignature[] = {
	0x31, 0x0b,                         // bnt [skip giving player drum book code]
	0x38, SIG_SELECTOR16(get),          // pushi $200 (get)
	0x78,                               // push1
	SIG_MAGICDWORD,
	0x39, 0x0e,                         // pushi $e
	0x81, 0x00,                         // lag global[0]
	0x4a, SIG_UINT16(0x06),             // send 6 - GKEgo::get($e)
	// end of giving player drum book code
	0x38, SIG_SELECTOR16(has),          // pushi $202 (has)
	0x78,                               // push1
	0x39, 0x0e,                         // pushi $e
	0x81, 0x00,                         // lag global[0]
	0x4a, SIG_UINT16(0x06),             // send 6 - GKEgo::has($e)
	0x18,                               // not
	0x30, SIG_UINT16(0x25),             // bnt [veve newspaper code]
	SIG_END
};

static const uint16 gk1Day5DrumBookDialoguePatch[] = {
	0x31, 0x0d,                         // bnt [skip giving player drum book code] adjusted
	PATCH_ADDTOOFFSET(+11),             // skip give player drum book original code
	0x33, 0x0D,                         // jmp [over the check inventory for drum book code]
	// check inventory for drum book
	0x38, PATCH_SELECTOR16(has),        // pushi $202 (has)
	0x78,                               // push1
	0x39, 0x0e,                         // pushi $e
	0x81, 0x00,                         // lag global[0]
	0x4a, PATCH_UINT16(0x06),           // send 6 - GKEgo::has($e)
	0x2f, 0x23,                         // bt [veve newspaper code] (adjusted, saves 2 bytes)
	PATCH_END
};

// When Gabriel goes to the phone, the script softlocks at
// `startOfDay5::changeState(32)`.
// Applies to at least: English PC-CD, German PC-CD, English Mac
static const uint16 gk1Day5PhoneFreezeSignature[] = {
	0x4a,                             // send ...
	SIG_MAGICDWORD, SIG_UINT16(0x0c), // ... $c
	0x35, 0x03,                       // ldi 3
	0x65, SIG_ADDTOOFFSET(+1),        // aTop cycles
	0x32, SIG_ADDTOOFFSET(+2),        // jmp [end]
	0x3c,                             // dup
	0x35, 0x21,                       // ldi $21
	SIG_END
};

static const uint16 gk1Day5PhoneFreezePatch[] = {
	PATCH_ADDTOOFFSET(+3),                     // send $c
	0x35, 0x06,                                // ldi 1
	0x65, PATCH_GETORIGINALBYTEADJUST(+6, +6), // aTop ticks
	PATCH_END
};

// When Gabriel is grabbing a vine 'vineSwing::changeState(1)',
// him saying "I can't believe I'm doing this..." is cut off.
// We change it so the scripts wait for the audio.
// This is not supposed to be applied to the Floppy version.
//
// Applies to at lesat: English PC-CD, German PC-CD, Spanish PC-CD
static const uint16 gk1Day9VineSwingSignature[] = {
	0x38, SIG_UINT16(4),              // pushi $4
	0x51, 0x17,                       // class CT
	0x36,                             // push
	0x39, 0x0b,                       // pushi $b
	0x78,                             // push1
	0x7c,                             // pushSelf
	0x81, 0x00,                       // lag global[$0]
	0x4a, SIG_UINT16(0x20),           // send $20
	0x38, SIG_SELECTOR16(setMotion),  // pushi setMotion
	0x78,                             // push1
	0x76,                             // push0
	0x72, SIG_UINT16(0x0412),         // lofsa guard1
	0x4a, SIG_UINT16(0x06),           // send $6
	0x38, SIG_SELECTOR16(say),        // pushi say
	0x38, SIG_UINT16(0x04),           // pushi $4
	SIG_MAGICDWORD,
	0x39, 0x07,                       // pushi $7
	0x39, 0x08,                       // pushi $8
	0x39, 0x10,                       // pushi $10
	0x78,                             // push1
	0x81, 0x5b,                       // lsg global[$5b]
	0x4a, SIG_UINT16(0x000c),         // send $c
	SIG_END
};

static const uint16 gk1Day9VineSwingPatch[] = {
	0x38, SIG_UINT16(3),              // pushi $3
	0x51, 0x17,                       // class CT
	0x36,                             // push
	0x39, 0x0b,                       // pushi $b
	0x78,                             // push1
	0x81, 0x00,                       // lag global[$0]
	0x4a, SIG_UINT16(0x1e),           // send $20
	0x38, SIG_SELECTOR16(setMotion),  // pushi setMotion
	0x78,                             // push1
	0x76,                             // push0
	0x72, SIG_UINT16(0x0412),         // lofsa guard1
	0x4a, SIG_UINT16(0x06),           // send $6
	0x38, SIG_SELECTOR16(say),        // pushi say
	0x38, SIG_UINT16(0x05),           // pushi $5
	0x39, 0x07,                       // pushi $7
	0x39, 0x08,                       // pushi $8
	0x39, 0x10,                       // pushi $10
	0x78,                             // push1
	0x7c,                             // pushSelf
	0x81, 0x5b,                       // lsg global[$5b]
	0x4a, SIG_UINT16(0x000e),         // send $c
	PATCH_END
};


// In GK1, the `view` selector is used to store view numbers in some cases and
// object references to Views in other cases. `Interrogation::dispose` compares
// an object stored in the `view` selector with a number (which is not valid)
// because its checks are in the wrong order. The check order was fixed in the
// CD version, so just do what the CD version does.
// Applies to at least: English Floppy
// TODO: Check if English Mac is affected too and if this patch applies
static const uint16 gk1InterrogationBugSignature[] = {
	SIG_MAGICDWORD,
	0x65, 0x4c,                      // aTop $4c
	0x67, 0x50,                      // pTos $50
	0x34, SIG_UINT16(0x2710),        // ldi $2710
	0x1e,                            // gt?
	0x31, 0x08,                      // bnt 8  [05a0]
	0x67, 0x50,                      // pTos $50
	0x34, SIG_UINT16(0x2710),        // ldi $2710
	0x04,                            // sub
	0x65, 0x50,                      // aTop $50
	0x63, 0x50,                      // pToa $50
	0x31, 0x15,                      // bnt $15  [05b9]
	0x39, SIG_SELECTOR8(view),       // pushi $e (view)
	0x76,                            // push0
	0x4a, SIG_UINT16(0x04),          // send 4
	0xa5, 0x00,                      // sat 0
	0x38, SIG_SELECTOR16(dispose),   // pushi dispose
	0x76,                            // push0
	0x63, 0x50,                      // pToa $50
	0x4a, SIG_UINT16(0x04),          // send 4
	0x85, 0x00,                      // lat 0
	0x65, 0x50,                      // aTop $50
	SIG_END
};

static const uint16 gk1InterrogationBugPatch[] = {
	0x65, 0x4c,                      // aTop $4c
	0x63, 0x50,                      // pToa $50
	0x31, 0x15,                      // bnt $15  [05b9]
	0x39, PATCH_SELECTOR8(view),     // pushi $e (view)
	0x76,                            // push0
	0x4a, PATCH_UINT16(0x04),        // send 4
	0xa5, 0x00,                      // sat 00
	0x38, PATCH_SELECTOR16(dispose), // pushi dispose
	0x76,                            // push0
	0x63, 0x50,                      // pToa $50
	0x4a, PATCH_UINT16(0x04),        // send 4
	0x85, 0x00,                      // lat 0
	0x65, 0x50,                      // aTop $50
	0x67, 0x50,                      // pTos $50
	0x34, PATCH_UINT16(0x2710),      // ldi $2710
	0x1e,                            // gt?
	0x31, 0x08,                      // bnt 8  [05b9]
	0x67, 0x50,                      // pTos $50
	0x34, PATCH_UINT16(0x2710),      // ldi $2710
	0x04,                            // sub
	0x65, 0x50,                      // aTop $50
	PATCH_END
};

// In Madame Cazanoux's house, when Gabriel is leaving, he is placed on
// the edge of the walkable area initially. This leads to a failure in
// the pathfinding algorithm, and the pathfinding area is then ignored,
// so Gabriel goes straight to the door by walking through the wall.
// This is an edge case, which was apparently acceptable in SSCI. We
// change the upper border of the walk area slightly, so that Gabriel
// can be placed inside, and the pathfinding algorithm works correctly.
static const uint16 gk1CazanouxPathfindingSignature[] = {
	SIG_MAGICDWORD,
	0x78,                            // push1 x = 1
	0x38, SIG_UINT16(0x0090),        // pushi y = 144
	0x38, SIG_UINT16(0x00f6),        // pushi x = 246
	0x38, SIG_UINT16(0x0092),        // pushi y = 146
	0x38, SIG_UINT16(0x00f2),        // pushi x = 242
	0x39, 0x69,                      // pushi y = 105
	0x39, 0x7c,                      // pushi x = 124
	0x39, 0x68,                      // pushi y = 104
	0x39, 0x56,                      // pushi x = 86
	0x39, 0x6f,                      // pushi y = 111
	0x39, 0x45,                      // pushi x = 69
	0x39, 0x7c,                      // pushi y = 124
	0x39, 0x2e,                      // pushi x = 46
	0x38, SIG_UINT16(0x0081),        // pushi y = 129
	SIG_END
};

static const uint16 gk1CazanouxPathfindingPatch[] = {
	PATCH_ADDTOOFFSET(+15),
	0x39, 0x7c,                      // pushi x = 124
	0x39, 0x67,                      // pushi y = 103 (was 104)
	PATCH_END
};

<<<<<<< HEAD
// GK1 english pc floppy locks up on day 10 in the honfour (room 800) when
//  using the keycard on an unlocked door's keypad. This is due to mistakenly
//  calling handsOff instead of handsOn. Sierra fixed this in floppy patch 1.0a
//  and all other versions.
//
// We fix this by changing handsOff to handsOn and passing 0 as the caller
//  to gkMessager:say since the script disposes itself.
//
// Applies to: English PC Floppy only
// Responsible method: sUnlockDoor:changeState(2)
// Fixes bug #10767
static const uint16 gk1HonfourUnlockDoorSignature[] = {
	0x7c,                           // pushSelf
	0x81, 0x5b,                     // lag 5b
	0x4a, SIG_MAGICDWORD,           // send e [ gkMessager:say ... self ]
	SIG_UINT16(0x000e),
	0x38, SIG_UINT16(0x0216),       // push 0216 [ handsOff ]
	SIG_END
};

static const uint16 gk1HonfourUnlockDoorPatch[] = {
	0x76,                           // push0
	0x81, 0x5b,                     // lag 5b
	0x4a, PATCH_UINT16(0x000e),     // send e [ gkMessager:say ... 0 ]
	0x38, PATCH_UINT16(0x0217),     // push 0217 [ handsOn ]
=======
// GK1 english pc floppy has a missing-points bug on day 5 in room 240.
//  Showing Mosely the veve sketch and Hartridge's notes awards 2 points
//  but not if you show the notes before the veve.
//  Sierra fixed this in floppy patch 1.0b and all other versions.
//
// We fix this by awarding 2 points when showing the veve second.
//
// Applies to: English PC Floppy
// Responsible method: showMoselyPaper:changeState(5)
// Fixes bug #10763
static const uint16 gk1Day5MoselyVevePointsSignature[] = {
	0x78,                                   // push1
	0x39, 0x1b,                             // pushi 1b
	0x47, 0x0d, 0x00, SIG_UINT16(0x002),    // calle proc13_0 [ is flag 1b set? ]
	0x30, SIG_UINT16(0x001e),               // bnt 001e [ haven't shown notes yet ]
	0x78,                                   // push1
	0x39, 0x1a,                             // pushi 1a
	0x47, 0x0d, 0x01, SIG_UINT16(0x002),    // calle pro13_1 [ set flag 1a ]
	0x38, SIG_UINT16(0x00f2),               // pushi 00f2 [ say ]
	0x38, SIG_UINT16(0x0005),               // pushi 0005
	0x39, 0x11,                             // pushi 11 [ noun ]
	SIG_MAGICDWORD,
	0x39, 0x10,                             // pushi 10 [ verb ]
	0x39, 0x38,                             // pushi 38 [ cond ]
	0x76,                                   // push0
	0x7c,                                   // pushSelf
	0x81, 0x5b,                             // lag 5b [ GkMessager ]
	0x4a, SIG_UINT16(0x000e),               // send 000e [ GkMessager:say ]
	0x32, SIG_UINT16(0x0013),               // jmp 0013
	0x38, SIG_UINT16(0x00f2),               // pushi 00f2 [ say ]
	SIG_END
};

static const uint16 gk1Day5MoselyVevePointsPatch[] = {
	0x38, SIG_UINT16(0x00f2),               // pushi 00f2 [ say ]
	0x39, 0x05,                             // pushi 05
	0x39, 0x11,                             // pushi 11 [ noun ]
	0x39, 0x10,                             // pushi 10 [ verb ]
	0x78,                                   // push1
	0x39, 0x1b,                             // pushi 1b
	0x47, 0x0d, 0x00, SIG_UINT16(0x002),    // calle proc13_0 [ is flag 1b set? ]
	0x31, 0x20,                             // bnt 20 [ pushi 37, continue GkMessager:say ]
	0x38, SIG_UINT16(0x02fa),               // pushi 02fa [ getPoints ]
	0x7a,                                   // push2
	0x38, SIG_UINT16(0xfc19),               // pushi fc19 [ no flag ]
	0x7a,                                   // push2 [ 2 points ]
	0x81, 0x00,                             // lag 0
	0x4a, SIG_UINT16(0x0008),               // send 8 [ GKEgo:getPoints -999 2 ]
	0x78,                                   // push1
	0x39, 0x1a,                             // pushi 1a
	0x47, 0x0d, 0x01, SIG_UINT16(0x002),    // calle pro13_1 [ set flag 1a ]
	0x39, 0x38,                             // pushi 38 [ cond ]
	0x33, 0x09,                             // jmp 9 [ continue GkMessager:say ]
>>>>>>> 7b5a275f
	PATCH_END
};

//          script, description,                                      signature                         patch
static const SciScriptPatcherEntry gk1Signatures[] = {
	{  true,    51, "fix interrogation bug",                       1, gk1InterrogationBugSignature,     gk1InterrogationBugPatch },
	{  true,   212, "fix day 5 drum book dialogue error",          1, gk1Day5DrumBookDialogueSignature, gk1Day5DrumBookDialoguePatch },
	{  true,   212, "fix day 5 phone softlock",                    1, gk1Day5PhoneFreezeSignature,      gk1Day5PhoneFreezePatch },
	{  true,   230, "fix day 6 police beignet timer issue (1/2)",  1, gk1Day6PoliceBeignetSignature1,   gk1Day6PoliceBeignetPatch1 },
	{  true,   230, "fix day 6 police beignet timer issue (2/2)",  1, gk1Day6PoliceBeignetSignature2,   gk1Day6PoliceBeignetPatch2 },
	{  true,   230, "fix day 6 police sleep timer issue",          1, gk1Day6PoliceSleepSignature,      gk1Day6PoliceSleepPatch },
	{  true,   240, "fix day 5 mosely veve missing points",        1, gk1Day5MoselyVevePointsSignature, gk1Day5MoselyVevePointsPatch },
	{  true,   280, "fix pathfinding in Madame Cazanoux's house",  1, gk1CazanouxPathfindingSignature,  gk1CazanouxPathfindingPatch },
	{  true,   710, "fix day 9 vine swing speech playing",         1, gk1Day9VineSwingSignature,        gk1Day9VineSwingPatch },
	{  true,   800, "fix day 10 honfour unlock door lockup",       1, gk1HonfourUnlockDoorSignature,    gk1HonfourUnlockDoorPatch },
	{  true, 64908, "disable video benchmarking",                  1, sci2BenchmarkSignature,           sci2BenchmarkPatch },
	{  true, 64990, "increase number of save games (1/2)",         1, sci2NumSavesSignature1,           sci2NumSavesPatch1 },
	{  true, 64990, "increase number of save games (2/2)",         1, sci2NumSavesSignature2,           sci2NumSavesPatch2 },
	{  true, 64990, "disable change directory button",             1, sci2ChangeDirSignature,           sci2ChangeDirPatch },
	SCI_SIGNATUREENTRY_TERMINATOR
};

#pragma mark -
#pragma mark Gabriel Knight 2

// The down scroll button in GK2 jumps up a pixel on mousedown because there is
// a send to scrollSelections using an immediate value 1, which means to scroll
// up by 1 pixel. This patch fixes the send to scrollSelections by passing the
// button's delta instead of 1 in 'ScrollButton::track'.
//
// Applies to at least: English CD 1.00, English Steam 1.01
static const uint16 gk2InvScrollSignature[] = {
	0x7e, SIG_ADDTOOFFSET(2),               // line whatever
	SIG_MAGICDWORD,
	0x38, SIG_SELECTOR16(scrollSelections), // pushi $2c3
	0x78,                                   // push1
	0x78,                                   // push1
	0x63, 0x98,                             // pToa $98
	0x4a, SIG_UINT16(0x06),                 // send 6
	SIG_END
};

static const uint16 gk2InvScrollPatch[] = {
	0x38, PATCH_SELECTOR16(scrollSelections), // pushi $2c3
	0x78,                                     // push1
	0x67, 0x9a,                               // pTos $9a (delta)
	0x63, 0x98,                               // pToa $98
	0x4a, PATCH_UINT16(0x06),                 // send 6
	0x18, 0x18,                               // waste bytes
	PATCH_END
};

// The init code 'GK2::init' that runs when GK2 starts up unconditionally resets
// the music volume to 63, but the game should always use the volume stored in
// ScummVM.
// Applies to at least: English 1.00 CD
static const uint16 gk2VolumeResetSignature[] = {
	SIG_MAGICDWORD,
	0x35, 0x3f, // ldi $3f
	0xa1, 0x4c, // sag $4c (music volume)
	SIG_END
};

static const uint16 gk2VolumeResetPatch[] = {
	0x33, 0x02,  // jmp 2 [past volume changes]
	PATCH_END
};

// GK2 has custom video benchmarking code that needs to be disabled in a subroutine
// which is called from 'GK2::init'; see sci2BenchmarkSignature
// TODO: Patch is not applied to localized versions and needs to get adjusted
static const uint16 gk2BenchmarkSignature[] = {
	0x7e, SIG_ADDTOOFFSET(+2), // line
	0x38, SIG_SELECTOR16(new), // pushi new
	0x76,                      // push0
	0x51, SIG_ADDTOOFFSET(+1), // class Actor
	0x4a, SIG_UINT16(0x04),    // send 4
	0xa5, 0x00,                // sat 0
	0x7e, SIG_ADDTOOFFSET(+2), // line
	0x7e, SIG_ADDTOOFFSET(+2), // line
	0x39, SIG_SELECTOR8(view), // pushi $e (view)
	SIG_MAGICDWORD,
	0x78,                      // push1
	0x38, SIG_UINT16(0xfdd4),  // pushi 64980
	SIG_END
};

static const uint16 gk2BenchmarkPatch[] = {
	0x38, PATCH_SELECTOR16(detailLevel), // pushi detailLevel
	0x78,                                // push1
	0x38, PATCH_UINT16(399),             // pushi 10000 / 25 - 1
	0x81, 0x01,                          // lag 1
	0x4a, PATCH_UINT16(0x06),            // send 6
	0x34, PATCH_UINT16(10000),           // ldi 10000
	0x48,                                // ret
	PATCH_END
};

//          script, description,                                              signature                         patch
static const SciScriptPatcherEntry gk2Signatures[] = {
	{  true,     0, "disable volume reset on startup",                     1, gk2VolumeResetSignature,          gk2VolumeResetPatch },
	{  true,     0, "disable video benchmarking",                          1, gk2BenchmarkSignature,            gk2BenchmarkPatch },
	{  true,    23, "fix inventory scroll start direction",                1, gk2InvScrollSignature,            gk2InvScrollPatch },
	{  true, 64990, "increase number of save games (1/2)",                 1, sci2NumSavesSignature1,           sci2NumSavesPatch1 },
	{  true, 64990, "increase number of save games (2/2)",                 1, sci2NumSavesSignature2,           sci2NumSavesPatch2 },
	{  true, 64990, "disable change directory button",                     1, sci2ChangeDirSignature,           sci2ChangeDirPatch },
	SCI_SIGNATUREENTRY_TERMINATOR
};

#endif

// ===========================================================================
// at least during harpy scene export 29 of script 0 is called in kq5cd and
//  has an issue for those calls, where temp 3 won't get inititialized, but
//  is later used to set master volume. This issue makes sierra sci set
//  the volume to max. We fix the export, so volume won't get modified in
//  those cases.
static const uint16 kq5SignatureCdHarpyVolume[] = {
	SIG_MAGICDWORD,
	0x80, SIG_UINT16(0x0191),        // lag global[191h]
	0x18,                            // not
	0x30, SIG_UINT16(0x002c),        // bnt [jump further] (jumping, if global 191h is 1)
	0x35, 0x01,                      // ldi 01
	0xa0, SIG_UINT16(0x0191),        // sag global[191h] (setting global 191h to 1)
	0x38, SIG_UINT16(0x017b),        // pushi 017b
	0x76,                            // push0
	0x81, 0x01,                      // lag global[1]
	0x4a, 0x04,                      // send 04 - read KQ5::masterVolume
	0xa5, 0x03,                      // sat temp[3] (store volume in temp 3)
	0x38, SIG_UINT16(0x017b),        // pushi 017b
	0x76,                            // push0
	0x81, 0x01,                      // lag global[1]
	0x4a, 0x04,                      // send 04 - read KQ5::masterVolume
	0x36,                            // push
	0x35, 0x04,                      // ldi 04
	0x20,                            // ge? (followed by bnt)
	SIG_END
};

static const uint16 kq5PatchCdHarpyVolume[] = {
	0x38, PATCH_UINT16(0x022f),      // pushi 022f (selector theVol) (3 new bytes)
	0x76,                            // push0 (1 new byte)
	0x51, 0x88,                      // class SpeakTimer (2 new bytes)
	0x4a, 0x04,                      // send 04 (2 new bytes) -> read SpeakTimer::theVol
	0xa5, 0x03,                      // sat temp[3] (2 new bytes) -> write to temp 3
	0x80, PATCH_UINT16(0x0191),      // lag global[191h]
	// saving 1 byte due optimization
	0x2e, PATCH_UINT16(0x0023),      // bt [jump further] (jumping, if global 191h is 1)
	0x35, 0x01,                      // ldi 01
	0xa0, PATCH_UINT16(0x0191),      // sag global[191h] (setting global 191h to 1)
	0x38, PATCH_UINT16(0x017b),      // pushi 017b
	0x76,                            // push0
	0x81, 0x01,                      // lag global[1]
	0x4a, 0x04,                      // send 04 - read KQ5::masterVolume
	0xa5, 0x03,                      // sat temp[3] (store volume in temp 3)
	// saving 8 bytes due removing of duplicate code
	0x39, 0x04,                      // pushi 04 (saving 1 byte due swapping)
	0x22,                            // lt? (because we switched values)
	PATCH_END
};

// This is a heap patch, and it modifies the properties of an object, instead
// of patching script code.
//
// The witchCage object in script 200 is broken and claims to have 12
// variables instead of the 8 it should have because it is a Cage.
// Additionally its top,left,bottom,right properties are set to 0 rather
// than the right values. We fix the object by setting the right values.
// If they are all zero, this causes an impossible position check in
// witch::cantBeHere and an infinite loop when entering room 22.
//
// This bug is accidentally not triggered in SSCI because the invalid number
// of variables effectively hides witchCage::doit, causing this position check
// to be bypassed entirely.
// See also the warning+comment in Object::initBaseObject
//
// Fixes bug: #4964
static const uint16 kq5SignatureWitchCageInit[] = {
	SIG_UINT16(0x0000),         // top
	SIG_UINT16(0x0000),         // left
	SIG_UINT16(0x0000),         // bottom
	SIG_UINT16(0x0000),         // right
	SIG_UINT16(0x0000),         // extra property #1
	SIG_MAGICDWORD,
	SIG_UINT16(0x007a),         // extra property #2
	SIG_UINT16(0x00c8),         // extra property #3
	SIG_UINT16(0x00a3),         // extra property #4
	SIG_END
};

static const uint16 kq5PatchWitchCageInit[] = {
	PATCH_UINT16(0x0000),       // top
	PATCH_UINT16(0x007a),       // left
	PATCH_UINT16(0x00c8),       // bottom
	PATCH_UINT16(0x00a3),       // right
	PATCH_END
};

// The multilingual releases of KQ5 hang right at the end during the magic battle with Mordack.
// It seems additional code was added to wait for signals, but the signals are never set and thus
// the game hangs. We disable that code, so that the battle works again.
// This also happened in the original interpreter.
// We must not change similar code, that happens before.

// Applies to at least: French PC floppy, German PC floppy, Spanish PC floppy
// Responsible method: stingScript::changeState, dragonScript::changeState, snakeScript::changeState
static const uint16 kq5SignatureMultilingualEndingGlitch[] = {
	SIG_MAGICDWORD,
	0x89, 0x57,                      // lsg global[57h]
	0x35, 0x00,                      // ldi 0
	0x1a,                            // eq?
	0x18,                            // not
	0x30, SIG_UINT16(0x0011),        // bnt [skip signal check]
	SIG_ADDTOOFFSET(+8),             // skip globalSound::prevSignal get code
	0x36,                            // push
	0x35, 0x0a,                      // ldi 0Ah
	SIG_END
};

static const uint16 kq5PatchMultilingualEndingGlitch[] = {
	PATCH_ADDTOOFFSET(+6),
	0x32,                            // change BNT into JMP
	PATCH_END
};

// In the final battle, the DOS version uses signals in the music to handle
// timing, while in the Windows version another method is used and the GM
// tracks do not contain these signals.
// The original kq5 interpreter used global 400 to distinguish between
// Windows (1) and DOS (0) versions.
// We replace the 4 relevant checks for global 400 by a fixed true when
// we use these GM tracks.
//
// Instead, we could have set global 400, but this has the possibly unwanted
// side effects of switching to black&white cursors (which also needs complex
// changes to GameFeatures::detectsetCursorType() ) and breaking savegame
// compatibilty between the DOS and Windows CD versions of KQ5.
// TODO: Investigate these side effects more closely.
static const uint16 kq5SignatureWinGMSignals[] = {
	SIG_MAGICDWORD,
	0x80, SIG_UINT16(0x0190),        // lag 0x190
	0x18,                            // not
	0x30, SIG_UINT16(0x001b),        // bnt +0x001B
	0x89, 0x57,                      // lsg 0x57
	SIG_END
};

static const uint16 kq5PatchWinGMSignals[] = {
	0x34, PATCH_UINT16(0x0001),      // ldi 0x0001
	PATCH_END
};

//          script, description,                                      signature                  patch
static const SciScriptPatcherEntry kq5Signatures[] = {
	{  true,     0, "CD: harpy volume change",                     1, kq5SignatureCdHarpyVolume,            kq5PatchCdHarpyVolume },
	{  true,   200, "CD: witch cage init",                         1, kq5SignatureWitchCageInit,            kq5PatchWitchCageInit },
	{  true,   124, "Multilingual: Ending glitching out",          3, kq5SignatureMultilingualEndingGlitch, kq5PatchMultilingualEndingGlitch },
	{ false,   124, "Win: GM Music signal checks",                 4, kq5SignatureWinGMSignals,             kq5PatchWinGMSignals },
	SCI_SIGNATUREENTRY_TERMINATOR
};

// ===========================================================================
// When giving the milk bottle to one of the babies in the garden in KQ6 (room
// 480), script 481 starts a looping baby cry sound. However, that particular
// script also has an overriden check method (cryMusic::check). This method
// explicitly restarts the sound, even if it's set to be looped, thus the same
// sound is played twice, squelching all other sounds. We just rip the
// unnecessary cryMusic::check method out, thereby stopping the sound from
// constantly restarting (since it's being looped anyway), thus the normal
// game speech can work while the baby cry sound is heard.
// Fixes bug: #4955
static const uint16 kq6SignatureDuplicateBabyCry[] = {
	SIG_MAGICDWORD,
	0x83, 0x00,                      // lal 00
	0x31, 0x1e,                      // bnt 1e  [07f4]
	0x78,                            // push1
	0x39, 0x04,                      // pushi 04
	0x43, 0x75, 0x02,                // callk DoAudio[75] 02
	SIG_END
};

static const uint16 kq6PatchDuplicateBabyCry[] = {
	0x48,                            // ret
	PATCH_END
};

// The inventory of King's Quest 6 is buggy. When it grows too large,
//  it will get split into 2 pages. Switching between those pages will
//  grow the stack, because it's calling itself per switch.
// Which means after a while ScummVM will bomb out because the stack frame
//  will be too large. This patch fixes the buggy script.
// Applies to at least: PC-CD, English PC floppy, German PC floppy, English Mac
// Responsible method: KqInv::showSelf
// Fixes bug: #5681
static const uint16 kq6SignatureInventoryStackFix[] = {
	0x67, 0x30,                         // pTos state
	0x34, SIG_UINT16(0x2000),           // ldi 2000
	0x12,                               // and
	0x18,                               // not
	0x31, 0x04,                         // bnt [not first refresh]
	0x35, 0x00,                         // ldi 00
	SIG_MAGICDWORD,
	0x65, 0x1e,                         // aTop curIcon
	0x67, 0x30,                         // pTos state
	0x34, SIG_UINT16(0xdfff),           // ldi dfff
	0x12,                               // and
	0x65, 0x30,                         // aTop state
	0x38, SIG_SELECTOR16(show),         // pushi "show" ("show" is e1h for KQ6CD)
	0x78,                               // push1
	0x87, 0x00,                         // lap param[0]
	0x31, 0x04,                         // bnt [use global for show]
	0x87, 0x01,                         // lap param[1]
	0x33, 0x02,                         // jmp [use param for show]
	0x81, 0x00,                         // lag global[0]
	0x36,                               // push
	0x54, 0x06,                         // self 06 (KqInv::show)
	0x31, SIG_ADDTOOFFSET(+1),          // bnt [exit menu code] (0x08 for PC, 0x07 for mac)
	0x39, 0x39,                         // pushi 39
	0x76,                               // push0
	0x54, 0x04,                         // self 04 (KqInv::doit)
	SIG_END                             // followed by jmp (0x32 for PC, 0x33 for mac)
};

static const uint16 kq6PatchInventoryStackFix[] = {
	0x67, 0x30,                         // pTos state
	0x3c,                               // dup (1 more byte, needed for patch)
	0x3c,                               // dup (1 more byte, saves 1 byte later)
	0x34, PATCH_UINT16(0x2000),         // ldi 2000
	0x12,                               // and
	0x2f, 0x02,                         // bt [not first refresh] - saves 3 bytes in total
	0x65, 0x1e,                         // aTop curIcon
	0x00,                               // neg (either 2000 or 0000 in acc, this will create dfff or ffff) - saves 2 bytes
	0x12,                               // and
	0x65, 0x30,                         // aTop state
	0x38,                               // pushi "show"
	PATCH_GETORIGINALUINT16(+22),
	0x78,                               // push1
	0x87, 0x00,                         // lap param[0]
	0x31, 0x04,                         // bnt [call show using global 0]
	0x8f, 0x01,                         // lsp param[1], save 1 byte total with lsg global[0] combined
	0x33, 0x02,                         // jmp [call show using param 1]
	0x89, 0x00,                         // lsg global[0], save 1 byte total, see above
	0x54, 0x06,                         // self 06 (call x::show)
	0x31,                               // bnt [menu exit code]
	PATCH_GETORIGINALBYTEADJUST(+39, +6),// dynamic offset must be 0x0E for PC and 0x0D for mac
	0x34, PATCH_UINT16(0x2000),         // ldi 2000
	0x12,                               // and
	0x2f, 0x05,                         // bt [to return]
	0x39, 0x39,                         // pushi 39
	0x76,                               // push0
	0x54, 0x04,                         // self 04 (self::doit)
	0x48,                               // ret (saves 2 bytes for PC, 1 byte for mac)
	PATCH_END
};

// The "Drink Me" bottle code doesn't repaint the AddToPics elements to the screen,
//  when Alexander returns back from the effect of the bottle.
//  It's pretty strange that Sierra didn't find this bug, because it occurs when
//  drinking the bottle right on the screen, where the bottle is found.
// This bug also occurs in Sierra SCI.
// Applies to at least: PC-CD, English PC floppy, German PC floppy, English Mac
// Responsible method: drinkMeScript::changeState
// Fixes bug: #5252
static const uint16 kq6SignatureDrinkMeFix[] = {
	SIG_MAGICDWORD,
	0x3c,                               // dup
	0x35, 0x0f,                         // ldi 0f
	0x1a,                               // eq?
	0x30, SIG_UINT16(0x00a4),           // bnt [skip to next check]
	SIG_ADDTOOFFSET(+161),
	0x32, SIG_UINT16(0x007f),           // jmp [return]
	0x3c,                               // dup
	0x35, 0x10,                         // ldi 10
	0x1a,                               // eq?
	0x31, 0x07,                         // bnt [skip to next check]
	0x35, 0x03,                         // ldi 03
	0x65, 0x1a,                         // aTop (cycles)
	0x32, SIG_UINT16(0x0072),           // jmp [return]
	0x3c,                               // dup
	0x35, 0x11,                         // ldi 11
	0x1a,                               // eq?
	0x31, 0x13,                         // bnt [skip to next check]
	SIG_ADDTOOFFSET(+20),
	0x35, 0x12,                         // ldi 12
	SIG_ADDTOOFFSET(+23),
	0x35, 0x13,                         // ldi 13
	SIG_END
};

static const uint16 kq6PatchDrinkMeFix[] = {
	PATCH_ADDTOOFFSET(+5),              // skip to bnt offset
	PATCH_GETORIGINALBYTEADJUST(+5, +13), // adjust jump to [check for 11h code]
	PATCH_ADDTOOFFSET(+162),
	0x39, PATCH_SELECTOR8(doit),        // pushi (doit)
	0x76,                               // push0
	0x81, 0x0a,                         // lag 0a
	0x4a, 0x04,                         // send 04 (call addToPics::doit)
	0x3a,                               // toss
	0x48,                               // ret
	PATCH_ADDTOOFFSET(+8),              // skip to check 11h code
	0x35, 0x10,                         // ldi 10 instead of 11
	PATCH_ADDTOOFFSET(+23),             // skip to check 12h code
	0x35, 0x11,                         // ldi 11 instead of 12
	PATCH_ADDTOOFFSET(+23),             // skip to check 13h code
	0x35, 0x12,                         // ldi 12 instead of 13
	PATCH_END
};

// During the common Game Over cutscene, one of the guys says "Tickets, only",
// but the subtitle says "Tickets, please".
// Normally people wouldn't have noticed, but ScummVM supports audio + subtitles
// in this game at the same time.
// This is caused by a buggy message, which really has this text + audio attached.
// We assume that "Tickets, only" (the audio) is the correct one and there is a
// message with "Tickets, only" in both text and audio.
// We change message 1, 0, 1, 1 to message 5, 0, 0, 2 to fix this issue.
//
// This mismatch also occurs in Sierra SCI.
// Applies to at least: PC-CD
// Responsible method: modeLessScript::changeState(0)
static const uint16 kq6SignatureTicketsOnly[] = {
	0x3c,                               // dup
	0x35, 0x00,                         // ldi 0
	0x1a,                               // eq?
	SIG_MAGICDWORD,
	0x31, 0x2b,                         // bnt [skip over state 0]
	0x39, 0x1e,                         // pushi (font) (we keep the hardcoded selectors in here simply because this is only for KQ6-CD)
	0x78,                               // push1
	0x89, 0x16,                         // lsg global[16h]
	0x38, SIG_UINT16(0x009a),           // pushi (posn)
	0x7a,                               // push2
	0x38, SIG_UINT16(0x00c8),           // pushi 00c8h (200d)
	0x39, 0x64,                         // pushi 64h (100d)
	0x38, SIG_UINT16(0x00ab),           // pushi (say)
	0x39, 0x05,                         // pushi 05 (parameter count for say)
	0x76,                               // push0
	0x78,                               // push1
	0x76,                               // push0
	0x78,                               // push1
	0x78,                               // push1
	SIG_END
};

static const uint16 kq6PatchTicketsOnly[] = {
	0x32, PATCH_UINT16(0x0000),         // jmp (waste 3 bytes)
	0x2f, 0x2c,                         // bt [skip over state 0] (saves 1 byte)
	0x39, 0x1e,                         // pushi (font) (we keep the hardcoded selectors in here simply because this is only for KQ6-CD)
	0x78,                               // push1
	0x89, 0x16,                         // lsg global[16h]
	0x38, PATCH_UINT16(0x009a),         // pushi (posn)
	0x7a,                               // push2
	0x38, PATCH_UINT16(0x00c8),         // pushi 00c8h (200d)
	0x39, 0x64,                         // pushi 64h (100d)
	0x38, PATCH_UINT16(0x00ab),         // pushi (say)
	0x39, 0x05,                         // pushi 05 (parameter count for say)
	0x76,                               // push0
	0x39, 0x05,                         // pushi 05
	0x76,                               // push0
	0x76,                               // push0
	0x7a,                               // push2
	PATCH_END
};

// Audio + subtitles support - SHARED! - used for King's Quest 6 and Laura Bow 2
//  this patch gets enabled, when the user selects "both" in the ScummVM "Speech + Subtitles" menu
//  We currently use global 98d to hold a kMemory pointer.
// Applies to at least: KQ6 PC-CD, LB2 PC-CD
// Patched method: Messager::sayNext / lb2Messager::sayNext (always use text branch)
static const uint16 kq6laurabow2CDSignatureAudioTextSupport1[] = {
	0x89, 0x5a,                         // lsg global[5a]
	0x35, 0x02,                         // ldi 02
	0x12,                               // and
	SIG_MAGICDWORD,
	0x31, 0x13,                         // bnt [audio call]
	0x38, SIG_SELECTOR16(modNum),       // pushi modNum
	SIG_END
};

static const uint16 kq6laurabow2CDPatchAudioTextSupport1[] = {
	PATCH_ADDTOOFFSET(+5),
	0x33, 0x13,                         // jmp [audio call]
	PATCH_END
};

// Applies to at least: KQ6 PC-CD, LB2 PC-CD
// Patched method: Messager::sayNext / lb2Messager::sayNext (allocate audio memory)
static const uint16 kq6laurabow2CDSignatureAudioTextSupport2[] = {
	0x7a,                               // push2
	0x78,                               // push1
	0x39, 0x0c,                         // pushi 0c
	0x43, SIG_MAGICDWORD, 0x72, 0x04,   // kMemory
	0xa5, 0xc9,                         // sat global[c9]
	SIG_END
};

static const uint16 kq6laurabow2CDPatchAudioTextSupport2[] = {
	PATCH_ADDTOOFFSET(+7),
	0xa1, 98,                           // sag global[98d]
	PATCH_END
};

// Applies to at least: KQ6 PC-CD, LB2 PC-CD
// Patched method: Messager::sayNext / lb2Messager::sayNext (release audio memory)
static const uint16 kq6laurabow2CDSignatureAudioTextSupport3[] = {
	0x7a,                               // push2
	0x39, 0x03,                         // pushi 03
	SIG_MAGICDWORD,
	0x8d, 0xc9,                         // lst temp[c9]
	0x43, 0x72, 0x04,                   // kMemory
	SIG_END
};

static const uint16 kq6laurabow2CDPatchAudioTextSupport3[] = {
	PATCH_ADDTOOFFSET(+3),
	0x89, 98,                           // lsg global[98d]
	PATCH_END
};

// startText call gets acc = 0 for text-only and acc = 2 for audio+text
// Applies to at least: KQ6 PC-CD, LB2 PC-CD
// Patched method: Narrator::say (use audio memory)
static const uint16 kq6laurabow2CDSignatureAudioTextSupport4[] = {
	// set caller property code
	0x31, 0x08,                         // bnt [set acc to 0 for caller]
	0x87, 0x02,                         // lap param[2]
	0x31, 0x04,                         // bnt [set acc to 0 for caller]
	0x87, 0x02,                         // lap param[2]
	0x33, 0x02,                         // jmp [set caller]
	0x35, 0x00,                         // ldi 00
	0x65, 0x68,                         // aTop caller
	// call startText + startAudio code
	0x89, 0x5a,                         // lsg global[5a]
	0x35, 0x01,                         // ldi 01
	0x12,                               // and
	0x31, 0x08,                         // bnt [skip code]
	0x38, SIG_SELECTOR16(startText),    // pushi startText
	0x78,                               // push1
	0x8f, 0x01,                         // lsp param[1]
	0x54, 0x06,                         // self 06
	0x89, 0x5a,                         // lsg global[5a]
	0x35, 0x02,                         // ldi 02
	0x12,                               // and
	0x31, 0x08,                         // bnt [skip code]
	SIG_MAGICDWORD,
	0x38, SIG_SELECTOR16(startAudio),   // pushi startAudio
	0x78,                               // push1
	0x8f, 0x01,                         // lsp param[1]
	0x54, 0x06,                         // self 06
	SIG_END
};

static const uint16 kq6laurabow2CDPatchAudioTextSupport4[] = {
	0x31, 0x02,                         // bnt [set caller]
	0x87, 0x02,                         // lap param[2]
	0x65, 0x68,                         // aTop caller
	0x81, 0x5a,                         // lag global[5a]
	0x78,                               // push1
	0x12,                               // and
	0x31, 0x11,                         // bnt [skip startText code]
	0x81, 0x5a,                         // lag global[5a]
	0x7a,                               // push2
	0x12,                               // and
	0x33, 0x03,                         // skip over 3 unused bytes
	PATCH_ADDTOOFFSET(+22),
	0x89, 98,                           // lsp global[98d]
	PATCH_END
};

// Applies to at least: KQ6 PC-CD, LB2 PC-CD
// Patched method: Talker::display/Narrator::say (remove reset saved mouse cursor code)
//  code would screw over mouse cursor
static const uint16 kq6laurabow2CDSignatureAudioTextSupport5[] = {
	SIG_MAGICDWORD,
	0x35, 0x00,                         // ldi 00
	0x65, 0x82,                         // aTop saveCursor
	SIG_END
};

static const uint16 kq6laurabow2CDPatchAudioTextSupport5[] = {
	0x18, 0x18, 0x18, 0x18,             // waste bytes, do nothing
	PATCH_END
};

// Additional patch specifically for King's Quest 6
//  Fixes text window placement, when in "dual" mode
// Applies to at least: PC-CD
// Patched method: Kq6Talker::init
static const uint16 kq6CDSignatureAudioTextSupport1[] = {
	SIG_MAGICDWORD,
	0x89, 0x5a,                         // lsg global[5a]
	0x35, 0x02,                         // ldi 02
	0x1a,                               // eq?
	0x31, SIG_ADDTOOFFSET(+1),          // bnt [jump-to-text-code]
	0x78,                               // push1
	SIG_END
};

static const uint16 kq6CDPatchAudioTextSupport1[] = {
	PATCH_ADDTOOFFSET(+4),
	0x12,                               // and
	PATCH_END
};

// Additional patch specifically for King's Quest 6
//  Fixes low-res portrait staying on screen for hi-res mode
// Applies to at least: PC-CD
// Patched method: Talker::startText
//  this method is called by Narrator::say and acc is 0 for text-only and 2 for dual mode (audio+text)
static const uint16 kq6CDSignatureAudioTextSupport2[] = {
	SIG_MAGICDWORD,
	0x3f, 0x01,                         // link 01
	0x63, 0x8a,                         // pToa viewInPrint
	0x18,                               // not
	0x31, 0x06,                         // bnt [skip following code]
	0x38, SIG_UINT16(0x00e1),           // pushi 00e1
	0x76,                               // push0
	0x54, 0x04,                         // self 04
	SIG_END
};

static const uint16 kq6CDPatchAudioTextSupport2[] = {
	PATCH_ADDTOOFFSET(+2),
	0x67, 0x8a,                         // pTos viewInPrint
	0x14,                               // or
	0x2f,                               // bt [skip following code]
	PATCH_END
};

// Additional patch specifically for King's Quest 6
//  Fixes special windows, used for example in the Pawn shop (room 280),
//   when the man in a robe complains about no more mints.
//   Or also in room 300 at the cliffs (aka copy protection), when Alexander falls down the cliffs (closes automatically, but too late).
//   Or in room 210, when Alexander gives the ring to the nightingale (these ones will need a mouse click).
//
//  We have to change even more code, because the game uses PODialog class for
//   text windows and myDialog class for audio. Both are saved to KQ6Print::dialog
//
//  Changing KQ6Print::dialog is disabled for now, because it has side-effects (breaking game over screens)
//
//  Original comment:
//  Sadly PODialog is created during KQ6Print::addText, myDialog is set during
//   KQ6Print::showSelf, which is called much later and KQ6Print::addText requires
//   KQ6Print::dialog to be set, which means we have to set it before calling addText
//   for audio mode, otherwise the user would have to click to get those windows disposed.
//
// Applies to at least: PC-CD
// Patched method: KQ6Print::say
static const uint16 kq6CDSignatureAudioTextSupport3[] = {
	0x31, 0x6e,                         // bnt [to text code]
	SIG_ADDTOOFFSET(+85),
	SIG_MAGICDWORD,
	0x8f, 0x01,                         // lsp param[1]
	0x35, 0x01,                         // ldi 01
	0x1a,                               // eq?
	0x31, 0x0c,                         // bnt [code to set property repressText to 1]
	0x38,                               // pushi (selector addText)
	SIG_ADDTOOFFSET(+9),                // skip addText-calling code
	0x33, 0x10,                         // jmp [to ret]
	0x35, 0x01,                         // ldi 01
	0x65, 0x2e,                         // aTop repressText
	0x33, 0x0a,                         // jmp [to ret]
	SIG_END
};

static const uint16 kq6CDPatchAudioTextSupport3[] = {
	0x31, 0x68,                         // adjust jump to reuse audio mode addText-calling code
	PATCH_ADDTOOFFSET(+85),             // right at the MAGIC_DWORD
	// check, if text is supposed to be shown. If yes, skip the follow-up check (param[1])
	0x89, 0x5a,                         // lsg global[5Ah]
	0x35, 0x01,                         // ldi 01
	0x12,                               // and
	0x2f, 0x07,                         // bt [skip over param check]
	// original code, checks param[1]
	0x8f, 0x01,                         // lsp param[1]
	0x35, 0x01,                         // ldi 01
	0x1a,                               // eq?
	0x31, 0x10,                         // bnt [code to set property repressText to 1], adjusted
	// waste 5 bytes instead of using myDialog class for now
	// setting myDialog class all the time causes game over screens to misbehave (bug #9771)
	0x34, 0x00, 0x00,
	0x35, 0x00,
	// use myDialog class, so that text box automatically disappears (this is not done for text only mode, like in the original)
	//0x72, 0x0e, 0x00,                   // lofsa myDialog
	//0x65, 0x12,                         // aTop dialog
	// followed by original addText-calling code
	0x38,
	PATCH_GETORIGINALUINT16(+95),       // pushi (addText)
	0x78,                               // push1
	0x8f, 0x02,                         // lsp param[2]
	0x59, 0x03,                         // &rest 03
	0x54, 0x06,                         // self 06
	0x48,                               // ret

	0x35, 0x01,                         // ldi 01
	0x65, 0x2e,                         // aTop repressText
	0x48,                               // ret
	PATCH_END
};

// Additional patch specifically for King's Quest 6
//  Fixes text-window size for hires portraits mode
//   Otherwise at least at the end some text-windows will be way too small
// Applies to at least: PC-CD
// Patched method: Talker::init
static const uint16 kq6CDSignatureAudioTextSupport4[] = {
	SIG_MAGICDWORD,
	0x63, 0x94,                         // pToa raving
	0x31, 0x0a,                         // bnt [no rave code]
	0x35, 0x00,                         // ldi 00
	SIG_ADDTOOFFSET(6),                 // skip reset of bust, eyes and mouth
	0x33, 0x24,                         // jmp [to super class code]
	SIG_END
};

static const uint16 kq6CDPatchAudioTextSupport4[] = {
	PATCH_ADDTOOFFSET(+12),
	0x33, PATCH_GETORIGINALBYTEADJUST(+13, -6), // adjust jump to also include setSize call
	PATCH_END
};

//  Fixes text window placement, when dual mode is active (Guards in room 220)
// Applies to at least: PC-CD
// Patched method: tlkGateGuard1::init & tlkGateGuard2::init
static const uint16 kq6CDSignatureAudioTextSupportGuards[] = {
	SIG_MAGICDWORD,
	0x89, 0x5a,                         // lsg global[5a]
	0x35, 0x01,                         // ldi 01
	0x1a,                               // eq?
	SIG_END                             // followed by bnt for Guard1 and bt for Guard2
};

static const uint16 kq6CDPatchAudioTextSupportGuards[] = {
	PATCH_ADDTOOFFSET(+2),
	0x35, 0x02,                         // ldi 02
	0x1c,                               // ne?
	PATCH_END
};

//  Fixes text window placement, when portrait+text is shown (Stepmother in room 250)
// Applies to at least: PC-CD
// Patched method: tlkStepmother::init
static const uint16 kq6CDSignatureAudioTextSupportStepmother[] = {
	SIG_MAGICDWORD,
	0x89, 0x5a,                         // lsg global[5a]
	0x35, 0x02,                         // ldi 02
	0x12,                               // and
	0x31,                               // bnt [jump-for-text-code]
	SIG_END
};

static const uint16 kq6CDPatchAudioTextSupportJumpAlways[] = {
	PATCH_ADDTOOFFSET(+4),
	0x1a,                               // eq?
	PATCH_END
};

//  Fixes "Girl In The Tower" to get played in dual mode as well
//  Also changes credits to use CD audio for dual mode.
//
// Applies to at least: PC-CD
// Patched method: rm740::cue (script 740), sCredits::init (script 52)
static const uint16 kq6CDSignatureAudioTextSupportGirlInTheTower[] = {
	SIG_MAGICDWORD,
	0x89, 0x5a,                         // lsg global[5a]
	0x35, 0x02,                         // ldi 02
	0x1a,                               // eq?
	0x31,                               // bnt [jump-for-text-code]
	SIG_END
};

static const uint16 kq6CDPatchAudioTextSupportGirlInTheTower[] = {
	PATCH_ADDTOOFFSET(+4),
	0x12,                               // and
	PATCH_END
};

//  Fixes dual mode for scenes with Azure and Ariel (room 370)
//   Effectively same patch as the one for fixing "Girl In The Tower"
// Applies to at least: PC-CD
// Patched methods: rm370::init, caughtAtGateCD::changeState, caughtAtGateTXT::changeState, toLabyrinth::changeState
// Fixes bug: #6750
static const uint16 kq6CDSignatureAudioTextSupportAzureAriel[] = {
	SIG_MAGICDWORD,
	0x89, 0x5a,                         // lsg global[5a]
	0x35, 0x02,                         // ldi 02
	0x1a,                               // eq?
	0x31,                               // bnt [jump-for-text-code]
	SIG_END
};

static const uint16 kq6CDPatchAudioTextSupportAzureAriel[] = {
	PATCH_ADDTOOFFSET(+4),
	0x12,                               // and
	PATCH_END
};

// Additional patch specifically for King's Quest 6
//  Adds another button state for the text/audio button. We currently use the "speech" view for "dual" mode.
// View 947, loop 9, cel 0+1 -> "text"
// View 947, loop 8, cel 0+1 -> "speech"
// View 947, loop 12, cel 0+1 -> "dual" (this view is injected by us into the game)
// Applies to at least: PC-CD
// Patched method: iconTextSwitch::show, iconTextSwitch::doit
static const uint16 kq6CDSignatureAudioTextMenuSupport[] = {
	SIG_MAGICDWORD,
	0x89, 0x5a,                         // lsg global[5a]
	0x35, 0x02,                         // ldi 02
	0x1a,                               // eq?
	0x31, 0x06,                         // bnt [set text view]
	0x35, 0x08,                         // ldi 08
	0x65, 0x14,                         // aTop loop
	0x33, 0x04,                         // jmp [skip over text view]
	0x35, 0x09,                         // ldi 09
	0x65, 0x14,                         // aTop loop
	SIG_ADDTOOFFSET(+102),              // skip to iconTextSwitch::doit code
	0x89, 0x5a,                         // lsg global[5a]
	0x3c,                               // dup
	0x35, 0x01,                         // ldi 01
	0x1a,                               // eq?
	0x31, 0x06,                         // bnt [set text mode]
	0x35, 0x02,                         // ldi 02
	0xa1, 0x5a,                         // sag global[5a]
	0x33, 0x0a,                         // jmp [skip over text mode code]
	0x3c,                               // dup
	0x35, 0x02,                         // ldi 02
	0x1a,                               // eq?
	0x31, 0x04,                         // bnt [skip over text ode code]
	0x35, 0x01,                         // ldi 01
	0xa1, 0x5a,                         // sag global[5a]
	0x3a,                               // toss
	0x67, 0x14,                         // pTos loop
	0x35, 0x09,                         // ldi 09
	0x1a,                               // eq?
	0x31, 0x04,                         // bnt [set text view]
	0x35, 0x08,                         // ldi 08
	0x33, 0x02,                         // jmp [skip text view]
	0x35, 0x09,                         // ldi 09
	0x65, 0x14,                         // aTop loop
	SIG_END
};

static const uint16 kq6CDPatchAudioTextMenuSupport[] = {
	PATCH_ADDTOOFFSET(+13),
	0x33, 0x79,                         // jmp to new text+dual code
	PATCH_ADDTOOFFSET(+104),            // seek to iconTextSwitch::doit
	0x81, 0x5a,                         // lag global[5a]
	0x78,                               // push1
	0x02,                               // add
	0xa1, 0x5a,                         // sag global[5a]
	0x36,                               // push
	0x35, 0x03,                         // ldi 03
	0x1e,                               // gt?
	0x31, 0x03,                         // bnt [skip over]
	0x78,                               // push1
	0xa9, 0x5a,                         // ssg global[5a]
	0x33, 0x17,                         // jmp [iconTextSwitch::show call]
	// additional code for iconTextSwitch::show
	0x89, 0x5a,                         // lsg global[5a]
	0x35, 0x01,                         // ldi 01
	0x1a,                               // eq?
	0x31, 0x04,                         // bnt [dual mode]
	0x35, 0x09,                         // ldi 09
	0x33, 0x02,                         // jmp [skip over dual mode]
	0x35, 0x0c,                         // ldi 0c (view 947, loop 12, cel 0+1 is our "dual" view, injected by view.cpp)
	0x65, 0x14,                         // aTop loop
	0x32, PATCH_UINT16(0xff75),         // jmp [back to iconTextSwitch::show]
	PATCH_END
};

//          script, description,                                      signature                                 patch
static const SciScriptPatcherEntry kq6Signatures[] = {
	{  true,   481, "duplicate baby cry",                          1, kq6SignatureDuplicateBabyCry,             kq6PatchDuplicateBabyCry },
	{  true,   907, "inventory stack fix",                         1, kq6SignatureInventoryStackFix,            kq6PatchInventoryStackFix },
	{  true,    87, "Drink Me bottle fix",                         1, kq6SignatureDrinkMeFix,                   kq6PatchDrinkMeFix },
	{  true,   640, "Tickets, only fix",                           1, kq6SignatureTicketsOnly,                  kq6PatchTicketsOnly },
	// King's Quest 6 and Laura Bow 2 share basic patches for audio + text support
	// *** King's Quest 6 audio + text support ***
	{ false,   924, "CD: audio + text support KQ6&LB2 1",             1, kq6laurabow2CDSignatureAudioTextSupport1,     kq6laurabow2CDPatchAudioTextSupport1 },
	{ false,   924, "CD: audio + text support KQ6&LB2 2",             1, kq6laurabow2CDSignatureAudioTextSupport2,     kq6laurabow2CDPatchAudioTextSupport2 },
	{ false,   924, "CD: audio + text support KQ6&LB2 3",             1, kq6laurabow2CDSignatureAudioTextSupport3,     kq6laurabow2CDPatchAudioTextSupport3 },
	{ false,   928, "CD: audio + text support KQ6&LB2 4",             1, kq6laurabow2CDSignatureAudioTextSupport4,     kq6laurabow2CDPatchAudioTextSupport4 },
	{ false,   928, "CD: audio + text support KQ6&LB2 5",             2, kq6laurabow2CDSignatureAudioTextSupport5,     kq6laurabow2CDPatchAudioTextSupport5 },
	{ false,   909, "CD: audio + text support KQ6 1",                 2, kq6CDSignatureAudioTextSupport1,              kq6CDPatchAudioTextSupport1 },
	{ false,   928, "CD: audio + text support KQ6 2",                 1, kq6CDSignatureAudioTextSupport2,              kq6CDPatchAudioTextSupport2 },
	{ false,   104, "CD: audio + text support KQ6 3",                 1, kq6CDSignatureAudioTextSupport3,              kq6CDPatchAudioTextSupport3 },
	{ false,   928, "CD: audio + text support KQ6 4",                 1, kq6CDSignatureAudioTextSupport4,              kq6CDPatchAudioTextSupport4 },
	{ false,  1009, "CD: audio + text support KQ6 Guards",            2, kq6CDSignatureAudioTextSupportGuards,         kq6CDPatchAudioTextSupportGuards },
	{ false,  1027, "CD: audio + text support KQ6 Stepmother",        1, kq6CDSignatureAudioTextSupportStepmother,     kq6CDPatchAudioTextSupportJumpAlways },
	{ false,    52, "CD: audio + text support KQ6 Girl In The Tower", 1, kq6CDSignatureAudioTextSupportGirlInTheTower, kq6CDPatchAudioTextSupportGirlInTheTower },
	{ false,   740, "CD: audio + text support KQ6 Girl In The Tower", 1, kq6CDSignatureAudioTextSupportGirlInTheTower, kq6CDPatchAudioTextSupportGirlInTheTower },
	{ false,   370, "CD: audio + text support KQ6 Azure & Ariel",     6, kq6CDSignatureAudioTextSupportAzureAriel,     kq6CDPatchAudioTextSupportAzureAriel },
	{ false,   903, "CD: audio + text support KQ6 menu",              1, kq6CDSignatureAudioTextMenuSupport,           kq6CDPatchAudioTextMenuSupport },
	SCI_SIGNATUREENTRY_TERMINATOR
};

#ifdef ENABLE_SCI32
#pragma mark -
#pragma mark Kings Quest 7

// KQ7's subtitles were left unfinished in the shipped game, so there are
// several problems when enabling them from the ScummVM launcher:
//
// 1. `kqMessager::findTalker` tries to determine which class to use for
//    displaying subtitles using the talker number of each message, but the
//    talker data is often bogus (e.g. princess messages normally use talker 7,
//    but talker 99 (which is for the narrator) is used for her messages at the
//    start of chapter 2), so it can't be used.
// 2. Some display classes render subtitles at the top or middle of the game
//    area, blocking the view of what is on the screen.
// 3. In some areas, the colors of the subtitles are changed arbitrarily (e.g.
//    pink/purple at the start of chapter 2).
//
// To work around these problems, we always use KQTalker, force the text area to
// the bottom of the game area, and force it to always use black & white, which
// are guaranteed to not be changed by game scripts.
//
// We make 2 changes to KQNarrator::init and one to Narrator::say.
//
// Applies to at least: PC CD 1.4 English, 1.51 English, 1.51 German, 2.00 English
static const uint16 kq7SubtitleFixSignature1[] = {
	SIG_MAGICDWORD,
	0x39, SIG_SELECTOR8(fore), // pushi $25 (fore)
	0x78,                      // push1
	0x39, 0x06,                // pushi 6 - sets fore to 6
	0x39, SIG_SELECTOR8(back), // pushi $26 (back)
	0x78,                      // push1
	0x78,                      // push1 - sets back to 1
	0x39, SIG_SELECTOR8(font), // pushi $2a (font)
	0x78,                      // push1
	0x89, 0x16,                // lsg global[$16] - sets font to global[$16]
	0x7a,                      // push2 (y)
	0x78,                      // push1
	0x76,                      // push0 - sets y to 0
	0x54, SIG_UINT16(0x18),    // self $18
	SIG_END
};

static const uint16 kq7SubtitleFixPatch1[] = {
	0x33, 0x12, // jmp [skip special init code]
	PATCH_END
};

// Applies to at least: PC CD 1.51 English, 1.51 German, 2.00 English
static const uint16 kq7SubtitleFixSignature2[] = {
	SIG_MAGICDWORD,
	0x89, 0x5a,                         // lsg global[$5a]
	0x35, 0x02,                         // ldi 2
	0x12,                               // and
	0x31, 0x1e,                         // bnt [skip audio volume code]
	0x38, SIG_SELECTOR16(masterVolume), // pushi masterVolume (0212h for 2.00, 0219h for 1.51)
	0x76,                               // push0
	0x81, 0x01,                         // lag global[1]
	0x4a, SIG_UINT16(0x04),             // send 4
	0x65, 0x32,                         // aTop curVolume
	0x38, SIG_SELECTOR16(masterVolume), // pushi masterVolume (0212h for 2.00, 0219h for 1.51)
	0x78,                               // push1
	0x67, 0x32,                         // pTos curVolume
	0x35, 0x02,                         // ldi 2
	0x06,                               // mul
	0x36,                               // push
	0x35, 0x03,                         // ldi 3
	0x08,                               // div
	0x36,                               // push
	0x81, 0x01,                         // lag global[1]
	0x4a, SIG_UINT16(0x06),             // send 6
	// end of volume code
	0x35, 0x01,                         // ldi 1
	0x65, 0x28,                         // aTop initialized
	SIG_END
};

static const uint16 kq7SubtitleFixPatch2[] = {
	PATCH_ADDTOOFFSET(+5),    // skip to bnt
	0x31, 0x1b,               // bnt [skip audio volume code]
	PATCH_ADDTOOFFSET(+15),   // right after "aTop curVolume / pushi masterVolume / push1"
	0x7a,                     // push2
	0x06,                     // mul (saves 3 bytes in total)
	0x36,                     // push
	0x35, 0x03,               // ldi 3
	0x08,                     // div
	0x36,                     // push
	0x81, 0x01,               // lag global[1]
	0x4a, PATCH_UINT16(0x06), // send 6
	// end of volume code
	0x35, 0x76,               // ldi 118
	0x65, 0x16,               // aTop y
	0x78,                     // push1 (saves 1 byte)
	0x69, 0x28,               // sTop initialized
	PATCH_END
};

// Applies to at least: PC CD 1.51 English, 1.51 German, 2.00 English
static const uint16 kq7SubtitleFixSignature3[] = {
	SIG_MAGICDWORD,
	0x63, 0x28,                 // pToa initialized
	0x18,                       // not
	0x31, 0x07,                 // bnt [skip init code]
	0x38, SIG_SELECTOR16(init), // pushi init ($8e for 2.00, $93 for 1.51)
	0x76,                       // push0
	0x54, SIG_UINT16(0x04),     // self 4
	// end of init code
	0x8f, 0x00,                 // lsp param[0]
	0x35, 0x01,                 // ldi 1
	0x1e,                       // gt?
	0x31, 0x08,                 // bnt [set acc to 0]
	0x87, 0x02,                 // lap param[2]
	0x31, 0x04,                 // bnt [set acc to 0]
	0x87, 0x02,                 // lap param[2]
	0x33, 0x02,                 // jmp [over set acc to 0 code]
	0x35, 0x00,                 // ldi 00
	0x65, 0x18,                 // aTop caller
	SIG_END
};

static const uint16 kq7SubtitleFixPatch3[] = {
	PATCH_ADDTOOFFSET(+2),       // skip over "pToa initialized code"
	0x2f, 0x0c,                  // bt [skip init code] - saved 1 byte
	0x38,
	PATCH_GETORIGINALUINT16(+6), // pushi (init)
	0x76,                        // push0
	0x54, PATCH_UINT16(0x04),    // self 4
	// additionally set background color here (5 bytes)
	0x34, PATCH_UINT16(0xFF),    // pushi 255
	0x65, 0x2e,                  // aTop back
	// end of init code
	0x8f, 0x00,                  // lsp param[0]
	0x35, 0x01,                  // ldi 1 - this may get optimized to get another byte
	0x1e,                        // gt?
	0x31, 0x04,                  // bnt [set acc to 0]
	0x87, 0x02,                  // lap param[2]
	0x2f, 0x02,                  // bt [over set acc to 0 code]
	PATCH_END
};

// KQ7 has custom video benchmarking code that needs to be disabled in a subroutine
// that is called by KQ7CD::init; see sci2BenchmarkSignature
static const uint16 kq7BenchmarkSignature[] = {
	0x38, SIG_SELECTOR16(new), // pushi new
	0x76,                      // push0
	0x51, SIG_ADDTOOFFSET(+1), // class Actor
	0x4a, SIG_UINT16(0x04),    // send 4
	0xa5, 0x00,                // sat 0
	0x39, SIG_SELECTOR8(view), // pushi $e (view)
	SIG_MAGICDWORD,
	0x78,                      // push1
	0x38, SIG_UINT16(0xfdd4),  // pushi 64980
	SIG_END
};

static const uint16 kq7BenchmarkPatch[] = {
	0x34, PATCH_UINT16(10000), // ldi 10000
	0x48,                      // ret
	PATCH_END
};

// When attempting to use an inventory item on an object that does not interact
// with that item, the game temporarily displays an X cursor, but does this by
// spinning for 90000 cycles inside 'KQ7CD::pragmaFail', which make the duration
// dependent on CPU speed, maxes out the CPU for no reason, and keeps the engine
// from polling for events (which may make the window appear nonresponsive to the OS)
// Applies to at least: KQ7 English 2.00b
static const uint16 kq7PragmaFailSpinSignature[] = {
	0x35, 0x00,               // ldi 0
	0xa5, 0x02,               // sat 2
	SIG_MAGICDWORD,
	0x8d, 0x02,               // lst 2
	0x35, 0x03,               // ldi 3
	0x22,                     // lt?
	SIG_END
};

static const uint16 kq7PragmaFailSpinPatch[] = {
	0x78,                                     // push1
	0x39, 0x12,                               // pushi 18 (~300ms)
	0x43, kScummVMWaitId, PATCH_UINT16(0x02), // callk Wait, 2
	0x33, 0x16,                               // jmp to setCursor
	PATCH_END
};

//          script, description,                                      signature                                 patch
static const SciScriptPatcherEntry kq7Signatures[] = {
	{  true,     0, "disable video benchmarking",                  1, kq7BenchmarkSignature,                    kq7BenchmarkPatch },
	{  true,     0, "remove hardcoded spinloop",                   1, kq7PragmaFailSpinSignature,               kq7PragmaFailSpinPatch },
	{  true,    31, "enable subtitles (1/3)",                      1, kq7SubtitleFixSignature1,                 kq7SubtitleFixPatch1 },
	{  true, 64928, "enable subtitles (2/3)",                      1, kq7SubtitleFixSignature2,                 kq7SubtitleFixPatch2 },
	{  true, 64928, "enable subtitles (3/3)",                      1, kq7SubtitleFixSignature3,                 kq7SubtitleFixPatch3 },
	SCI_SIGNATUREENTRY_TERMINATOR
};

#pragma mark -
#pragma mark Lighthouse

// When going to room 5 (the sierra logo & menu room) from room 380 (the credits
// room), the game tries to clear flags from 0 (global 116 bit 0) to 1423
// (global 204 bit 15), but global 201 is not a flag global (it holds a
// reference to theInvisCursor). This patch stops clearing after 1359 (global
// 200 bit 15). Hopefully that is good enough to not break the game.
// Applies to at least: English 1.0c & 2.0a
static const uint16 lighthouseFlagResetSignature[] = {
	SIG_MAGICDWORD,
	0x34, SIG_UINT16(0x58f), // ldi 1423
	0x24,                    // le?
	SIG_END
};

static const uint16 lighthouseFlagResetPatch[] = {
	0x34, PATCH_UINT16(0x54f), // ldi 1359
	PATCH_END
};

// When doing a system check on the portal computer in the lighthouse, the game
// counts up to 1024MB, one megabyte at a time. In SSCI, this count speed would
// be video speed dependent, but with our frame rate throttler, it takes 17
// seconds. So, replace this slowness with a much faster POST that is more
// accurate to the original game.
// Applies to at least: US English 1.0c
static const uint16 lighthouseMemoryCountSignature[] = {
	SIG_MAGICDWORD,
	0x8d, 0x02,             // lst 2
	0x35, 0x0a,             // ldi 10
	0x24,                   // le?
	0x31, 0x3b,             // bnt [to second digit overflow]
	SIG_ADDTOOFFSET(+4),    // ldi, sat
	0x8d, 0x03,             // lst 3
	0x35, 0x0a,             // ldi 10
	SIG_END
};

static const uint16 lighthouseMemoryCountPatch[] = {
	PATCH_ADDTOOFFSET(+2), // lst 2
	0x35, 0x02,            // ldi 2
	PATCH_ADDTOOFFSET(+9), // le?, bnt, ldi, sat, lst
	0x35, 0x02,            // ldi 2
	PATCH_END
};


//          script, description,                                      signature                         patch
static const SciScriptPatcherEntry lighthouseSignatures[] = {
	{  true,     5, "fix bad globals clear after credits",         1, lighthouseFlagResetSignature,     lighthouseFlagResetPatch },
	{  true,   360, "fix slow computer memory counter",            1, lighthouseMemoryCountSignature,   lighthouseMemoryCountPatch },
	{  true, 64990, "increase number of save games (1/2)",         1, sci2NumSavesSignature1,           sci2NumSavesPatch1 },
	{  true, 64990, "increase number of save games (2/2)",         1, sci2NumSavesSignature2,           sci2NumSavesPatch2 },
	{  true, 64990, "disable change directory button",             1, sci2ChangeDirSignature,           sci2ChangeDirPatch },
	SCI_SIGNATUREENTRY_TERMINATOR
};

#endif

// ===========================================================================
// Script 210 in the German version of Longbow handles the case where Robin
// hands out the scroll to Marion and then types his name using the hand code.
// The German version script contains a typo (probably a copy/paste error),
// and the function that is used to show each letter is called twice. The
// second time that the function is called, the second parameter passed to
// the function is undefined, thus kStrCat() that is called inside the function
// reads a random pointer and crashes. We patch all of the 5 function calls
// (one for each letter typed from "R", "O", "B", "I", "N") so that they are
// the same as the English version.
// Applies to at least: German floppy
// Responsible method: unknown
// Fixes bug: #5264
static const uint16 longbowSignatureShowHandCode[] = {
	0x78,                            // push1
	0x78,                            // push1
	0x72, SIG_ADDTOOFFSET(+2),       // lofsa (letter, that was typed)
	0x36,                            // push
	0x40, SIG_ADDTOOFFSET(+2),       // call
	0x02,                            // perform the call above with 2 parameters
	0x36,                            // push
	0x40, SIG_ADDTOOFFSET(+2),       // call
	SIG_MAGICDWORD,
	0x02,                            // perform the call above with 2 parameters
	0x38, SIG_SELECTOR16(setMotion), // pushi "setMotion" (0x11c in Longbow German)
	0x39, SIG_SELECTOR8(x),          // pushi "x" (0x04 in Longbow German)
	0x51, 0x1e,                      // class MoveTo
	SIG_END
};

static const uint16 longbowPatchShowHandCode[] = {
	0x39, 0x01,                      // pushi 1 (combine the two push1's in one, like in the English version)
	PATCH_ADDTOOFFSET(+3),           // leave the lofsa call untouched
	// The following will remove the duplicate call
	0x32, PATCH_UINT16(0x0002),      // jmp 02 - skip 2 bytes (the remainder of the first call)
	0x48,                            // ret (dummy, should never be reached)
	0x48,                            // ret (dummy, should never be reached)
	PATCH_END
};

// When walking through the forest, arithmetic errors may occur at "random".
// The scripts try to add a value and a pointer to the object "berryBush".
//
// This is caused by a local variable overflow.
//
// The scripts create berry bush objects dynamically. The array storage for
// those bushes may hold a total of 8 bushes. But sometimes 10 bushes
// are created. This overwrites 2 additional locals in script 225 and
// those locals are used normally for value lookups.
//
// Changing the total of bushes could cause all sorts of other issues,
// that's why I rather patched the code, that uses the locals for a lookup.
// Which means it doesn't matter anymore when those locals are overwritten.
//
// Applies to at least: English PC floppy, German PC floppy, English Amiga floppy
// Responsible method: export 2 of script 225
// Fixes bug: #6751
static const uint16 longbowSignatureBerryBushFix[] = {
	0x89, 0x70,                      // lsg global[70h]
	0x35, 0x03,                      // ldi 03h
	0x1a,                            // eq?
	0x2e, SIG_UINT16(0x002d),        // bt [process code]
	0x89, 0x70,                      // lsg global[70h]
	0x35, 0x04,                      // ldi 04h
	0x1a,                            // eq?
	0x2e, SIG_UINT16(0x0025),        // bt [process code]
	0x89, 0x70,                      // lsg global[70h]
	0x35, 0x05,                      // ldi 05h
	0x1a,                            // eq?
	0x2e, SIG_UINT16(0x001d),        // bt [process code]
	0x89, 0x70,                      // lsg global[70h]
	0x35, 0x06,                      // ldi 06h
	0x1a,                            // eq?
	0x2e, SIG_UINT16(0x0015),        // bt [process code]
	0x89, 0x70,                      // lsg global[70h]
	0x35, 0x18,                      // ldi 18h
	0x1a,                            // eq?
	0x2e, SIG_UINT16(0x000d),        // bt [process code]
	0x89, 0x70,                      // lsg global[70h]
	0x35, 0x19,                      // ldi 19h
	0x1a,                            // eq?
	0x2e, SIG_UINT16(0x0005),        // bt [process code]
	0x89, 0x70,                      // lsg global[70h]
	0x35, 0x1a,                      // ldi 1Ah
	0x1a,                            // eq?
	// jump location for the "bt" instructions
	0x30, SIG_UINT16(0x0011),        // bnt [skip over follow up code, to offset 0c35]
	// 55 bytes until here
	0x85, 00,                        // lat temp[0]
	SIG_MAGICDWORD,
	0x9a, SIG_UINT16(0x0110),        // lsli local[110h] -> 110h points normally to 110h / 2Bh
	// 5 bytes
	0x7a,                            // push2
	SIG_END
};

static const uint16 longbowPatchBerryBushFix[] = {
	PATCH_ADDTOOFFSET(+4),           // keep: lsg global[70h], ldi 03h
	0x22,                            // lt? (global < 03h)
	0x2f, 0x42,                      // bt [skip over all the code directly]
	0x89, 0x70,                      // lsg global[70h]
	0x35, 0x06,                      // ldi 06h
	0x24,                            // le? (global <= 06h)
	0x2f, 0x0e,                      // bt [to kRandom code]
	0x89, 0x70,                      // lsg global[70h]
	0x35, 0x18,                      // ldi 18h
	0x22,                            // lt? (global < 18h)
	0x2f, 0x34,                      // bt [skip over all the code directly]
	0x89, 0x70,                      // lsg global[70h]
	0x35, 0x1a,                      // ldi 1Ah
	0x24,                            // le? (global <= 1Ah)
	0x31, 0x2d,                      // bnt [skip over all the code directly]
	// 28 bytes, 27 bytes saved
	// kRandom code
	0x85, 0x00,                      // lat temp[0]
	0x2f, 0x05,                      // bt [skip over case 0]
	// temp[0] == 0
	0x38, SIG_UINT16(0x0110),        // pushi 0110h - that's what's normally at local[110h]
	0x33, 0x18,                      // jmp [kRandom call]
	// check temp[0] further
	0x78,                            // push1
	0x1a,                            // eq?
	0x31, 0x05,                      // bt [skip over case 1]
	// temp[0] == 1
	0x38, SIG_UINT16(0x002b),        // pushi 002Bh - that's what's normally at local[111h]
	0x33, 0x0F,                      // jmp [kRandom call]
	// temp[0] >= 2
	0x8d, 00,                        // lst temp[0]
	0x35, 0x02,                      // ldi 02
	0x04,                            // sub
	0x9a, SIG_UINT16(0x0112),        // lsli local[112h] -> look up value in 2nd table
	                                 // this may not be needed at all and was just added for safety reasons
	// waste 9 spare bytes
	0x35, 0x00,                      // ldi 00
	0x35, 0x00,                      // ldi 00
	0x34, PATCH_UINT16(0x0000),      // ldi 0000
	PATCH_END
};

//          script, description,                                      signature                     patch
static const SciScriptPatcherEntry longbowSignatures[] = {
	{  true,   210, "hand code crash",                             5, longbowSignatureShowHandCode, longbowPatchShowHandCode },
	{  true,   225, "arithmetic berry bush fix",                   1, longbowSignatureBerryBushFix, longbowPatchBerryBushFix },
	SCI_SIGNATUREENTRY_TERMINATOR
};

// ===========================================================================
// Leisure Suit Larry 1 (Spanish)
//
// It seems originally the Spanish version of Larry 1 used some beta code at
// least for the man wearing a barrel, who walks around in front of the casino.
// The script inside the resource files even uses a class, that does not exist
// inside those resource files, which causes a hard error.
// The patch files included with the Spanish version (300.scr,300.tex, 927.scr)
// add this class, but at least inside ScummVM a write to a non-existent selector
// happens right after the player tries to buy an apple from that man.
//
// In the original English releases (2.0+2.1) this was handled differently.
// Which is why this script patch changes that code to work just like in the English release.
//
// Attention: for at least some release of this game, view 302 (man wearing a barrel) is fully
//            broken! Which also causes a crash. The original interpreter crashes as well.
//            The only way to fix this is to dump that view from another release of Larry 1
//            and then use the view patch file on this release.
//
// Applies to at least: Spanish floppy
// Responsible method: sBuyApple::changeScript(2)
// Fixes bug: #10240
static const uint16 larry1SignatureBuyApple[] = {
	// end of state 0
	0x35, 0x01,                      // ldi 01
	0x65, 0x10,                      // aTop cycles
	0x32, SIG_UINT16(0x0248),        // jmp [ret]
	0x3c,                            // dup
	0x35, 0x01,                      // ldi 01
	0x1a,                            // eq?
	0x30, SIG_UINT16(0x0007),        // bnt [step 2 check]
	// state 1 code
	0x35, 0x01,                      // ldi 01
	0x65, 0x10,                      // aTop cycles
	0x32, SIG_UINT16(0x023a),        // jmp [ret]
	0x3c,                            // dup
	0x35, 0x02,                      // ldi 02
	0x1a,                            // eq?
	0x30, SIG_UINT16(0x0036),        // bnt [step 3 check]
	// state 2 code
	0x35, 0x02,                      // ldi 02
	0x38, SIG_UINT16(0x0091),        // pushi setCycle
	0x78,                            // push1
	0x51, 0x18,                      // class Walk
	0x36,                            // push
	0x38, SIG_UINT16(0x0126),        // pushi setAvoider
	0x78,                            // push1
	0x51, SIG_ADDTOOFFSET(+1),       // class PAvoider (original 0x25, w/ patch file 0x6d)
	0x36,                            // push
	0x38, SIG_UINT16(0x0116),        // pushi setMotion
	SIG_MAGICDWORD,
	0x39, 0x04,                      // pushi 04
	0x51, 0x24,                      // class PolyPath
	0x36,                            // push
	0x39, 0x04,                      // pushi 04
	0x76,                            // push0
	0x72, SIG_UINT16(0x0f4e),        // lofsa aAppleMan
	0x4a, 0x04,                      // send 04
	0x36,                            // push
	0x35, 0x1d,                      // ldi 1Dh
	0x02,                            // add
	0x36,                            // push
	0x39, 0x03,                      // pushi 03
	0x76,                            // push0
	0x72, SIG_UINT16(0x0f4e),        // lofsa aAppleMan
	0x4a, 0x04,                      // send 04
	0x36,                            // push
	0x7c,                            // pushSelf
	0x81, 0x00,                      // lag global[0]
	0x4a, 0x18,                      // send 18h
	0x32, SIG_UINT16(0x01fd),        // jmp [ret]
	SIG_END
};

static const uint16 larry1PatchBuyApple[] = {
	PATCH_ADDTOOFFSET(+11),
	0x2f, 0xf3,                        // bt [jump to end of step 1 code], saves 8 bytes
	0x3c,                              // dup
	0x35, 0x02,                        // ldi 02
	0x1a,                              // eq?
	0x31, 0x3f,                        // bnt [step 3 check]
	0x38, PATCH_UINT16(0x00e1),        // pushi distanceTo
	0x78,                              // push1
	0x72, PATCH_UINT16(0x0f4e),        // lofsa sAppleMan
	0x36,                              // push
	0x81, 0x00,                        // lag global[0]
	0x4a, 0x06,                        // send 06
	0x36,                              // push
	0x35, 0x1e,                        // ldi 1Eh
	0x1e,                              // gt?
	0x31, 0xdb,                        // bnt [jump to end of step 1 code]
	0x38, PATCH_SELECTOR16(setCycle),  // pushi setCycle
	0x78,                              // push1
	0x51, 0x18,                        // class Walk
	0x36,                              // push
	0x38, PATCH_SELECTOR16(setMotion), // pushi setMotion
	0x39, 0x04,                        // pushi 04
	0x51, 0x24,                        // class PolyPath
	0x36,                              // push
	0x39, 0x04,                        // pushi 04
	0x76,                              // push0
	0x72, PATCH_UINT16(0x0f4e),        // lofsa aAppleMan
	0x4a, 0x04,                        // send 04
	0x36,                              // push
	0x35, 0x1d,                        // ldi 1Dh
	0x02,                              // add
	0x36,                              // push
	0x39, 0x03,                        // pushi 03
	0x76,                              // push0
	0x72, PATCH_UINT16(0x0f4e),        // lofsa aAppleMan
	0x4a, 0x04,                        // send 04
	0x36,                              // push
	0x7c,                              // pushSelf
	0x81, 0x00,                        // lag global[0]
	0x4a, 0x12,                        // send 12h
	PATCH_END
};

//          script, description,                               signature                patch
static const SciScriptPatcherEntry larry1Signatures[] = {
	{  true,   300, "Spanish: buy apple from barrel man",    1, larry1SignatureBuyApple, larry1PatchBuyApple },
	SCI_SIGNATUREENTRY_TERMINATOR
};

// ===========================================================================
// Leisure Suit Larry 2
// On the plane, Larry is able to wear the parachute. This grants 4 points.
// In early versions of LSL2, it was possible to get "unlimited" points by
//  simply wearing it multiple times.
// They fixed it in later versions by remembering, if the parachute was already
//  used before.
// But instead of adding it properly, it seems they hacked the script / forgot
//  to replace script 0 as well, which holds information about how many global
//  variables are allocated at the start of the game.
// The script tries to read an out-of-bounds global variable, which somewhat
//  "worked" in SSCI, but ScummVM/SCI doesn't allow that.
// That's why those points weren't granted here at all.
// We patch the script to use global 90, which seems to be unused in the whole game.
// Applies to at least: English floppy
// Responsible method: rm63Script::handleEvent
// Fixes bug: #6346
static const uint16 larry2SignatureWearParachutePoints[] = {
	0x35, 0x01,                      // ldi 01
	0xa1, SIG_MAGICDWORD, 0x8e,      // sag 8e
	0x80, SIG_UINT16(0x01e0),        // lag 1e0
	0x18,                            // not
	0x30, SIG_UINT16(0x000f),        // bnt [don't give points]
	0x35, 0x01,                      // ldi 01
	0xa0, 0xe0, 0x01,                // sag 1e0
	SIG_END
};

static const uint16 larry2PatchWearParachutePoints[] = {
	PATCH_ADDTOOFFSET(+4),
	0x80, PATCH_UINT16(0x005a),      // lag 5a (global 90)
	PATCH_ADDTOOFFSET(+6),
	0xa0, PATCH_UINT16(0x005a),      // sag 5a (global 90)
	PATCH_END
};

//          script, description,                                      signature                           patch
static const SciScriptPatcherEntry larry2Signatures[] = {
	{  true,    63, "plane: no points for wearing parachute",      1, larry2SignatureWearParachutePoints, larry2PatchWearParachutePoints },
	SCI_SIGNATUREENTRY_TERMINATOR
};

// ===========================================================================
// Leisure Suit Larry 5
// In Miami the player can call the green card telephone number and get
//  green card including limo at the same time in the English 1.000 PC release.
// This results later in a broken game in case the player doesn't read
//  the second telephone number for the actual limousine service, because
//  in that case it's impossible for the player to get back to the airport.
//
// We disable the code, that is responsible to make the limo arrive.
//
// This bug was fixed in the European (dual language) versions of the game.
//
// Applies to at least: English PC floppy (1.000)
// Responsible method: sPhone::changeState(40)
static const uint16 larry5SignatureGreenCardLimoBug[] = {
	0x7a,                               // push2
	SIG_MAGICDWORD,
	0x39, 0x07,                         // pushi 07
	0x39, 0x0c,                         // pushi 0Ch
	0x45, 0x0a, 0x04,                   // call export 10 of script 0
	0x78,                               // push1
	0x39, 0x26,                         // pushi 26h (limo arrived flag)
	0x45, 0x07, 0x02,                   // call export 7 of script 0 (sets flag)
	SIG_END
};

static const uint16 larry5PatchGreenCardLimoBug[] = {
	PATCH_ADDTOOFFSET(+8),
	0x34, PATCH_UINT16(0),              // ldi 0000 (dummy)
	0x34, PATCH_UINT16(0),              // ldi 0000 (dummy)
	PATCH_END
};

// In one of the conversations near the end (to be exact - room 380 and the text
//  about using champagne on Reverse Biaz - only used when you actually did that
//  in the game), the German text is too large, causing the textbox to get too large.
// Because of that the talking head of Patti is drawn over the textbox. A translation oversight.
// Applies to at least: German floppy
// Responsible method: none, position of talker object on screen needs to get modified
static const uint16 larry5SignatureGermanEndingPattiTalker[] = {
	SIG_MAGICDWORD,
	SIG_UINT16(0x006e),                 // object pattiTalker::x (110)
	SIG_UINT16(0x00b4),                 // object pattiTalker::y (180)
	SIG_ADDTOOFFSET(+469),              // verify that it's really the German version
	0x59, 0x6f, 0x75,                   // (object name) "You"
	0x23, 0x47, 0x44, 0x75,             // "#GDu"
	SIG_END
};

static const uint16 larry5PatchGermanEndingPattiTalker[] = {
	PATCH_UINT16(0x005a),               // change pattiTalker::x to 90
	PATCH_END
};

//          script, description,                                      signature                               patch
static const SciScriptPatcherEntry larry5Signatures[] = {
	{  true,   280, "English-only: fix green card limo bug",       1, larry5SignatureGreenCardLimoBug,        larry5PatchGreenCardLimoBug },
	{  true,   380, "German-only: Enlarge Patti Textbox",          1, larry5SignatureGermanEndingPattiTalker, larry5PatchGermanEndingPattiTalker },
	SCI_SIGNATUREENTRY_TERMINATOR
};

// ===========================================================================
// this is called on every death dialog. Problem is at least the german
//  version of lsl6 gets title text that is far too long for the
//  available temp space resulting in temp space corruption
//  This patch moves the title text around, so this overflow
//  doesn't happen anymore. We would otherwise get a crash
//  calling for invalid views (this happens of course also
//  in sierra sci)
// Applies to at least: German PC-CD
// Responsible method: unknown
static const uint16 larry6SignatureDeathDialog[] = {
	SIG_MAGICDWORD,
	0x3e, SIG_UINT16(0x0133),        // link 0133 (offset 0x20)
	0x35, 0xff,                      // ldi ff
	0xa3, 0x00,                      // sal 00
	SIG_ADDTOOFFSET(+680),           // [skip 680 bytes]
	0x8f, 0x01,                      // lsp 01 (offset 0x2cf)
	0x7a,                            // push2
	0x5a, SIG_UINT16(0x0004), SIG_UINT16(0x010e), // lea 0004 010e
	0x36,                            // push
	0x43, 0x7c, 0x0e,                // kMessage[7c] 0e
	SIG_ADDTOOFFSET(+90),            // [skip 90 bytes]
	0x38, SIG_UINT16(0x00d6),        // pushi 00d6 (offset 0x335)
	0x78,                            // push1
	0x5a, SIG_UINT16(0x0004), SIG_UINT16(0x010e), // lea 0004 010e
	0x36,                            // push
	SIG_ADDTOOFFSET(+76),            // [skip 76 bytes]
	0x38, SIG_UINT16(0x00cd),        // pushi 00cd (offset 0x38b)
	0x39, 0x03,                      // pushi 03
	0x5a, SIG_UINT16(0x0004), SIG_UINT16(0x010e), // lea 0004 010e
	0x36,
	SIG_END
};

static const uint16 larry6PatchDeathDialog[] = {
	0x3e, 0x00, 0x02,                // link 0200
	PATCH_ADDTOOFFSET(+687),
	0x5a, PATCH_UINT16(0x0004), PATCH_UINT16(0x0140), // lea 0004 0140
	PATCH_ADDTOOFFSET(+98),
	0x5a, PATCH_UINT16(0x0004), PATCH_UINT16(0x0140), // lea 0004 0140
	PATCH_ADDTOOFFSET(+82),
	0x5a, PATCH_UINT16(0x0004), PATCH_UINT16(0x0140), // lea 0004 0140
	PATCH_END
};

//          script, description,                                      signature                   patch
static const SciScriptPatcherEntry larry6Signatures[] = {
	{  true,    82, "death dialog memory corruption",              1, larry6SignatureDeathDialog, larry6PatchDeathDialog },
	SCI_SIGNATUREENTRY_TERMINATOR
};

#ifdef ENABLE_SCI32
#pragma mark -
#pragma mark Leisure Suit Larry 6 Hires

// When entering room 270 (diving board) from room 230, a typo in the game
// script means that `setScale` is called accidentally instead of `setScaler`.
// In SSCI this did not do much because the first argument happened to be
// smaller than the y-position of `ego`, but in ScummVM the first argument is
// larger and so a debug message "y value less than vanishingY" is displayed.
static const uint16 larry6HiresSetScaleSignature[] = {
	SIG_MAGICDWORD,
	0x38, SIG_SELECTOR16(setScale), // pushi $14b (setScale)
	0x38, SIG_UINT16(0x05),         // pushi 5
	0x51, 0x2c,                     // class 2c (Scaler)
	SIG_END
};

static const uint16 larry6HiresSetScalePatch[] = {
	0x38, PATCH_SELECTOR16(setScaler), // pushi $14f (setScaler)
	PATCH_END
};

// The init code that runs when LSL6hires starts up unconditionally resets the
// master music volume to 12 (and the volume dial to 11), but the game should
// always use the volume stored in ScummVM.
// Applies to at least: English CD
static const uint16 larry6HiresVolumeResetSignature[] = {
	SIG_MAGICDWORD,
	0x35, 0x0b,                         // ldi $0b
	0xa1, 0xc2,                         // sag $c2
	SIG_END
};

static const uint16 larry6HiresVolumeResetPatch[] = {
	0x32, PATCH_UINT16(1),  // jmp 1 [past volume change]
	PATCH_END
};

//          script, description,                                      signature                         patch
static const SciScriptPatcherEntry larry6HiresSignatures[] = {
	{  true,    71, "disable volume reset on startup (1/2)",       1, sci2VolumeResetSignature,         sci2VolumeResetPatch },
	{  true,    71, "disable volume reset on startup (2/2)",       1, larry6HiresVolumeResetSignature,  larry6HiresVolumeResetPatch },
	{  true,   270, "fix incorrect setScale call",                 1, larry6HiresSetScaleSignature,     larry6HiresSetScalePatch },
	{  true, 64908, "disable video benchmarking",                  1, sci2BenchmarkSignature,           sci2BenchmarkPatch },
	{  true, 64990, "increase number of save games (1/2)",         1, sci2NumSavesSignature1,           sci2NumSavesPatch1 },
	{  true, 64990, "increase number of save games (2/2)",         1, sci2NumSavesSignature2,           sci2NumSavesPatch2 },
	{  true, 64990, "disable change directory button",             1, sci2ChangeDirSignature,           sci2ChangeDirPatch },
	SCI_SIGNATUREENTRY_TERMINATOR
};

#pragma mark -
#pragma mark Leisure Suit Larry 7

// The init code that runs when LSL7 starts up unconditionally resets the audio
// volumes to defaults, but the game should always use the volume stored in
// ScummVM. This patch is basically identical to the patch for Torin, except
// that they left line numbers in the LSL7 scripts and changed the music volume.
// Applies to at least: English CD
static const uint16 larry7VolumeResetSignature1[] = {
	SIG_MAGICDWORD,
	0x35, 0x41,               // ldi $41
	0xa1, 0xe3,               // sag $e3 (music volume)
	0x7e, SIG_ADDTOOFFSET(2), // line whatever
	0x35, 0x3c,               // ldi $3c
	0xa1, 0xe4,               // sag $e4 (sfx volume)
	0x7e, SIG_ADDTOOFFSET(2), // line whatever
	0x35, 0x64,               // ldi $64
	0xa1, 0xe5,               // sag $e5 (speech volume)
	SIG_END
};

static const uint16 larry7VolumeResetPatch1[] = {
	0x33, 0x10, // jmp [past volume resets]
	PATCH_END
};

// The init code that runs when LSL7 starts up unconditionally resets the
// audio volumes to values stored in larry7.prf, but the game should always use
// the volume stored in ScummVM. This patch is basically identical to the patch
// for Torin, except that they left line numbers in the LSL7 scripts.
// Applies to at least: English CD
static const uint16 larry7VolumeResetSignature2[] = {
	SIG_MAGICDWORD,
	0x38, SIG_SELECTOR16(readWord), // pushi readWord
	0x76,                           // push0
	SIG_ADDTOOFFSET(6),             // advance file stream
	0xa1, 0xe3,                     // sag $e3 (music volume)
	SIG_ADDTOOFFSET(3),             // line whatever
	SIG_ADDTOOFFSET(10),            // advance file stream
	0xa1, 0xe4,                     // sag $e4 (sfx volume)
	SIG_ADDTOOFFSET(3),             // line whatever
	SIG_ADDTOOFFSET(10),            // advance file stream
	0xa1, 0xe5,                     // sag $e5 (speech volume)
	SIG_END
};

static const uint16 larry7VolumeResetPatch2[] = {
	PATCH_ADDTOOFFSET(10), // advance file stream
	0x18, 0x18,            // waste bytes
	PATCH_ADDTOOFFSET(3),  // line whatever
	PATCH_ADDTOOFFSET(10), // advance file stream
	0x18, 0x18,            // waste bytes
	PATCH_ADDTOOFFSET(3),  // line whatever
	PATCH_ADDTOOFFSET(10), // advance file stream
	0x18, 0x18,            // waste bytes
	PATCH_END
};

// In room 540 of Leisure Suit Larry 7, when using the cheese maker,
// `soMakeCheese::changeState(6)` incorrectly pushes `self` as the end cel
// instead of a cel number to the End cycler. In SSCI, this bad argument would
// get corrected down to the final cel in the loop by `CycleCueList::init`, but
// because ScummVM currently always sorts numbers higher than objects, the
// comparison fails and the cel number is not corrected, so the cycler never
// calls back and the game softlocks.
// Here, we fix the call so a proper cel number is given for the second argument
// instead of a bogus object pointer.
//
// Applies to at least: English PC-CD, German PC-CD
static const uint16 larry7MakeCheeseCyclerSignature[] = {
	0x38, SIG_UINT16(0x04), // pushi 4
	0x51, 0xc4,             // class End
	0x36,                   // push
	SIG_MAGICDWORD,
	0x7c,                   // pushSelf
	0x39, 0x04,             // pushi 4
	0x7c,                   // pushSelf
	SIG_END
};

static const uint16 larry7MakeCheeseCyclerPatch[] = {
	0x39, 0x04, // pushi 4 - save 1 byte
	0x51, 0xc4, // class End
	0x36,       // push
	0x7c,       // pushSelf
	0x39, 0x04, // pushi 4
	0x39, 0x10, // pushi $10 (last cel of view 54007, loop 0)
	PATCH_END
};

// During the cheese maker cutscene, `soMakeCheese::changeState(2)` sets the
// priority of ego to 500 to draw him over the cheese maker, but this is also
// above the guillotine (view 54000, cel 7, priority 400), so ego gets
// incorrectly drawn on top of the guillotine as well. The cheese maker has a
// priority of 373, so use priority 374 instead of 500.
// Applies to at least: English PC-CD, German PC-CD
// Responsible method: soMakeCheese::changeState(2) in script 540
static const uint16 larry7MakeCheesePrioritySignature[] = {
	0x38, SIG_SELECTOR16(setPri),    // pushi (setPri)
	SIG_MAGICDWORD,
	0x78,                            // push1
	0x38, SIG_UINT16(500),           // pushi $1f4
	SIG_END
};

static const uint16 larry7MakeCheesePriorityPatch[] = {
	PATCH_ADDTOOFFSET(+4),           // pushi setPri, push1
	0x38, PATCH_UINT16(374),         // pushi $176
	PATCH_END
};

// LSL7 tries to reset the message type twice at startup, first with a default
// value in script 0, then with a stored value from larry7.prf (if that file
// exists) or the same default value (if it does not) in script 64000. Since
// message type sync relies on the game only setting this value once at startup,
// we must stop the second attempt or the value from ScummVM will be
// overwritten.
// Applies to at least: English CD
static const uint16 larry7MessageTypeResetSignature[] = {
	SIG_MAGICDWORD,
	0x35, 0x02, // ldi 2
	0xa1, 0x5a, // sag $5a
	SIG_END
};

static const uint16 larry7MessageTypeResetPatch[] = {
	0x33, 0x02, // jmp [past reset]
	PATCH_END
};

//          script, description,                                signature                           patch
static const SciScriptPatcherEntry larry7Signatures[] = {
	{  true,     0, "disable message type reset on startup", 1, larry7MessageTypeResetSignature,    larry7MessageTypeResetPatch },
	{  true,   540, "fix make cheese cutscene (cycler)",     1, larry7MakeCheeseCyclerSignature,    larry7MakeCheeseCyclerPatch },
	{  true,   540, "fix make cheese cutscene (priority)",   1, larry7MakeCheesePrioritySignature,  larry7MakeCheesePriorityPatch },
	{  true, 64000, "disable volume reset on startup (1/2)", 1, larry7VolumeResetSignature1,        larry7VolumeResetPatch1 },
	{  true, 64000, "disable volume reset on startup (2/2)", 1, larry7VolumeResetSignature2,        larry7VolumeResetPatch2 },
	{  true, 64866, "increase number of save games",         1, torinLarry7NumSavesSignature,       torinLarry7NumSavesPatch },
	SCI_SIGNATUREENTRY_TERMINATOR
};

#endif

// ===========================================================================
// Laura Bow 1 - Colonel's Bequest
//
// This is basically just a broken easter egg in Colonel's Bequest.
// A plane can show up in room 4, but that only happens really rarely.
// Anyway the Sierra developer seems to have just entered the wrong loop,
// which is why the statue view is used instead (loop 0).
// We fix it to use the correct loop.
//
// This is only broken in the PC version. It was fixed for Amiga + Atari ST.
//
// Credits to OmerMor, for finding it.

// Applies to at least: English PC Floppy
// Responsible method: room4::init
static const uint16 laurabow1SignatureEasterEggViewFix[] = {
	0x78,                               // push1
	0x76,                               // push0
	SIG_MAGICDWORD,
	0x38, SIG_SELECTOR16(setLoop),      // pushi "setLoop"
	0x78,                               // push1
	0x39, 0x03,                         // pushi 3 (loop 3, view only has 3 loops)
	SIG_END
};

static const uint16 laurabow1PatchEasterEggViewFix[] = {
	PATCH_ADDTOOFFSET(+7),
	0x02,                            // change loop to 2
	PATCH_END
};

// When oiling the armor or opening the visor of the armor, the scripts
//  first check if Laura/ego is near the armor and if she is not, they will move her
//  to the armor. After that further code is executed.
//
// The current location is checked by a ego::inRect() call.
//
// The given rect for the inRect call inside openVisor::changeState was made larger for Atari ST/Amiga versions.
//  We change the PC version to use the same rect.
//
// Additionally the coordinate, that Laura is moved to, is 152, 107 and may not be reachable depending on where
//  Laura/ego was, when "use oil on helmet of armor" / "open visor of armor" got entered.
//  Bad coordinates are for example 82, 110, which then cause collisions and effectively an endless loop.
//  Game will effectively "freeze" and the user is only able to restore a previous game.
//  This also happened, when using the original interpreter.
//  We change the destination coordinate to 152, 110, which seems to be reachable all the time.
//
// The following patch fixes the rect for the PC version of the game.
//
// Applies to at least: English PC Floppy
// Responsible method: openVisor::changeState (script 37)
// Fixes bug: #7119
static const uint16 laurabow1SignatureArmorOpenVisorFix[] = {
	0x39, 0x04,                         // pushi 04
	SIG_MAGICDWORD,
	0x39, 0x6a,                         // pushi 6a (106d)
	0x38, SIG_UINT16(0x96),             // pushi 0096 (150d)
	0x39, 0x6c,                         // pushi 6c (108d)
	0x38, SIG_UINT16(0x98),             // pushi 0098 (152d)
	SIG_END
};

static const uint16 laurabow1PatchArmorOpenVisorFix[] = {
	PATCH_ADDTOOFFSET(+2),
	0x39, 0x68,                         // pushi 68 (104d)   (-2)
	0x38, SIG_UINT16(0x94),             // pushi 0094 (148d) (-2)
	0x39, 0x6f,                         // pushi 6f (111d)   (+3)
	0x38, SIG_UINT16(0x9a),             // pushi 009a (154d) (+2)
	PATCH_END
};

// This here fixes the destination coordinate (exact details are above).
//
// Applies to at least: English PC Floppy, English Atari ST Floppy, English Amiga Floppy
// Responsible method: openVisor::changeState, oiling::changeState (script 37)
// Fixes bug: #7119
static const uint16 laurabow1SignatureArmorMoveToFix[] = {
	SIG_MAGICDWORD,
	0x36,                               // push
	0x39, 0x6b,                         // pushi 6B (107d)
	0x38, SIG_UINT16(0x0098),           // pushi 98 (152d)
	0x7c,                               // pushSelf
	0x81, 0x00,                         // lag global[0]
	SIG_END
};

static const uint16 laurabow1PatchArmorMoveToFix[] = {
	PATCH_ADDTOOFFSET(+1),
	0x39, 0x6e,                         // pushi 6E (110d) - adjust x, so that no collision can occur anymore
	PATCH_END
};

// In some cases like for example when the player oils the arm of the armor, command input stays
// disabled, even when the player exits fast enough, so that Laura doesn't die.
//
// This is caused by the scripts only enabling control (directional movement), but do not enable command input as well.
//
// This bug also happens, when using the original interpreter.
// And it was fixed for the Atari ST + Amiga versions of the game.
//
// Applies to at least: English PC Floppy
// Responsible method: 2nd subroutine in script 37, called by oiling::changeState(7)
// Fixes bug: #7154
static const uint16 laurabow1SignatureArmorOilingArmFix[] = {
	0x38, SIG_UINT16(0x0089),           // pushi 89h
	0x76,                               // push0
	SIG_MAGICDWORD,
	0x72, SIG_UINT16(0x1a5c),           // lofsa "Can" - offsets are not skipped to make sure only the PC version gets patched
	0x4a, 0x04,                         // send 04
	0x38, SIG_UINT16(0x0089),           // pushi 89h
	0x76,                               // push0
	0x72, SIG_UINT16(0x19a1),           // lofsa "Visor"
	0x4a, 0x04,                         // send 04
	0x38, SIG_UINT16(0x0089),           // pushi 89h
	0x76,                               // push0
	0x72, SIG_UINT16(0x194a),           // lofsa "note"
	0x4a, 0x04,                         // send 04
	0x38, SIG_UINT16(0x0089),           // pushi 89h
	0x76,                               // push0
	0x72, SIG_UINT16(0x18f3),           // lofsa "valve"
	0x4a, 0x04,                         // send 04
	0x8b, 0x34,                         // lsl local[34h]
	0x35, 0x02,                         // ldi 02
	0x1c,                               // ne?
	0x30, SIG_UINT16(0x0014),           // bnt [to ret]
	0x8b, 0x34,                         // lsl local[34h]
	0x35, 0x05,                         // ldi 05
	0x1c,                               // ne?
	0x30, SIG_UINT16(0x000c),           // bnt [to ret]
	0x8b, 0x34,                         // lsl local[34h]
	0x35, 0x06,                         // ldi 06
	0x1c,                               // ne?
	0x30, SIG_UINT16(0x0004),           // bnt [to ret]
	// followed by code to call script 0 export to re-enable controls and call setMotion
	SIG_END
};

static const uint16 laurabow1PatchArmorOilingArmFix[] = {
	PATCH_ADDTOOFFSET(+3),              // skip over pushi 89h
	0x3c,                               // dup
	0x3c,                               // dup
	0x3c,                               // dup
	// saves a total of 6 bytes
	0x76,                               // push0
	0x72, SIG_UINT16(0x1a59),           // lofsa "Can"
	0x4a, 0x04,                         // send 04
	0x76,                               // push0
	0x72, SIG_UINT16(0x19a1),           // lofsa "Visor"
	0x4a, 0x04,                         // send 04
	0x76,                               // push0
	0x72, SIG_UINT16(0x194d),           // lofsa "note"
	0x4a, 0x04,                         // send 04
	0x76,                               // push0
	0x72, SIG_UINT16(0x18f9),           // lofsa "valve" 18f3
	0x4a, 0x04,                         // send 04
	// new code to enable input as well, needs 9 spare bytes
	0x38, SIG_UINT16(0x00e2),           // canInput
	0x78,                               // push1
	0x78,                               // push1
	0x51, 0x2b,                         // class User
	0x4a, 0x06,                         // send 06 -> call User::canInput(1)
	// original code, but changed a bit to save some more bytes
	0x8b, 0x34,                         // lsl local[34h]
	0x35, 0x02,                         // ldi 02
	0x04,                               // sub
	0x31, 0x12,                         // bnt [to ret]
	0x36,                               // push
	0x35, 0x03,                         // ldi 03
	0x04,                               // sub
	0x31, 0x0c,                         // bnt [to ret]
	0x78,                               // push1
	0x1a,                               // eq?
	0x2f, 0x08,                         // bt [to ret]
	// saves 7 bytes, we only need 3, so waste 4 bytes
	0x35, 0x00,                         // ldi 0
	0x35, 0x00,                         // ldi 0
	PATCH_END
};

// Jeeves lights the chapel candles (room 58) in act 2 but they don't stay
//  lit when re-entering until the next act. This is due to Room58:init
//  incorrectly testing the global variable that tracks Jeeves' act 2 state.
//
// We fix this by changing the test from if global155 equals 11, which it
//  never does, to if it's greater than 11. The global is set to 12 in
//  lightCandles:changeState(11) and it continues to increment as Jeeves'
//  chore sequence progresses, ending with 17.
//
// Applies to: DOS, Amiga, Atari ST
// Responsible method: Room58:init
// Fixes bug #10743
static const uint16 laurabow1SignatureChapelCandlesPersistence[] = {
	SIG_MAGICDWORD,
	0x89, 0x9b,                         // lsg global155 [ Jeeves' act 2 state ]
	0x35, 0x0b,                         // ldi b
	0x1a,                               // eq?
	SIG_END
};

static const uint16 laurabow1PatchChapelCandlesPersistence[] = {
	PATCH_ADDTOOFFSET(+4),
	0x1e,                               // gt?
	PATCH_END
};

// LB1 DOS doesn't acknowledge Lillian's presence in room 44 when she's sitting
//  on the bed in act 4. Look, talk, etc respond that she's not there.
//  This is due to not setting global 195 which tracks who is in the room.
//  We fix this by setting the global as Amiga and Atari ST versions do.
//
// Applies to: DOS only
// Responsible method: Room44:init
// Fixes bug #10742
static const uint16 laurabow1SignatureLillianBedFix[] = {
	SIG_MAGICDWORD,
	0x72, SIG_UINT16(0x10f8),           // lofsa suit2 [ only matches DOS version ]
	0x4a, 0x14,                         // send 14
	SIG_ADDTOOFFSET(+8),
	0x89, 0x76,                         // lsg global118
	0x35, 0x02,                         // ldi 2
	0x12,                               // and
	0x30, SIG_UINT16(0x000d),           // bnt d [ haven't seen Lillian in study ]
	0x35, 0x01,                         // ldi 1
	SIG_END
};

static const uint16 laurabow1PatchLillianBedFix[] = {
	PATCH_ADDTOOFFSET(+13),
	0x81, 0x76,                         // lag global118
	0x7a,                               // push2
	0x12,                               // and
	0x31, 0x0f,                         // bnt f [ haven't seen Lillian in study ]
	0x35, 0x20,                         // ldi 20 [ Lillian ]
	0xa1, 0xc3,                         // sag global195 [ set Lillian as in the room ]
	PATCH_END
};

// When you tell Lilly about Gertie in room 35, Lilly will then walk to the left and off the screen.
// In case Laura (ego) is in the way, the whole game will basically block and you won't be able
// to do anything except saving + restoring the game.
//
// If this happened already, the player can enter
// "send Lillian ignoreActors 1" inside the debugger to fix this situation.
//
// This issue is very difficult to solve, because Lilly also walks diagonally after walking to the left right
// under the kitchen table. This means that even if we added a few more rectangle checks, there could still be
// spots, where the game would block.
//
// Also the mover "PathOut" is used for Lillian instead of the regular "MoveTo", which would avoid other
// actors by itself.
//
// So instead we set Lilly to ignore other actors during that cutscene, which is the least invasive solution.
//
// Applies to at least: English PC Floppy, English Amiga Floppy, English Atari ST Floppy
// Responsible method: goSee::changeState(1) in script 236
// Fixes bug: (happened during GOG Let's Play)
static const uint16 laurabow1SignatureTellLillyAboutGerieBlockingFix1[] = {
	0x7a,                               // puah2
	SIG_MAGICDWORD,
	0x38, SIG_UINT16(0x00c1),           // pushi 00C1h
	0x38, SIG_UINT16(0x008f),           // pushi 008Fh
	0x38, SIG_SELECTOR16(ignoreActors), // pushi (ignoreActors)
	0x78,                               // push1
	0x76,                               // push0
	SIG_END
};

static const uint16 laurabow1PatchTellLillyAboutGertieBlockingFix1[] = {
	PATCH_ADDTOOFFSET(+11),             // skip over until push0
	0x78,                               // push1 (change push0 to push1)
	PATCH_END
};

// a second patch to call Lillian::ignoreActors(1) on goSee::changeState(9) in script 236
static const uint16 laurabow1SignatureTellLillyAboutGerieBlockingFix2[] = {
	0x3c,                               // dup
	0x35, 0x09,                         // ldi 09
	0x1a,                               // eq?
	0x30, SIG_UINT16(0x003f),           // bnt [ret]
	0x39, SIG_ADDTOOFFSET(+1),          // pushi (view)
	0x78,                               // push1
	0x38, SIG_UINT16(0x0203),           // pushi 203h (515d)
	0x38, SIG_ADDTOOFFSET(+2),          // pushi (posn)
	0x7a,                               // push2
	0x38, SIG_UINT16(0x00c9),           // pushi C9h (201d)
	SIG_MAGICDWORD,
	0x38, SIG_UINT16(0x0084),           // pushi 84h (132d)
	0x72, SIG_ADDTOOFFSET(+2),          // lofsa Lillian (different offsets for different platforms)
	0x4a, 0x0e,                         // send 0Eh
	SIG_END
};

static const uint16 laurabow1PatchTellLillyAboutGertieBlockingFix2[] = {
	0x38, PATCH_SELECTOR16(ignoreActors), // pushi (ignoreActors)
	0x78,                                 // push1
	0x76,                                 // push0
	0x33, 0x00,                           // ldi 00 (waste 2 bytes)
	PATCH_ADDTOOFFSET(+19),               // skip over until send
	0x4a, 0x14,                           // send 14h
	PATCH_END
};

// LB1 contains over 20 commands which lockup the game if entered while ego is
//  colliding with an obstacle. Opening and moving closets in room 43 are prime
//  examples. They are all symptoms of a global bug.

// Every cycle, CB1:doit checks to see if ego appears to be walking and blocked,
//  and if so it stops ego's motion and sets ego's view to 11 (standing). If ego
//  has just collided with an obstacle but is still displaying view 1 (walking)
//  when a command is entered which disables input and sets ego's motion without
//  setting an avoider then CB1:doit will stop that new motion at the start of
//  the next cycle and lockup the game. This occurs in part because CB1:doit
//  tests potentially stale values that the new motion hasn't yet had a chance
//  to set. Scripts which set an avoider aren't vulnerable because CB1:doit
//  won't stop ego if one is set. Other SCI games don't have this kind of code
//  in their Game's doit and so they don't have this bug.

// We fix this by clearing the kSignalHitObstacle flag whenever Act:setMotion is
//  called with a new motion. This causes CB1:doit's subsequent call to
//  ego:isBlocked to return false, instead of a stale true value, preventing
//  CB1:doit from stopping the new motion before it's had a chance to start.
//  Should the new motion actually be blocked then the interpreter will then set
//  the flag when processing the motion as usual. This patch closes the short
//  window during which this value is stale and CB1:doit tests it.

// Applies to: DOS, Amiga, Atari ST and occurs in Sierra's interpreter.
// Responsible method: Act:setMotion
// Fixes bug #10733
static const uint16 laurabow1SignatureObstacleCollisionLockupsFix[] = {
	SIG_MAGICDWORD,
	0x30, SIG_UINT16(0x002f),           // bnt 2f
	0x38, SIG_UINT16(0x00a3),           // pushi a3 [ startUpd ]
	0x76,                               // push0
	0x54, 0x04,                         // self 4
	0x7a,                               // push2 [ -info- ]
	0x76,                               // push0
	0x87, 0x01,                         // lap param1
	0x4a, 0x04,                         // send 4
	0x36,                               // push
	0x34, SIG_UINT16(0x8000),           // ldi 8000
	0x12,                               // and
	0x30, SIG_UINT16(0x000a),           // bnt a
	0x39, 0x56,                         // pushi 56 [ new ]
	0x76,                               // push0
	0x87, 0x01,                         // lap param1
	0x4a, 0x04,                         // send 4
	0x32, SIG_UINT16(0x0002),           // jmp 2
	0x87, 0x01,                         // lap param1
	0x65, 0x4c,                         // aTop mover
	0x39, 0x57,                         // pushi 57 [ init ]
	0x78,                               // push1
	0x7c,                               // pushSelf
	0x59, 0x02,                         // &rest 2
	0x63, 0x4c,                         // pToa mover
	0x4a, 0x06,                         // send 6
	0x32, SIG_UINT16(0x0004),           // jmp 4
	0x35, 0x00,                         // ldi 0
	SIG_END
};

static const uint16 laurabow1PatchObstacleCollisionLockupsFix[] = {
	0x31, 0x32,                         // bnt 32 [ save 1 byte ]

	0x63, 0x1c,                         // pToa signal
	0x38, PATCH_UINT16(0xfbff),         // pushi fbff
	0x12,                               // and
	0x65, 0x1c,                         // aTop signal [ clear kSignalHitObstacle (0400) ]

	0x38, PATCH_UINT16(0x00a3),         // pushi a3 [ startUpd ]
	0x76,                               // push0
	0x54, 0x04,                         // self 4
	0x7a,                               // push2 [ -info- ]
	0x76,                               // push0
	0x87, 0x01,                         // lap param1
	0x4a, 0x04,                         // send 4
	0x38, PATCH_UINT16(0x8000),         // pushi 8000 [ save 1 byte ]
	0x12,                               // and
	0x31, 0x09,                         // bnt 9 [ save 1 byte ]
	0x39, 0x56,                         // pushi 56 [ new ]
	0x76,                               // push0
	0x87, 0x01,                         // lap param1
	0x4a, 0x04,                         // send 4
	0x33, 0x02,                         // jmp 2 [ save 1 byte ]
	0x87, 0x01,                         // lap param1
	0x65, 0x4c,                         // aTop mover
	0x39, 0x57,                         // pushi 57 [ init ]
	0x78,                               // push1
	0x7c,                               // pushSelf
	0x59, 0x02,                         // &rest 2
	0x63, 0x4c,                         // pToa mover
	0x4a, 0x06,                         // send 6
	0x48,                               // ret  [ save 4 bytes ]
	PATCH_END
};

//          script, description,                                signature                                             patch
static const SciScriptPatcherEntry laurabow1Signatures[] = {
	{  true,     4, "easter egg view fix",                      1, laurabow1SignatureEasterEggViewFix,                laurabow1PatchEasterEggViewFix },
	{  true,    37, "armor open visor fix",                     1, laurabow1SignatureArmorOpenVisorFix,               laurabow1PatchArmorOpenVisorFix },
	{  true,    37, "armor move to fix",                        2, laurabow1SignatureArmorMoveToFix,                  laurabow1PatchArmorMoveToFix },
	{  true,    37, "allowing input, after oiling arm",         1, laurabow1SignatureArmorOilingArmFix,               laurabow1PatchArmorOilingArmFix },
	{  true,    44, "lillian bed fix",                          1, laurabow1SignatureLillianBedFix,                   laurabow1PatchLillianBedFix },
    {  true,    58, "chapel candles persistence",               1, laurabow1SignatureChapelCandlesPersistence,        laurabow1PatchChapelCandlesPersistence },
	{  true,   236, "tell Lilly about Gertie blocking fix 1/2", 1, laurabow1SignatureTellLillyAboutGerieBlockingFix1, laurabow1PatchTellLillyAboutGertieBlockingFix1 },
	{  true,   236, "tell Lilly about Gertie blocking fix 2/2", 1, laurabow1SignatureTellLillyAboutGerieBlockingFix2, laurabow1PatchTellLillyAboutGertieBlockingFix2 },
	{  true,   998, "obstacle collision lockups fix",           1, laurabow1SignatureObstacleCollisionLockupsFix,     laurabow1PatchObstacleCollisionLockupsFix },
	SCI_SIGNATUREENTRY_TERMINATOR
};

// ===========================================================================
// Laura Bow 2
//
// Moving away the painting in the room with the hidden safe is problematic
//  for the CD version of the game. safePic::doVerb gets triggered by the mouse-click.
// This method sets local 0 as signal, which is only meant to get handled, when
//  the player clicks again to move the painting back. This signal is processed by
//  the room doit-script.
// That doit-script checks safePic::cel to be not equal 0 and would then skip over
//  the "close painting" trigger code. On very fast computers this script may
//  get called too early (which is the case when running under ScummVM and when
//  running the game using Sierra SCI in DOS-Box with cycles 15000) and thinks
//  that it's supposed to move the painting back. Which then results in the painting
//  getting moved to its original position immediately (which means it won't be possible
//  to access the safe behind it).
//
// We patch the script, so that we check for cel to be not equal 4 (the final cel) and
//  we also reset the safePic-signal immediately as well.
//
// In the floppy version Laura's coordinates are checked directly in rm560::doit
//  and as soon as she moves, the painting will automatically move to its original position.
//  This is not the case for the CD version of the game. The painting will only "move" back,
//  when the player actually exits the room and re-enters.
//
// Applies to at least: English PC-CD
// Responsible method: rm560::doit
// Fixes bug: #6460
static const uint16 laurabow2CDSignaturePaintingClosing[] = {
	0x39, 0x04,                         // pushi 04 (cel)
	0x76,                               // push0
	SIG_MAGICDWORD,
	0x7a,                               // push2
	0x38, SIG_UINT16(0x0231),           // pushi 0231h (561)
	0x76,                               // push0
	0x43, 0x02, 0x04,                   // kScriptID (get export 0 of script 561)
	0x4a, 0x04,                         // send 04 (gets safePicture::cel)
	0x18,                               // not
	0x31, 0x21,                         // bnt [exit]
	0x38, SIG_UINT16(0x0283),           // pushi 0283h
	0x76,                               // push0
	0x7a,                               // push2
	0x39, 0x20,                         // pushi 20
	0x76,                               // push0
	0x43, 0x02, 0x04,                   // kScriptID (get export 0 of script 32)
	0x4a, 0x04,                         // send 04 (get sHeimlich::room)
	0x36,                               // push
	0x81, 0x0b,                         // lag global[b] (current room)
	0x1c,                               // ne?
	0x31, 0x0e,                         // bnt [exit]
	0x35, 0x00,                         // ldi 00
	0xa3, 0x00,                         // sal local[0] -> reset safePic signal
	SIG_END
};

static const uint16 laurabow2CDPatchPaintingClosing[] = {
	PATCH_ADDTOOFFSET(+2),
	0x3c,                               // dup (1 additional byte)
	0x76,                               // push0
	0x3c,                               // dup (1 additional byte)
	0xab, 0x00,                         // ssl local[0] -> reset safePic signal
	0x7a,                               // push2
	0x38, PATCH_UINT16(0x0231),         // pushi 0231h (561)
	0x76,                               // push0
	0x43, 0x02, 0x04,                   // kScriptID (get export 0 of script 561)
	0x4a, 0x04,                         // send 04 (gets safePicture::cel)
	0x1a,                               // eq?
	0x31, 0x1d,                         // bnt [exit]
	0x38, PATCH_UINT16(0x0283),         // pushi 0283h
	0x76,                               // push0
	0x7a,                               // push2
	0x39, 0x20,                         // pushi 20
	0x76,                               // push0
	0x43, 0x02, 0x04,                   // kScriptID (get export 0 of script 32)
	0x4a, 0x04,                         // send 04 (get sHeimlich::room)
	0x36,                               // push
	0x81, 0x0b,                         // lag global[b] (current room)
	0x1a,                               // eq? (2 opcodes changed, to save 2 bytes)
	0x2f, 0x0a,                         // bt [exit]
	PATCH_END
};

// In the CD version the system menu is disabled for certain rooms. LB2::handsOff is called,
//  when leaving the room (and in other cases as well). This method remembers the disabled
//  icons of the icon bar. In the new room LB2::handsOn will get called, which then enables
//  all icons, but also disabled the ones, that were disabled before.
//
// Because of this behaviour certain rooms, that should have the system menu enabled, have
//  it disabled, when entering those rooms from rooms, where the menu is supposed to be
//  disabled.
//
// We patch this by injecting code into LB2::newRoom (which is called right after a room change)
//  and reset the global variable there, that normally holds the disabled buttons.
//
// This patch may cause side-effects and it's difficult to test, because it affects every room
//  in the game. At least for the intro, the speakeasy and plenty of rooms in the beginning it
//  seems to work correctly.
//
// Applies to at least: English PC-CD
// Responsible method: LB2::newRoom, LB2::handsOff, LB2::handsOn
// Fixes bug: #6440
static const uint16 laurabow2CDSignatureFixProblematicIconBar[] = {
	SIG_MAGICDWORD,
	0x38, SIG_UINT16(0x00f1),           // pushi 00f1 (disable) - hardcoded, we only want to patch the CD version
	0x76,                               // push0
	0x81, 0x45,                         // lag global[45]
	0x4a, 0x04,                         // send 04
	SIG_END
};

static const uint16 laurabow2CDPatchFixProblematicIconBar[] = {
	0x35, 0x00,                      // ldi 00
	0xa1, 0x74,                      // sag 74h
	0x35, 0x00,                      // ldi 00 (waste bytes)
	0x35, 0x00,                      // ldi 00
	PATCH_END
};

// LB2 CD responds with the wrong message when asking Yvette about Tut in acts 3+.
//
// aYvette:doVerb(6) tests flag 134, which is set when Pippin dies, to determine
//  which Tut message to display but they got it backwards. One of the messages
//  has additional dialogue about Pippin's murder.
//
// This is a regression introduced by Sierra when they fixed a bug from the floppy
//  versions where asking Yvette about Tut in act 2 responds with the message
//  about Pippin's murder which hasn't occurred yet, bug #10723. Sierra correctly
//  fixed that in Yvette:doVerb in script 93, which applies to act 2, but then went
//  on to add incorrect code to aYvette:doVerb in script 90, which applies to the
//  later acts after the murder.
//
// We fix this by reversing the flag test so that the correct message is displayed.
//
// Applies to: CD version, at least English
// Responsible method: aYvette:doVerb
// Fixes bug: #10724
static const uint16 laurabow2CDSignatureFixYvetteTutResponse[] = {
	SIG_MAGICDWORD,
	0x34, SIG_UINT16(0x010f),           // ldi 010f [ tut ]
	0x1a,                               // eq? [ asked about tut? ]
	0x30, SIG_UINT16(0x0036),           // bnt 0036
	0x78,                               // push1
	0x38, SIG_UINT16(0x0086),           // push 0086 [ pippin-dead flag ]
	0x45, 0x02, 0x02,                   // call proc0_2 [ is pippin-dead flag set? ]
	0x30, SIG_UINT16(0x0016),           // bnt 0016 [ pippin-dead message ]
	SIG_END
};

static const uint16 laurabow2CDPatchFixYvetteTutResponse[] = {
	PATCH_ADDTOOFFSET(+14),
	0x2e,                               // change to bt
	PATCH_END
};

// When entering the main musem party room (w/ the golden Egyptian head),
// Laura is waslking a bit into the room automatically.
// In case you press a mouse button while this is happening, you will get
// stuck inside that room and won't be able to exit it anymore.
//
// Users, who played the game w/ a previous version of ScummVM can simply
// enter the debugger and then enter "send rm350 script 0:0", which will
// fix the script state.
//
// This is caused by the user controls not being locked at that point.
// Pressing a button will cause the cue from the PolyPath walker to never
// happen, which then causes sEnterSouth to never dispose itself.
//
// User controls are locked in the previous room 335, but controls
// are unlocked by frontDoor::cue.
// We do not want to change this, because it could have side-effects.
// We instead add another LB2::handsOff call inside the script responsible
// for making Laura walk into the room (sEnterSouth::changeState(0).
//
// Applies to at least: English PC-CD, English PC-Floppy, German PC-Floppy
// Responsible method: sEnterSouth::changeState
// Fixes bug: (no bug report, from GOG forum post)
static const uint16 laurabow2SignatureMuseumPartyFixEnteringSouth1[] = {
	0x3c,                              // dup
	0x35, 0x00,                        // ldi 00
	0x1a,                              // eq?
	0x30, SIG_UINT16(0x0097),          // bnt [state 1 code]
	SIG_ADDTOOFFSET(+141),             // skip to end of follow-up code
	0x32, SIG_ADDTOOFFSET(+2),         // jmp [ret] (0x008d for CD, 0x007d for floppy)
	0x35, 0x01,                        // ldi 01
	0x65, 0x1a,                        // aTop cycles
	0x32, SIG_ADDTOOFFSET(+2),         // jmp [ret] (0x0086 for CD, 0x0076 for floppy)
	// state 1 code
	0x3c,                              // dup
	0x35, 0x01,                        // ldi 01
	0x1a,                              // eq?
	SIG_MAGICDWORD,
	0x31, 0x05,                        // bnt [state 2 code]
	0x35, 0x00,                        // ldi 00
	0x32, SIG_ADDTOOFFSET(+2),         // jmp [ret] (0x007b for CD, 0x006b for floppy)
	// state 2 code
	0x3c,                              // dup
	SIG_END
};

static const uint16 laurabow2PatchMuseumPartyFixEnteringSouth1[] = {
	0x2e, PATCH_UINT16(0x00a6),        // bt [state 2 code] (we skip state 1, because it's a NOP anyways)
	// state 0 processing
	0x32, PATCH_UINT16(+151),
	SIG_ADDTOOFFSET(+149),             // skip to end of follow-up code
	// save 1 byte by replacing jump to [ret] into straight toss/ret
	0x3a,                              // toss
	0x48,                              // ret

	// additional code, that gets called right at the start of step 0 processing
	0x18,                              // not -- this here is where pushi handsOff will be inserted by the second patch
	0x18,                              // not    offset and handsOff is different for floppy + CD, that's why we do this
	0x18,                              // not    floppy also does not have a selector table, so we can't go by "handsOff" name
	0x18,                              // not
	0x76,                              // push0
	0x81, 0x01,                        // lag global[1]
	0x4a, 0x04,                        // send 04
	0x32, PATCH_UINT16(0xFF5e),        // jmp [back to start of step 0 processing]
	PATCH_END
};

// second patch, which only inserts pushi handsOff inside our new code
// There is no other way to do this except making 2 full patches for floppy + CD, because handsOff/handsOn
// is not the same value between floppy + CD *and* floppy doesn't even have a vocab, so we can't figure out the id
// by ourselves.
static const uint16 laurabow2SignatureMuseumPartyFixEnteringSouth2[] = {
	0x18,                              // our injected code
	0x18,
	0x18,
	SIG_ADDTOOFFSET(+92),              // skip to the handsOn code, that we are interested in
	0x38, SIG_ADDTOOFFSET(+2),         // pushi handsOn (0x0189 for CD, 0x024b for floppy)
	0x76,                              // push0
	0x81, 0x01,                        // lag global[1]
	0x4a, 0x04,                        // send 04
	0x38, SIG_ADDTOOFFSET(+2),         // pushi 0274h
	SIG_MAGICDWORD,
	0x78,                              // push1
	0x38, SIG_UINT16(0x033f),          // pushi 033f
	SIG_END
};

static const uint16 laurabow2PatchMuseumPartyFixEnteringSouth2[] = {
	0x38,                              // pushi
	PATCH_GETORIGINALUINT16ADJUST(+96, -1), // get handsOff code and ubstract 1 from it to get handsOn
	PATCH_END
};

// Opening/Closing the east door in the pterodactyl room doesn't
//  check, if it's locked and will open/close the door internally
//  even when it is.
//
// It will get wired shut later in the game by Laura Bow and will be
//  "locked" because of this. We patch in a check for the locked
//  state. We also add code, that will set the "locked" state
//  in case our eastDoor-wired-global is set. This makes the locked
//  state effectively persistent.
//
// Applies to at least: English PC-CD, English PC-Floppy
// Responsible method (CD): eastDoor::doVerb
// Responsible method (Floppy): eastDoor::<noname300>
// Fixes bug: #6458 (partly, see additional patch below)
static const uint16 laurabow2SignatureFixWiredEastDoor[] = {
	0x30, SIG_UINT16(0x0022),           // bnt [skip hand action]
	0x67, SIG_ADDTOOFFSET(+1),          // pTos CD: doorState, Floppy: state
	0x35, 0x00,                         // ldi 00
	0x1a,                               // eq?
	0x31, 0x08,                         // bnt [close door code]
	0x78,                               // push1
	SIG_MAGICDWORD,
	0x39, 0x63,                         // pushi 63h
	0x45, 0x04, 0x02,                   // callb export000_4, 02 (sets door-bitflag)
	0x33, 0x06,                         // jmp [super-code]
	0x78,                               // push1
	0x39, 0x63,                         // pushi 63h
	0x45, 0x03, 0x02,                   // callb export000_3, 02 (resets door-bitflag)
	0x38, SIG_ADDTOOFFSET(+2),          // pushi CD: 011dh, Floppy: 012ch
	0x78,                               // push1
	0x8f, 0x01,                         // lsp param[01]
	0x59, 0x02,                         // rest 02
	0x57, SIG_ADDTOOFFSET(+1), 0x06,    // super CD: LbDoor, Floppy: Door, 06
	0x33, 0x0b,                         // jmp [ret]
	SIG_END
};

static const uint16 laurabow2PatchFixWiredEastDoor[] = {
	0x31, 0x23,                         // bnt [skip hand action] (saves 1 byte)
	0x81,   97,                         // lag 97d (get our eastDoor-wired-global)
	0x31, 0x04,                         // bnt [skip setting locked property]
	0x35, 0x01,                         // ldi 01
	0x65, 0x6a,                         // aTop locked (set eastDoor::locked to 1)
	0x63, 0x6a,                         // pToa locked (get eastDoor::locked)
	0x2f, 0x17,                         // bt [skip hand action]
	0x63, PATCH_GETORIGINALBYTE(+4),    // pToa CD: doorState, Floppy: state
	0x78,                               // push1
	0x39, 0x63,                         // pushi 63h
	0x2f, 0x05,                         // bt [close door code]
	0x45, 0x04, 0x02,                   // callb export000_4, 02 (sets door-bitflag)
	0x33, 0x0b,                         // jmp [super-code]
	0x45, 0x03, 0x02,                   // callb export000_3, 02 (resets door-bitflag)
	0x33, 0x06,                         // jmp [super-code]
	PATCH_END
};

// We patch in code, so that our eastDoor-wired-global will get set to 1.
//  This way the wired-state won't get lost when exiting room 430.
//
// Applies to at least: English PC-CD, English PC-Floppy
// Responsible method (CD): sWireItShut::changeState
// Responsible method (Floppy): sWireItShut::<noname144>
// Fixes bug: #6458 (partly, see additional patch above)
static const uint16 laurabow2SignatureRememberWiredEastDoor[] = {
	SIG_MAGICDWORD,
	0x33, 0x27,                         // jmp [ret]
	0x3c,                               // dup
	0x35, 0x06,                         // ldi 06
	0x1a,                               // eq?
	0x31, 0x21,                         // bnt [skip step]
	SIG_END
};

static const uint16 laurabow2PatchRememberWiredEastDoor[] = {
	PATCH_ADDTOOFFSET(+2),              // skip jmp [ret]
	0x34, PATCH_UINT16(0x0001),         // ldi 0001
	0xa1, PATCH_UINT16(97),             // sag 97d (set our eastDoor-wired-global)
	PATCH_END
};

// The crate room (room 460) in act 5 locks up the game if you enter from the
//  elevator (room 660), swing the hanging crate, and then attempt to leave
//  back through the elevator door.
//
// The state of the wall crate that blocks the elevator door is tracked by
//  setting local0 to 1 when you push it out of the way, but Sierra forgot
//  to reinitialize local0 when you re-enter via the elevator door, causing
//  it to be out of sync with the room state. When you then swing the hanging
//  crate, sSwingIt:changeState(6) tests local0 to see which polygon it should
//  set as the room's obstacle and incorrectly uses the one that blocks both
//  doors. Attempting to use the elevator door then locks up the game as the
//  obstacle polygon prevents ego from reaching the destination.
//
// Someone noticed that local0 wasn't always initialized as shoveCrate:doVerb(4)
//  tests both local0 and the previous room to see if it was the elevator.
//
// We fix this by setting local0 to 1 if the previous room was the elevator
//  during sSwingIt:changeState(3), just in time before it gets tested in
//  sSwingIt:changeState(6). Luckily for us, the handlers for states 3 and 4
//  don't do anything but load zero, making them two consecutive conditions
//  of no-ops. By merging them into a single condition for state 3 we have
//  a whopping 13 bytes available to add code to set local0 correctly.
//
// Affects floppy/cd, all versions, all languages, and occurs in Sierra's interpreter.
// Fixes bug #10701
static const uint16 laurabow2SignatureFixCrateRoomEastDoorLockup[] = {
	0x1a,                               // eq? [ state 3? ]
	SIG_MAGICDWORD,
	0x31, 0x05,                         // bnt [ state 4 ]
	0x35, 0x00,                         // ldi 0
	0x32, SIG_ADDTOOFFSET(2),           // jmp [ exit switch. floppy: b3, cd: bb ]
	0x3c,                               // dup
	0x35, 0x04,                         // ldi 4
	0x1a,                               // eq? [ state 4? ]
	0x31, 0x05,                         // bnt [ state 5 ]
	SIG_END
};

static const uint16 laurabow2PatchFixCrateRoomEastDoorLockup[] = {
	PATCH_ADDTOOFFSET(1),               // eq? [ state 3? ]
	0x31, 0x10,                         // bnt [ state 5 ]
	0x89, 0x0c,                         // lsg global12 [ previous room # ]
	0x34, PATCH_UINT16(0x0294),         // ldi 660d [ elevator room # ]
	0x1a,                               // eq?
	0x8b, 0x00,                         // lsl local0
	0x02,                               // add
	0xa3, 0x00,                         // sal local0 [ local0 += (global12 == 660d) ]
	PATCH_END
};

// The act 4 back rub scene in Yvette's (room 550) locks up the game when
//  entered from Carrington's (room 560) instead of the hallway (room 510).
//
// The difference is that entering from the hallway sets the room script to
//  eRS (Enter Room Script) and entering from Carrington's doesn't set any
//  room script. When sBackRubInterrupted moves ego off screen to the south,
//  lRS (Leave Room Script) is run by LBRoom:doit if a room script isn't set,
//  and lRS:changState(0) calls handsOff. Since control is already disabled,
//  this unexpected second handsOff causes handsOn(1) to restore the disabled
//  state in the hallway and the user never regains control.
//
// We fix this by setting sBackRubInterrupted as the room's script instead of
//  backRub's script in backRub:doVerb/<noname300>(0). The script executes the
//  same but having it set as the room script prevents LBRoom:doit from running
//  lRS which prevents the extra handsOff. This patch overwrites backRub's
//  default verb handler but that's okay because that code never executes.
//  doVerb is only called by sBackRubViewing:changeState(6) which passes verb 0.
//  The entire scene is in handsOff mode so the user can't send any verbs.
//
// Affects: All Floppy and CD versions
// Responsible method: backRub:doVerb/<noname300> in script 550
// Fixes bug #10729
static const uint16 laurabow2SignatureFixBackRubEastEntranceLockup[] = {
	SIG_MAGICDWORD,
	0x31, 0x0c,                         // bnt 0c    [ unused default verb handler ]
	0x38, PATCH_UINT16(0x0092),         // push 0092 [ setScript/<noname146> ]
	0x78,                               // push1
	0x72, SIG_ADDTOOFFSET(+2),          // lofsa sBackRubInterrupted [ cd: 0c94, floppy: 0c70 ]
	0x36,                               // push
	0x54, 0x06,                         // self 6 [ self:setScript sBackRubInterrupted ]
	0x33, 0x09,                         // jmp 9  [ exit switch ]
	0x38, SIG_ADDTOOFFSET(+2),          // push doVerb/<noname300> [ cd: 011d, floppy: 012c ]
	SIG_END
};

static const uint16 laurabow2PatchFixBackRubEastEntranceLockup[] = {
	PATCH_ADDTOOFFSET(+10),
	0x81, 0x02,                         // lag 2  [ rm550 ]
	0x4a, 0x06,                         // send 6 [ rm550:setScript sBackRubInterrupted ]
	0x32, PATCH_UINT16(0x0006),         // jmp 6  [ exit switch ]
	PATCH_END
};

// LB2 Floppy 1.0 doesn't initialize act 4 correctly when triggered by finding
//  the dagger, causing the act 4 scene in Yvette's (room 550) to lockup the game.
//
// The Yvette/Olympia/Steve scene in act 4 (rooms 550 and 510) expects global111
//  to be set to 11. This global tracks Yvette's state throughout acts 3 and 4
//  and increments as you listen to her conversations and witness her scenes.
//  Some of these are optional and so at the end of act 3 it can be less than 11.
//  rm510:init initializes global111 to 11 when act 4 is triggered by reporting
//  Ernie's death but no such initialization occurs when act 4 is triggered by
//  finding the dagger (rooms 610 and 620). What happens when the global isn't 11
//  depends on its value but some values, such as 8, cause the act 4 scene to
//  never complete and never restore control to the user.
//
// We fix this the way Sierra did in floppy 1.1 and cd versions by setting global111
//  to 11 in actBreak:init when act 4 starts so that it's always initialized.
//
// Applies to: Floppy 1.0 English only
// Responsible method: actBreak:<noname150> which is really init
// Fixes bug: #10716
static const uint16 laurabow2SignatureFixAct4Initialization[] = {
	SIG_MAGICDWORD,
	0xa3, 0x08,                         // sal 8    [ 1.0 floppy only ]
	0x89, 0x0c,                         // lsg 0c   [ previous room ]
	0x34, SIG_UINT16(0x026c),           // ldi 026c [ room 620 ]
	0x1a,                               // eq?
	0x31, 0x05,                         // bnt 5
	0x34, SIG_UINT16(0x0262),           // ldi 0262 [ room 610 ]
	0x33, 0x03,                         // jmp 3
	0x34, SIG_UINT16(0x01fe),           // ldi 01fe [ room 510 ]
	0xa3, 0x00,                         // sal 0    [ local0 = (previous room == 620) ? 610 : 510 ]
	0x33, 0x2d,                         // jmp 2d   [ exit switch ]
	SIG_END
};

static const uint16 laurabow2PatchFixAct4Initialization[] = {
	PATCH_ADDTOOFFSET(+2),
	0x35, 0x0b,                         // ldi 0b
	0xa1, 0x6f,                         // sag 6f   [ global111 = 11 ]
	0x89, 0x0c,                         // lsg 0c   [ previous room ]
	0x34, PATCH_UINT16(0x026c),         // ldi 026c [ room 620 ]
	0x1a,                               // eq?
	0x39, 0x64,                         // push 64
	0x06,                               // mul
	0x38, PATCH_UINT16(0x01fe),         // push 01fe
	0x02,                               // add      [ acc = ((previous room == 620) * 100) + 510 ]
	0x32, PATCH_UINT16(0x0013),         // jmp 0013 [ jmp to: sal 0, jmp exit switch ]
	PATCH_END
};

// LB2 Floppy 1.0 attempts to show a non-existent message when using the
//  carbon paper on the desk lamp in room 550.
//
// deskLamp:<noname300>(39), which is really doVerb, attempts to show a message
//  for its own noun (5) instead of the expected noun (45) when the lamp is off.
//  This results in "<Messager> 550: 5, 39, 6, 1 not found".
//
// We fix this the way Sierra did in version 1.1 by passing the correct noun.
//
// Applies to: English floppy 1.000
// Responsible method: deskLamp:<noname300>(39), which is really doVerb
// Fixes bug: #10706
static const uint16 laurabow2SignatureMissingDeskLampMessage[] = {
	SIG_MAGICDWORD,
	0x33, 0x1a,                         // jmp 1a
	0x38, SIG_UINT16(0x0127),           // pushi 127h [ say, hardcoded as we only patch one floppy version ]
	0x39, 0x03,                         // pushi 3
	0x67, 0x1a,                         // pTos 1a [ deskLamp noun (5) ]
	SIG_END
};

static const uint16 laurabow2PatchMissingDeskLampMessage[] = {
	PATCH_ADDTOOFFSET(+7),
	0x39, 0x2d,                         // pushi 45d [ correct message noun ]
	PATCH_END
};

// LB2 Floppy 1.0 doesn't handle events for the inset of the corpse in the armor in room 440,
//  preventing its messages from being displayed.
//
// The inset has messages that respond to look, do, and the magnifying glass, but rm440:<noname133>,
//  which is really handleEvent, never passes events to it. Sierra fixed this in later floppy and
//  cd versions by adding a condition to rm440:handleEvent that first tests if the room has an inset
//  and calls its handleEvent if so.
//
// We fix this by patching rm440:handleEvent to call super:handleEvent if the room has an inset.
//  This is equivalent to Sierra's fix but can be done within the existing space as there is already
//  code to call super:handleEvent on Move events. This patch just extends that condition to also
//  include if an inset exists. This works because Rm:handleEvent contains the same inset handling
//  code that Sierra added to rm440:handleEvent.
//
// This fix is for floppy 1.0 but the signature also matches later floppy versions. That's okay,
//  it's compatible with their fix. Making the signature only match 1.0 would add almost 100 bytes
//  as the closest difference is at the start of the method and the patch is at the end.
//
// Applies to: English floppy 1.000
// Responsible method: rm440:<noname133>, which is really handleEvent
// Fixes bug: #10709
static const uint16 laurabow2SignatureHandleArmorInsetEvents[] = {
	SIG_MAGICDWORD,
	0x31, 0x0b,                         // bnt 0b [ event type isn't Move ]
	0x38, SIG_UINT16(0x0085),           // push 0085 [ <noname113> aka handleEvent ]
	0x78,                               // push1
	0x8f, 0x01,                         // lsp 01
	0x57, 0x7a, 0x06,                   // super LBRoom[7a] 6 [ handle event ]
	0x33, 0x03,                         // jmp 3
	0x35, 0x00,                         // ldi 0 [ event not handled ]
	0x48,                               // ret
	0x48,                               // ret
	SIG_END
};

static const uint16 laurabow2PatchHandleArmorInsetEvents[] = {
	0x2f, 0x04,                         // bt 4 [ event type is Move ]
	0x63, 0x3a,                         // pToa <noname365> aka inset
	0x31, 0x09,                         // bnt 9 [ room has no inset, event not handled ]
	0x38, PATCH_UINT16(0x0085),         // push 0085 [ <noname113> aka handleEvents ]
	0x78,                               // push1
	0x8f, 0x01,                         // lsp 01
	0x57, 0x7a, 0x06,                   // super LBRoom[7a] 6 [ handle event ]
	PATCH_END
};

// The "bugs with meat" in the basement hallway (room 600) can lockup the game
//  if they appear while ego is leaving the room through one of the doors.
//
// bugsWithMeat cues after 5 seconds in the room and runs sDoMeat if no room
//  script is set. sDoMeat:changeState(0) calls handsOff. Ego might already be
//  leaving through the north door in handsOff mode, which is managed by lRS
//  (Leave Room Script), which doesn't prevent sDoMeat from running because lRS
//  isn't set as the room script. If the door is animating when the timer goes
//  off then ego will continue to Wolfe's (room 650) and the unexpected second
//  handsOff will cause handsOn(1) to restore the disabled state and the user
//  will never regain control. If sDoMeat runs after the door animates then
//  ego's movement will be interrupted and the door will be left open and broken.
//  Similar problems occur with the other door in the room.
//
// We fix this by patching bugsWithMeat:cue from testing if the room has no
//  script to instead testing if the user has control before running sDoMeat.
//  All of the room's scripts call handsOff in state 0 and handsOn in their
//  final state so this change just extends the interruption test to include
//  other handsOff scripts.
//
// The signature and patch are duplicated for floppy and cd versions due to
//  User:canControl having different selector values between versions, floppy
//  versions not including selector names, and User:canControl's selector
//  values not appearing in the script being patched.
//
// Applies to: All Floppy and CD versions
// Responsible method: bugsWithMeat:cue/<noname145>
// Fixes bug #10730
static const uint16 laurabow2FloppySignatureFixBugsWithMeat[] = {
	SIG_MAGICDWORD,
	0x57, 0x32, 0x06,                   // super Actor[32], 6 [ floppy: 32, cd: 31 ]
	0x3a,                               // toss
	0x48,                               // ret [ end of bugsWithMeat:<noname300> aka doVerb ]
	0x38, SIG_UINT16(0x008e),           // pushi 008e [ <noname142> aka script ]
	0x76,                               // push0
	0x81, 0x02,                         // lag 2 [ rm600 ]
	0x4a, 0x04,                         // send 4
	0x31, 0x0e,                         // bnt 0e [ run sDoMeat if not rm600:<noname142>? ]
	SIG_END
};

static const uint16 laurabow2FloppyPatchFixBugsWithMeat[] = {
	PATCH_ADDTOOFFSET(+5),
	0x38, PATCH_UINT16(0x00ed),         // pushi 00ed [ <noname237> aka canControl ]
	0x76,                               // push0
	0x81, 0x50,                         // lag 50 [ User ]
	0x4a, 0x04,                         // send 4
	0x2f, 0x0e,                         // bt 0e [ run sDoMeat if User:<noname237>? ]
	PATCH_END
};

// cd version of the above signature/patch
static const uint16 laurabow2CDSignatureFixBugsWithMeat[] = {
	SIG_MAGICDWORD,
	0x57, 0x31, 0x06,                   // super Actor[31], 6 [ floppy: 32, cd: 31 ]
	0x3a,                               // toss
	0x48,                               // ret [ end of bugsWithMeat:doVerb ]
	0x38, SIG_UINT16(0x008e),           // pushi 008e [ script ]
	0x76,                               // push0
	0x81, 0x02,                         // lag 2 [ rm600 ]
	0x4a, 0x04,                         // send 4
	0x31, 0x0e,                         // bnt 0e [ run sDoMeat if not rm600:script? ]
	SIG_END
};

static const uint16 laurabow2CDPatchFixBugsWithMeat[] = {
	PATCH_ADDTOOFFSET(+5),
	0x38, PATCH_UINT16(0x00f6),         // pushi 00f6 [ canControl ]
	0x76,                               // push0
	0x81, 0x50,                         // lag 50 [ User ]
	0x4a, 0x04,                         // send 4
	0x2f, 0x0e,                         // bt 0e [ run sDoMeat if User:canControl? ]
	PATCH_END
};

// LB2 does a speed test during startup (room 28) to determine the initial
//  detail level and to use for pacing later scenes. Even with the highest
//  score the detail level is only set to medium instead of highest like
//  other SCI games.
//
// Platforms such as iOS can introduce a lag during game initialization that
//  causes the speed test to occasionally get the lowest score, causing
//  detail to be initialized to lowest and subsequent scenes such as the act 5
//  chase scene to go very slow.
//
// We patch startGame:doit to ignore the score and always set the highest detail
//  level and cpu speed so that detail needn't be manually increased and act 5
//  behaves consistently. This also helps touchscreen devices as the game's
//  detail slider is prohibitively difficult to manually set to highest without
//  switching from the default touch mode.
//
// Applies to: All Floppy and CD versions
// Responsible method: startGame:doit/<noname57>
// Fixes bug #10761
static const uint16 laurabow2SignatureDisableSpeedTest[] = {
	0x89, 0x57,                         // lsg 87 [ speed test result ]
	SIG_MAGICDWORD,
	0x35, 0x03,                         // ldi 03 [ low-speed threshold ]
	0x24,                               // le?
	0x31, 0x04,                         // bnt 04
	0x35, 0x01,                         // ldi 01 [ lowest detail ]
	0x33, 0x0d,                         // jmp 0d
	0x89, 0x57,                         // lsg global87 [ speed test result ]
	SIG_END
};

static const uint16 laurabow2PatchDisableSpeedTest[] = {
	0x38, PATCH_UINT16(0x0005),         // pushi 0005
	0x81, 0x01,                         // lag 01
	0x4a, 0x06,                         // send 06 [ LB2:detailLevel = 5, max detail ]
	0x35, 0x0f,                         // ldi 0f
	0xa1, 0x57,                         // sag global87 [ global87 = f, max cpu speed ]
	0x33, 0x10,                         // jmp 10 [ continue init ]
	PATCH_END
};

// Laura Bow 2 CD resets the audio mode to speech on init/restart
//  We already sync the settings from ScummVM (see SciEngine::syncIngameAudioOptions())
//  and this script code would make it impossible to see the intro using "dual" mode w/o using debugger command
//  That's why we remove the corresponding code
// Patched method: LB2::init, rm100::init
static const uint16 laurabow2CDSignatureAudioTextSupportModeReset[] = {
	SIG_MAGICDWORD,
	0x35, 0x02,                         // ldi 02
	0xa1, 0x5a,                         // sag global[5a]
	SIG_END
};

static const uint16 laurabow2CDPatchAudioTextSupportModeReset[] = {
	0x34, PATCH_UINT16(0x0001),         // ldi 0001 (waste bytes)
	0x18,                               // not (waste bytes)
	PATCH_END
};

// Directly use global 5a for view-cel id
//  That way it's possible to use a new "dual" mode view in the game menu
// View 995, loop 13, cel 0 -> "text"
// View 995, loop 13, cel 1 -> "speech"
// View 995, loop 13, cel 2 -> "dual"  (this view is injected by us into the game)
// Patched method: gcWin::open
static const uint16 laurabow2CDSignatureAudioTextMenuSupport1[] = {
	SIG_MAGICDWORD,
	0x89, 0x5a,                         // lsg global[5a]
	0x35, 0x02,                         // ldi 02
	0x1a,                               // eq?
	0x36,                               // push
	SIG_END
};

static const uint16 laurabow2CDPatchAudioTextMenuSupport1[] = {
	PATCH_ADDTOOFFSET(+2),
	0x35, 0x01,                         // ldi 01
	0x04,                               // sub
	PATCH_END
};

//  Adds another button state for the text/audio button. We currently use the "speech" view for "dual" mode.
// Patched method: iconMode::doit
static const uint16 laurabow2CDSignatureAudioTextMenuSupport2[] = {
	SIG_MAGICDWORD,
	0x89, 0x5a,                         // lsg global[5a]
	0x3c,                               // dup
	0x1a,                               // eq?
	0x31, 0x0a,                         // bnt [set text mode]
	0x35, 0x02,                         // ldi 02
	0xa1, 0x5a,                         // sag global[5a]
	0x35, 0x01,                         // ldi 01
	0xa5, 0x00,                         // sat temp[0]
	0x33, 0x0e,                         // jmp [draw cel code]
	0x3c,                               // dup
	0x35, 0x02,                         // ldi 02
	0x1a,                               // eq?
	0x31, 0x08,                         // bnt [draw cel code]
	0x35, 0x01,                         // ldi 01
	0xa1, 0x5a,                         // sag global[5a]
	0x35, 0x00,                         // ldi 00
	0xa5, 0x00,                         // sat temp[0]
	0x3a,                               // toss
	SIG_END
};

static const uint16 laurabow2CDPatchAudioTextMenuSupport2[] = {
	0x81, 0x5a,                         // lag global[5a]
	0x78,                               // push1
	0x02,                               // add
	0xa1, 0x5a,                         // sag global[5a]
	0x36,                               // push
	0x35, 0x03,                         // ldi 03
	0x1e,                               // gt?
	0x31, 0x03,                         // bnt [skip over]
	0x78,                               // push1
	0xa9, 0x5a,                         // ssg global[5a]
	0x89, 0x5a,                         // lsg global[5a]
	0x35, 0x01,                         // ldi 01
	0x04,                               // sub
	0xa5, 0x00,                         // sat temp[0] - calculate global[5a] - 1 to use as view cel id
	0x33, 0x07,                         // jmp [draw cel code, don't do toss]
	PATCH_END
};

//          script, description,                                      signature                                      patch
static const SciScriptPatcherEntry laurabow2Signatures[] = {
	{  true,   560, "CD: painting closing immediately",               1, laurabow2CDSignaturePaintingClosing,            laurabow2CDPatchPaintingClosing },
	{  true,     0, "CD: fix problematic icon bar",                   1, laurabow2CDSignatureFixProblematicIconBar,      laurabow2CDPatchFixProblematicIconBar },
	{  true,    90, "CD: fix yvette's tut response",                  1, laurabow2CDSignatureFixYvetteTutResponse,       laurabow2CDPatchFixYvetteTutResponse },
	{  true,   350, "CD/Floppy: museum party fix entering south 1/2", 1, laurabow2SignatureMuseumPartyFixEnteringSouth1, laurabow2PatchMuseumPartyFixEnteringSouth1 },
	{  true,   350, "CD/Floppy: museum party fix entering south 2/2", 1, laurabow2SignatureMuseumPartyFixEnteringSouth2, laurabow2PatchMuseumPartyFixEnteringSouth2 },
	{  true,   430, "CD/Floppy: make wired east door persistent",     1, laurabow2SignatureRememberWiredEastDoor,        laurabow2PatchRememberWiredEastDoor },
	{  true,   430, "CD/Floppy: fix wired east door",                 1, laurabow2SignatureFixWiredEastDoor,             laurabow2PatchFixWiredEastDoor },
	{  true,   460, "CD/Floppy: fix crate room east door lockup",     1, laurabow2SignatureFixCrateRoomEastDoorLockup,   laurabow2PatchFixCrateRoomEastDoorLockup },
	{  true,   550, "CD/Floppy: fix back rub east entrance lockup",   1, laurabow2SignatureFixBackRubEastEntranceLockup, laurabow2PatchFixBackRubEastEntranceLockup },
	{  true,    26, "Floppy: fix act 4 initialization",               1, laurabow2SignatureFixAct4Initialization,        laurabow2PatchFixAct4Initialization },
	{  true,   550, "Floppy: missing desk lamp message",              1, laurabow2SignatureMissingDeskLampMessage,       laurabow2PatchMissingDeskLampMessage },
	{  true,   440, "Floppy: handle armor inset events",              1, laurabow2SignatureHandleArmorInsetEvents,       laurabow2PatchHandleArmorInsetEvents },
	{  true,   600, "Floppy: fix bugs with meat",                     1, laurabow2FloppySignatureFixBugsWithMeat,        laurabow2FloppyPatchFixBugsWithMeat },
	{  true,   600, "CD: fix bugs with meat",                         1, laurabow2CDSignatureFixBugsWithMeat,            laurabow2CDPatchFixBugsWithMeat },
	{  true,    28, "CD/Floppy: disable speed test",                  1, laurabow2SignatureDisableSpeedTest,             laurabow2PatchDisableSpeedTest },
	// King's Quest 6 and Laura Bow 2 share basic patches for audio + text support
	{ false,   924, "CD: audio + text support 1",                     1, kq6laurabow2CDSignatureAudioTextSupport1,       kq6laurabow2CDPatchAudioTextSupport1 },
	{ false,   924, "CD: audio + text support 2",                     1, kq6laurabow2CDSignatureAudioTextSupport2,       kq6laurabow2CDPatchAudioTextSupport2 },
	{ false,   924, "CD: audio + text support 3",                     1, kq6laurabow2CDSignatureAudioTextSupport3,       kq6laurabow2CDPatchAudioTextSupport3 },
	{ false,   928, "CD: audio + text support 4",                     1, kq6laurabow2CDSignatureAudioTextSupport4,       kq6laurabow2CDPatchAudioTextSupport4 },
	{ false,   928, "CD: audio + text support 5",                     2, kq6laurabow2CDSignatureAudioTextSupport5,       kq6laurabow2CDPatchAudioTextSupport5 },
	{ false,     0, "CD: audio + text support disable mode reset",    1, laurabow2CDSignatureAudioTextSupportModeReset,  laurabow2CDPatchAudioTextSupportModeReset },
	{ false,   100, "CD: audio + text support disable mode reset",    1, laurabow2CDSignatureAudioTextSupportModeReset,  laurabow2CDPatchAudioTextSupportModeReset },
	{ false,    24, "CD: audio + text support LB2 menu 1",            1, laurabow2CDSignatureAudioTextMenuSupport1,      laurabow2CDPatchAudioTextMenuSupport1 },
	{ false,    24, "CD: audio + text support LB2 menu 2",            1, laurabow2CDSignatureAudioTextMenuSupport2,      laurabow2CDPatchAudioTextMenuSupport2 },
	SCI_SIGNATUREENTRY_TERMINATOR
};

// ===========================================================================
// Mother Goose SCI1/SCI1.1
// MG::replay somewhat calculates the savedgame-id used when saving again
//  this doesn't work right and we remove the code completely.
//  We set the savedgame-id directly right after restoring in kRestoreGame.
//  We also draw the background picture in here instead.
//  This Mixed Up Mother Goose draws the background picture before restoring,
//  instead of doing it properly in MG::replay. This fixes graphic issues,
//  when restoring from GMM.
//
// Applies to at least: English SCI1 CD, English SCI1.1 floppy, Japanese FM-Towns
// Responsible method: MG::replay (script 0)
static const uint16 mothergoose256SignatureReplay[] = {
	0x7a,                            // push2
	0x78,                            // push1
	0x5b, 0x00, 0xbe,                // lea global[BEh]
	0x36,                            // push
	0x43, 0x70, 0x04,                // callk MemorySegment
	0x7a,                            // push2
	0x5b, 0x00, 0xbe,                // lea global[BEh]
	0x36,                            // push
	0x76,                            // push0
	0x43, 0x62, 0x04,                // callk StrAt
	0xa1, 0xaa,                      // sag global[AAh]
	0x7a,                            // push2
	0x5b, 0x00, 0xbe,                // lea global[BEh]
	0x36,                            // push
	0x78,                            // push1
	0x43, 0x62, 0x04,                // callk StrAt
	0x36,                            // push
	0x35, 0x20,                      // ldi 20
	0x04,                            // sub
	0xa1, SIG_ADDTOOFFSET(+1),       // sag global[57h] -> FM-Towns [9Dh]
	// 35 bytes
	0x39, 0x03,                      // pushi 03
	0x89, SIG_ADDTOOFFSET(+1),       // lsg global[1Dh] -> FM-Towns [1Eh]
	0x76,                            // push0
	0x7a,                            // push2
	0x5b, 0x00, 0xbe,                // lea global[BEh]
	0x36,                            // push
	0x7a,                            // push2
	0x43, 0x62, 0x04,                // callk StrAt
	0x36,                            // push
	0x35, 0x01,                      // ldi 01
	0x04,                            // sub
	0x36,                            // push
	0x43, 0x62, 0x06,                // callk StrAt
	// 22 bytes
	0x7a,                            // push2
	0x5b, 0x00, 0xbe,                // lea global[BE]
	0x36,                            // push
	0x39, 0x03,                      // pushi 03
	0x43, 0x62, 0x04,                // callk StrAt
	// 10 bytes
	0x36,                            // push
	0x35, SIG_MAGICDWORD, 0x20,      // ldi 20
	0x04,                            // sub
	0xa1, 0xb3,                      // sag global[b3]
	// 6 bytes
	SIG_END
};

static const uint16 mothergoose256PatchReplay[] = {
	0x39, 0x06,                      // pushi 06
	0x76,                            // push0
	0x76,                            // push0
	0x38, PATCH_UINT16(200),         // pushi 200d
	0x38, PATCH_UINT16(320),         // pushi 320d
	0x76,                            // push0
	0x76,                            // push0
	0x43, 0x15, 0x0c,                // callk SetPort -> set picture port to full screen
	// 15 bytes
	0x39, 0x04,                      // pushi 04
	0x3c,                            // dup
	0x76,                            // push0
	0x38, PATCH_UINT16(255),         // pushi 255d
	0x76,                            // push0
	0x43, 0x6f, 0x08,                // callk Palette -> set intensity to 0 for all colors
	// 11 bytes
	0x7a,                            // push2
	0x38, PATCH_UINT16(800),         // pushi 800
	0x76,                            // push0
	0x43, 0x08, 0x04,                // callk DrawPic -> draw picture 800
	// 8 bytes
	0x39, 0x06,                      // pushi 06
	0x39, 0x0c,                      // pushi 0Ch
	0x76,                            // push0
	0x76,                            // push0
	0x38, PATCH_UINT16(200),         // push 200
	0x38, PATCH_UINT16(320),         // push 320
	0x78,                            // push1
	0x43, 0x6c, 0x0c,                // callk Graph -> send everything to screen
	// 16 bytes
	0x39, 0x06,                      // pushi 06
	0x76,                            // push0
	0x76,                            // push0
	0x38, PATCH_UINT16(156),         // pushi 156d
	0x38, PATCH_UINT16(258),         // pushi 258d
	0x39, 0x03,                      // pushi 03
	0x39, 0x04,                      // pushi 04
	0x43, 0x15, 0x0c,                // callk SetPort -> set picture port back
	// 17 bytes
	0x34, PATCH_UINT16(0x0000),      // ldi 0000 (dummy)
	0x34, PATCH_UINT16(0x0000),      // ldi 0000 (dummy)
	PATCH_END
};

// when saving, it also checks if the savegame ID is below 13.
//  we change this to check if below 113 instead
//
// Applies to at least: English SCI1 CD, English SCI1.1 floppy, Japanese FM-Towns
// Responsible method: Game::save (script 994 for SCI1), MG::save (script 0 for SCI1.1)
static const uint16 mothergoose256SignatureSaveLimit[] = {
	0x89, SIG_MAGICDWORD, 0xb3,      // lsg global[b3]
	0x35, 0x0d,                      // ldi 0d
	0x20,                            // ge?
	SIG_END
};

static const uint16 mothergoose256PatchSaveLimit[] = {
	PATCH_ADDTOOFFSET(+2),
	0x35, 0x0d + SAVEGAMEID_OFFICIALRANGE_START, // ldi 113d
	PATCH_END
};

//          script, description,                                      signature                         patch
static const SciScriptPatcherEntry mothergoose256Signatures[] = {
	{  true,     0, "replay save issue",                           1, mothergoose256SignatureReplay,    mothergoose256PatchReplay },
	{  true,     0, "save limit dialog (SCI1.1)",                  1, mothergoose256SignatureSaveLimit, mothergoose256PatchSaveLimit },
	{  true,   994, "save limit dialog (SCI1)",                    1, mothergoose256SignatureSaveLimit, mothergoose256PatchSaveLimit },
	SCI_SIGNATUREENTRY_TERMINATOR
};

#ifdef ENABLE_SCI32
#pragma mark -
#pragma mark Mixed-up Mother Goose Deluxe

// The game uses pic 10005 to render the Sierra logo, but then it also
// initialises a logo object with view 502 on the same priority as the pic. In
// the original interpreter, it is dumb luck which is drawn first (based on the
// order of the memory IDs), though usually the pic is drawn first because not
// many objects have been created at the start of the game. In ScummVM, the
// renderer guarantees a sort order based on the creation order of screen items,
// and since the view is created after the pic, it wins and is drawn on top.
// This patch stops the view object from being created at all.
//
// Applies to at least: English CD from King's Quest Collection
// Responsible method: sShowLogo::changeState
static const uint16 mothergooseHiresLogoSignature[] = {
	0x38, SIG_SELECTOR16(init),      // pushi $8e (init)
	SIG_MAGICDWORD,
	0x76,                            // push0
	0x72, SIG_UINT16(0x82),          // lofsa logo[82]
	0x4a, SIG_UINT16(0x04),          // send $4
	SIG_END
};

static const uint16 mothergooseHiresLogoPatch[] = {
	0x33, 0x08, // jmp [past bad logo init]
	PATCH_END
};

// After finishing the rhyme at the fountain, a horse will appear and walk
// across the screen. The priority of the horse is set too high, so it is
// rendered in front of the fountain instead of behind the fountain. This patch
// corrects the priority so the horse draws behind the fountain.
//
// Applies to at least: English CD from King's Quest Collection
// Responsible method: rhymeScript::changeState
static const uint16 mothergooseHiresHorseSignature[] = {
	SIG_MAGICDWORD,
	0x39, SIG_SELECTOR8(setPri), // pushi $4a (setPri)
	0x78,                        // push1
	0x38, SIG_UINT16(0xb7),      // pushi $b7
	SIG_END
};

static const uint16 mothergooseHiresHorsePatch[] = {
	PATCH_ADDTOOFFSET(3),     // pushi setPri, push1
	0x38, PATCH_UINT16(0x59), // pushi $59
	PATCH_END
};

//          script, description,                                      signature                         patch
static const SciScriptPatcherEntry mothergooseHiresSignatures[] = {
	{  true,     0, "disable volume reset on startup (1/2)",       2, sci2VolumeResetSignature,         sci2VolumeResetPatch },
	{  true,    90, "disable volume reset on startup (2/2)",       1, sci2VolumeResetSignature,         sci2VolumeResetPatch },
	{  true,   108, "fix bad logo rendering",                      1, mothergooseHiresLogoSignature,    mothergooseHiresLogoPatch },
	{  true,   318, "fix bad horse z-index",                       1, mothergooseHiresHorseSignature,   mothergooseHiresHorsePatch },
	SCI_SIGNATUREENTRY_TERMINATOR
};

#pragma mark -
#pragma mark Phantasmagoria

// Phantasmagoria persists audio volumes in the save games, but ScummVM manages
// game volumes through the launcher, so stop the game from overwriting the
// ScummVM volumes with volumes from save games.
// Applies to at least: English CD
static const uint16 phant1SavedVolumeSignature[] = {
	0x7a,                           // push2
	0x39, 0x08,                     // pushi 8
	0x38, SIG_SELECTOR16(readWord), // push $20b (readWord)
	0x76,                           // push0
	0x72, SIG_UINT16(0x13c),        // lofsa $13c (PREF.DAT)
	0x4a, SIG_UINT16(0x04),         // send 4
	SIG_MAGICDWORD,
	0xa1, 0xbc,                     // sag $bc
	0x36,                           // push
	0x43, 0x76, SIG_UINT16(0x04),   // callk DoAudio[76], 4
	0x7a,                           // push2
	0x76,                           // push0
	0x38, SIG_SELECTOR16(readWord), // push $20b (readWord)
	0x76,                           // push0
	0x72, SIG_UINT16(0x13c),        // lofsa $13c (PREF.DAT)
	0x4a, SIG_UINT16(0x04),         // send 4
	0xa1, 0xbb,                     // sag $bb
	0x36,                           // push
	0x43, 0x75, SIG_UINT16(0x04),   // callk DoSound[75], 4
	SIG_END
};

static const uint16 phant1SavedVolumePatch[] = {
	0x32, PATCH_UINT16(36),         // jmp [to prefFile::close]
	PATCH_END
};

// Phantasmagoria performs an incomplete initialisation of a rat view when
// exiting the alcove in the basement any time after chapter 3 when flag 26 is
// not set. This causes the rat view to be rendered with the same origin and
// priority as the background picture for the game plane, triggering last ditch
// sorting of the screen items in the renderer. This happens to work OK most of
// the time in SSCI because the last ditch sort uses memory handle indexes, and
// the index of the rat seems to usually end up below the index for the
// background pic, so the rat's screen item is submitted before the background,
// ensuring that the background palette overrides the rat view's palette. In
// ScummVM, last ditch sorting operates using the creation order of screen
// items, so the rat ends up always sorting above the background, which causes
// the background palette to get replaced by the rat palette, which corrupts the
// background. This patch stops the game script from initialising the bad rat
// view entirely.
// Applies to at least: English CD, French CD
static const uint16 phant1RatSignature[] = {
	SIG_MAGICDWORD,
	0x78,                         // push1
	0x39, 0x1a,                   // pushi $1a
	0x45, 0x03, SIG_UINT16(0x02), // callb 3, 2
	0x18,                         // not
	0x31, 0x18,                   // bnt $18
	SIG_END
};

static const uint16 phant1RatPatch[] = {
	0x33, 0x20, // jmp [past rat condition + call]
	PATCH_END
};

// In Phantasmagoria the cursor's hover state will not trigger on any of the
// buttons in the main menu after returning to the main menu from a game, or
// when choosing "Quit" on the main menu and then cancelling the quit in the
// confirmation dialogue, until another button has been hovered and unhovered
// once.
// This happens because the quit confirmation dialogue creates its own
// event handling loop which prevents the main event loop from handling the
// cursor leaving the button (which would reset global 193 to 0), and the
// dialogue does not reset global193 itself, so it remains at 2 until a new
// button gets hovered and unhovered.
// There is not enough space in the confirmation dialogue code to add a reset
// of global 193, so we just remove the check entirely, since it is only used
// to avoid resetting the cursor's view on every mouse movement, and this
// button type is only used on the main menu and the in-game control panel.
//
// Applies to at least: English CD
static const uint16 phant1RedQuitCursorSignature[] = {
	SIG_MAGICDWORD,
	0x89, 0xc1,                   // lsg $c1
	0x35, 0x02,                   // ldi 02
	SIG_END
};

static const uint16 phant1RedQuitCursorPatch[] = {
	0x33, 0x05,                   // jmp [past global193 check]
	PATCH_END
};

//          script, description,                                      signature                        patch
static const SciScriptPatcherEntry phantasmagoriaSignatures[] = {
	{  true,    23, "make cursor red after clicking quit",         1, phant1RedQuitCursorSignature,    phant1RedQuitCursorPatch },
	{  true,   901, "fix invalid array construction",              1, sci21IntArraySignature,          sci21IntArrayPatch },
	{  true,  1111, "ignore audio settings from save game",        1, phant1SavedVolumeSignature,      phant1SavedVolumePatch },
	{  true, 20200, "fix broken rat init in sEnterFromAlcove",     1, phant1RatSignature,              phant1RatPatch },
	{  true, 64908, "disable video benchmarking",                  1, sci2BenchmarkSignature,          sci2BenchmarkPatch },
	SCI_SIGNATUREENTRY_TERMINATOR
};

#pragma mark -
#pragma mark Phantasmagoria 2

// The game uses a spin loop when navigating to and from Curtis's computer in
// the office, and when entering passwords, which causes the mouse to appear
// unresponsive. Replace the spin loop with a call to ScummVM kWait.
// Applies to at least: US English
// Responsible method: Script 3000 localproc 2ee4, script 63019 localproc 4f04
static const uint16 phant2WaitParam1Signature[] = {
	SIG_MAGICDWORD,
	0x35, 0x00, // ldi 0
	0xa5, 0x00, // sat 0
	0x8d, 0x00, // lst 0
	0x87, 0x01, // lap 1
	SIG_END
};

static const uint16 phant2WaitParam1Patch[] = {
	0x78,                                     // push1
	0x8f, 0x01,                               // lsp param[1]
	0x43, kScummVMWaitId, PATCH_UINT16(0x02), // callk Wait, 2
	0x48,                                     // ret
	PATCH_END
};

// The interface bars at the top and bottom of the screen fade in and out when
// hovered over. This fade is performed by a script loop that calls kFrameOut
// directly and uses global 227 as the fade delta for each frame. Global 227
// normally contains the value 1, which means that these fades are quite slow.
// This patch replaces the use of global 227 with an immediate value that gives
// a reasonable fade speed.
// Applies to at least: US English
static const uint16 phant2SlowIFadeSignature[] = {
	0x43, 0x21, SIG_UINT16(0), // callk FrameOut, 0
	SIG_MAGICDWORD,
	0x67, 0x03,                // pTos 03 (scratch)
	0x81, 0xe3,                // lag $e3 (227)
	SIG_END
};

static const uint16 phant2SlowIFadePatch[] = {
	PATCH_ADDTOOFFSET(6),      // skip to lag
	0x35, 0x05,                // ldi 5
	PATCH_END
};

// The game uses a spin loop during music transitions which causes the mouse to
// appear unresponsive during scene changes. Replace the spin loop with a call
// to ScummVM kWait.
// Applies to at least: US English
// Responsible method: P2SongPlyr::wait4Fade
static const uint16 phant2Wait4FadeSignature[] = {
	SIG_MAGICDWORD,
	0x76,                      // push0
	0x43, 0x79, SIG_UINT16(0), // callk GetTime, 0
	0xa5, 0x01,                // sat 1
	0x78,                      // push1
	SIG_END
};

static const uint16 phant2Wait4FadePatch[] = {
	0x78,                                     // push1
	0x8d, 0x00,                               // lst temp[0]
	0x43, kScummVMWaitId, PATCH_UINT16(0x02), // callk Wait, 2
	0x48,                                     // ret
	PATCH_END
};

// When reading the VERSION file, Phant2 sends a Str object instead of a
// reference to a string (kernel signature violation), and flips the file handle
// and size arguments, so the version file data never actually makes it into the
// game.
// Applies to at least: Phant2 US English CD
static const uint16 phant2GetVersionSignature[] = {
	0x36,                         // push
	0x35, 0xff,                   // ldi $ff
	0x1c,                         // ne?
	0x31, 0x0e,                   // bnt $e
	0x39, 0x04,                   // pushi 4
	0x39, 0x05,                   // pushi 5
	SIG_MAGICDWORD,
	0x89, 0x1b,                   // lsg $1b
	0x8d, 0x05,                   // lst 5
	0x39, 0x09,                   // pushi 9
	0x43, 0x5d, SIG_UINT16(0x08), // callk FileIO, 8
	0x7a,                         // push2
	0x78,                         // push1
	0x8d, 0x05,                   // lst 5
	0x43, 0x5d, SIG_UINT16(0x04), // callk FileIO, 4
	0x35, 0x01,                   // ldi 1
	0xa1, 0xd8,                   // sag $d8
	SIG_END
};

static const uint16 phant2GetVersionPatch[] = {
	0x39, 0x04,                     // pushi 4
	0x39, 0x05,                     // pushi 5
	0x81, 0x1b,                     // lag $1b
	0x39, PATCH_SELECTOR8(data),    // pushi data
	0x76,                           // push0
	0x4a, PATCH_UINT16(4),          // send 4
	0x36,                           // push
	0x39, 0x09,                     // pushi 9
	0x8d, 0x05,                     // lst 5
	0x43, 0x5d, PATCH_UINT16(0x08), // callk FileIO, 8
	0x7a,                           // push2
	0x78,                           // push1
	0x8d, 0x05,                     // lst 5
	0x43, 0x5d, PATCH_UINT16(0x04), // callk FileIO, 4
	0x78,                           // push1
	0xa9, 0xd8,                     // ssg $d8
	PATCH_END
};

// The game uses a spin loop when displaying the success animation of the ratboy
// puzzle, which causes the mouse to appear unresponsive. Replace the spin loop
// with a call to ScummVM kWait.
// Applies to at least: US English
static const uint16 phant2RatboySignature[] = {
	0x8d, 0x01,                   // lst 1
	0x35, 0x1e,                   // ldi $1e
	0x22,                         // lt?
	SIG_MAGICDWORD,
	0x31, 0x17,                   // bnt $17 [0c3d]
	0x76,                         // push0
	0x43, 0x79, SIG_UINT16(0x00), // callk GetTime, 0
	SIG_END
};

static const uint16 phant2RatboyPatch[] = {
	0x78,                                     // push1
	0x35, 0x1e,                               // ldi $1e
	0x36,                                     // push
	0x43, kScummVMWaitId, PATCH_UINT16(0x02), // callk Wait, $2
	0x33, 0x14,                               // jmp [to next outer loop]
	PATCH_END
};

// Phant2 has separate in-game volume controls for handling movie volume and
// in-game volume (misleading labelled "music volume"), but really needs the
// in-game volume to always be significantly lower than the movie volume in
// order for dialogue in movies to be consistently audible, so patch the in-game
// volume slider to limit it to our maximum.
// Applies to at least: US English
static const uint16 phant2AudioVolumeSignature[] = {
	SIG_MAGICDWORD,
	0x39, 0x7f,           // pushi 127 (clientMax value)
	0x39, 0x14,           // pushi 20  (clientPageSize value)
	SIG_ADDTOOFFSET(+10), // skip other init arguments
	0x51, 0x5e,           // class P2ScrollBar
	SIG_ADDTOOFFSET(+3),  // skip send
	0xa3, 0x06,           // sal 6 (identifies correct slider)
	SIG_END
};

static const uint16 phant2AudioVolumePatch[] = {
	0x39, kPhant2VolumeMax,              // pushi (our custom volume max)
	0x39, 0x14 * kPhant2VolumeMax / 127, // pushi (ratio of original value)
	PATCH_END
};

// When censorship is disabled the game sticks <PROTECTED> at the end of every
// save game name, and when it is enabled it pads the save game name with a
// bunch of spaces. This is annoying and not helpful, so just disable all of
// this nonsense.
// Applies to at least: US English
static const uint16 phant2SaveNameSignature1[] = {
	SIG_MAGICDWORD,
	0x57, 0x4b, SIG_UINT16(0x06), // super SREdit, 6
	0x63,                         // pToa (plane)
	SIG_END
};

static const uint16 phant2SaveNamePatch1[] = {
	PATCH_ADDTOOFFSET(+4), // super SREdit, 6
	0x48,                  // ret
	PATCH_END
};

static const uint16 phant2SaveNameSignature2[] = {
	SIG_MAGICDWORD,
	0xa5, 0x00,                  // sat 0
	0x39, SIG_SELECTOR8(format), // pushi format
	SIG_END
};

static const uint16 phant2SaveNamePatch2[] = {
	PATCH_ADDTOOFFSET(+2), // sat 0
	0x33, 0x68,            // jmp [past name mangling]
	PATCH_END
};

// Phant2-specific version of sci2NumSavesSignature1/2
// Applies to at least: English CD
static const uint16 phant2NumSavesSignature1[] = {
	SIG_MAGICDWORD,
	0x8d, 0x01, // lst 1
	0x35, 0x14, // ldi 20
	0x1a,       // eq?
	SIG_END
};

static const uint16 phant2NumSavesPatch1[] = {
	PATCH_ADDTOOFFSET(+2), // lst 1
	0x35, 0x63,            // ldi 99
	PATCH_END
};

static const uint16 phant2NumSavesSignature2[] = {
	SIG_MAGICDWORD,
	0x8d, 0x00, // lst 0
	0x35, 0x14, // ldi 20
	0x22,       // lt?
	SIG_END
};

static const uint16 phant2NumSavesPatch2[] = {
	PATCH_ADDTOOFFSET(+2), // lst 0
	0x35, 0x63,            // ldi 99
	PATCH_END
};

// The game script responsible for handling document scrolling in the computer
// interface uses a spin loop to wait for 10 ticks every time the document
// scrolls. This makes scrolling janky and makes the mouse appear
// non-responsive. Eliminating the delay entirely makes scrolling with the arrow
// buttons a little too quick; a delay of 3 ticks is an OK middle-ground between
// allowing mostly fluid motion with mouse dragging and reasonably paced
// scrolling holding down the arrows. Preferably, ScrollbarArrow::handleEvent or
// ScrollbarArrow::action would only send cues once every N ticks whilst being
// held down, but unfortunately the game was not programmed to do this.
// Applies to at least: US English
static const uint16 phant2SlowScrollSignature[] = {
	SIG_MAGICDWORD,
	0x35, 0x0a,                // ldi 10
	0x22,                      // lt?
	0x31, 0x17,                // bnt [end of loop]
	0x76,                      // push0
	0x43, 0x79, SIG_UINT16(0), // callk GetTime, 0
	SIG_END
};

static const uint16 phant2SlowScrollPatch[] = {
	0x78,                                     // push1
	0x39, 0x03,                               // pushi 3
	0x43, kScummVMWaitId, PATCH_UINT16(0x02), // callk Wait, 2
	0x33, 0x13,                               // jmp [end of loop]
	PATCH_END
};

// WynNetDoco::open calls setSize before it calls posn, but the values set by
// posn are used by setSize, so the left/top coordinates of the text and note
// fields is wrong for the first render of a document or email. (Incidentally,
// these fields are the now-seen rect fields, and the game is doing a very bad
// thing by touching these manually and then relying on the values instead of
// asking the kernel.) This is most noticeable during chapters 1 and 3 when the
// computer is displaying scary messages, since every time the scary message is
// rendered the text fields re-render at the top-left corner of the screen.
// Applies to at least: US English
static const uint16 phant2BadPositionSignature[] = {
	SIG_MAGICDWORD,
	0x39, SIG_SELECTOR8(setSize), // pushi setSize
	0x76,                         // push0
	0x39, SIG_SELECTOR8(init),    // pushi init
	0x78,                         // pushi 1
	0x89, 0x03,                   // lsg 3
	0x39, SIG_SELECTOR8(posn),    // pushi posn
	0x7a,                         // push2
	0x66, SIG_ADDTOOFFSET(+2),    // pTos (x position)
	0x66, SIG_ADDTOOFFSET(+2),    // pTos (y position)
	SIG_END
};

static const uint16 phant2BadPositionPatch[] = {
	0x39, PATCH_SELECTOR8(posn),        // pushi posn
	0x7a,                               // push2
	0x66, PATCH_GETORIGINALUINT16(12),  // pTos (x position)
	0x66, PATCH_GETORIGINALUINT16(15),  // pTos (y position)
	0x39, PATCH_SELECTOR8(setSize),     // pushi setSize
	0x76,                               // push0
	0x39, PATCH_SELECTOR8(init),        // pushi init
	0x78,                               // pushi 1
	0x89, 0x03,                         // lsg 3
	PATCH_END
};

// WynDocuStore::refresh resets the cel of the open folder and document icons,
// so they don't end up being rendered as closed folder/document icons, but it
// forgets to actually update the icon's View with the kernel, so they render
// as closed for the first render after a refresh anyway. This is most
// noticeable during chapters 1 and 3 when the computer is displaying scary
// messages, since every time the scary message is rendered the icons re-render
// as closed.
// Applies to at least: US English
static const uint16 phant2BadIconSignature[] = {
	SIG_MAGICDWORD,
	0x38, SIG_SELECTOR16(setCel), // pushi setCel
	0x78,                         // push1
	0x78,                         // push1
	0x38, SIG_SELECTOR16(iconV),  // pushi iconV
	0x76,                         // push0
	0x62, SIG_ADDTOOFFSET(+2),    // pToa curFolder/curDoco
	0x4a, SIG_UINT16(0x04),       // send 4
	0x4a, SIG_UINT16(0x06),       // send 6
	SIG_END
};

static const uint16 phant2BadIconPatch[] = {
	PATCH_ADDTOOFFSET(+5),          // pushi setCel, push1, push1
	0x38, PATCH_SELECTOR16(update), // pushi update
	0x76,                           // push0
	0x4a, PATCH_UINT16(0x0a),       // send 10
	0x33, 0x04,                     // jmp [past unused bytes]
	PATCH_END
};

// The left and right arrows move inventory items a pixel more than each
// inventory item is wide, which causes the inventory to creep to the left by
// one pixel per scrolled item.
// Applies to at least: US English
static const uint16 phant2InvLeftDeltaSignature[] = {
	SIG_MAGICDWORD,
	SIG_UINT16(0x42), // delta
	SIG_UINT16(0x19), // moveDelay
	SIG_END
};

static const uint16 phant2InvLeftDeltaPatch[] = {
	PATCH_UINT16(0x41), // delta
	PATCH_END
};

static const uint16 phant2InvRightDeltaSignature[] = {
	SIG_MAGICDWORD,
	SIG_UINT16(0xffbe), // delta
	SIG_UINT16(0x19),   // moveDelay
	SIG_END
};

static const uint16 phant2InvRightDeltaPatch[] = {
	PATCH_UINT16(0xffbf), // delta
	PATCH_END
};

// The first inventory item is put too far to the right, which causes wide items
// to get cut off on the right side of the inventory.
// Applies to at least: US English
static const uint16 phant2InvOffsetSignature[] = {
	SIG_MAGICDWORD,
	0x35, 0x26,                 // ldi 38
	0x64, SIG_SELECTOR16(xOff), // aTop xOff
	SIG_END
};

static const uint16 phant2InvOffsetPatch[] = {
	0x35, 0x1d, // ldi 29
	PATCH_END
};

// The text placement of "File" and "Note" content inside DocuStore File
// Retrieval System makes some letters especially "g" overlap the
// corresponding box. Set by 'WynNetDoco::open'.
// We fix this by changing the position of those 2 inside the heap of
// subclass 'WynNetDoco' slightly.
// Applies to at least: English CD, Japanese CD, German CD
static const uint16 phant2DocuStoreFileNotePlacementSignature[] = {
	SIG_MAGICDWORD,
	SIG_UINT16(0x0046),   // nameX
	SIG_UINT16(0x000a),   // nameY
	SIG_ADDTOOFFSET(+10), // skip over nameMsg*
	SIG_UINT16(0x0046),   // noteX
	SIG_UINT16(0x001e),   // noteY
	SIG_END
};

static const uint16 phant2DocuStoreFileNotePlacementPatch[] = {
	PATCH_ADDTOOFFSET(+2),
	PATCH_UINT16(0x0006),  // new nameY
	PATCH_ADDTOOFFSET(+12),
	PATCH_UINT16(0x001b),  // new noteY
	PATCH_END
};

// The text placement of "From" and "Subject" content inside DocuStore.
// We fix this by changing the position inside the heap of subclass
// 'WynNetEmail' slightly.
// For this one, we also fix the horizontal placement.
static const uint16 phant2DocuStoreEmailPlacementSignature[] = {
	SIG_MAGICDWORD,
	SIG_UINT16(0x0049),   // nameX
	SIG_UINT16(0x0008),   // nameY
	SIG_ADDTOOFFSET(+10), // skip over nameMsg*
	SIG_UINT16(0x0049),   // noteX
	SIG_UINT16(0x001c),   // noteY
	SIG_END
};

static const uint16 phant2DocuStoreEmailPlacementPatch[] = {
	PATCH_UINT16(0x0050), // new nameX
	PATCH_UINT16(0x0006), // new nameY
	SIG_ADDTOOFFSET(+10),
	PATCH_UINT16(0x0050), // new noteX
	PATCH_UINT16(0x001b), // new noteY
	PATCH_END
};

//          script, description,                                      signature                                  patch
static const SciScriptPatcherEntry phantasmagoria2Signatures[] = {
	{  true,     0, "speed up interface fades",                    3, phant2SlowIFadeSignature,                  phant2SlowIFadePatch },
	{  true,     0, "fix bad arguments to get game version",       1, phant2GetVersionSignature,                 phant2GetVersionPatch },
	{  true,  3000, "replace spin loop in alien password window",  1, phant2WaitParam1Signature,                 phant2WaitParam1Patch },
	{  true,  4081, "replace spin loop after ratboy puzzle",       1, phant2RatboySignature,                     phant2RatboyPatch },
	{  true, 63001, "fix inventory left scroll delta",             1, phant2InvLeftDeltaSignature,               phant2InvLeftDeltaPatch },
	{  true, 63001, "fix inventory right scroll delta",            1, phant2InvRightDeltaSignature,              phant2InvRightDeltaPatch },
	{  true, 63001, "fix inventory wrong initial offset",          1, phant2InvOffsetSignature,                  phant2InvOffsetPatch },
	{  true, 63004, "limit in-game audio volume",                  1, phant2AudioVolumeSignature,                phant2AudioVolumePatch },
	{  true, 63016, "replace spin loop during music fades",        1, phant2Wait4FadeSignature,                  phant2Wait4FadePatch },
	{  true, 63019, "replace spin loop during computer load",      1, phant2WaitParam1Signature,                 phant2WaitParam1Patch },
	{  true, 63019, "replace spin loop during computer scrolling", 1, phant2SlowScrollSignature,                 phant2SlowScrollPatch },
	{  true, 63019, "fix bad doc/email name & memo positioning",   2, phant2BadPositionSignature,                phant2BadPositionPatch },
	{  true, 63019, "fix bad folder/doc icon refresh",             2, phant2BadIconSignature,                    phant2BadIconPatch },
	{  true, 63019, "fix file and note content placement",         1, phant2DocuStoreFileNotePlacementSignature, phant2DocuStoreFileNotePlacementPatch },
	{  true, 63019, "fix email content placement",                 1, phant2DocuStoreEmailPlacementSignature,    phant2DocuStoreEmailPlacementPatch },
	{  true, 64990, "remove save game name mangling (1/2)",        1, phant2SaveNameSignature1,                  phant2SaveNamePatch1 },
	{  true, 64990, "increase number of save games (1/2)",         1, phant2NumSavesSignature1,                  phant2NumSavesPatch1 },
	{  true, 64990, "increase number of save games (2/2)",         2, phant2NumSavesSignature2,                  phant2NumSavesPatch2 },
	{  true, 64994, "remove save game name mangling (2/2)",        1, phant2SaveNameSignature2,                  phant2SaveNamePatch2 },
	SCI_SIGNATUREENTRY_TERMINATOR
};

#endif

// ===========================================================================
// Police Quest 1 VGA

// When briefing is about to start in room 15, other officers will get into the room too.
// When one of those officers gets into the way of ego, they will tell the player to sit down.
// But control will be disabled right at that point. Ego may then go to his seat by himself,
// or more often than not will just stand there. The player is unable to do anything.
//
// Sergeant Dooley will then enter the room. Tell the player to sit down 3 times and after
// that it's game over.
//
// Because the Sergeant is telling the player to sit down, one has to assume that the player
// is meant to still be in control. Which is why this script patch removes disabling of player control.
//
// The script also tries to make ego walk to the chair, but it fails because it gets stuck with other
// actors. So I guess the safest way is to remove all of that and let the player do it manually.
//
// The responsible method seems to use a few hardcoded texts, which is why I have to assume that it's
// not used anywhere else. I also checked all scripts and couldn't find any other calls to it.
//
// This of course also happens when using the original interpreter.
//
// Scripts work like this: manX::doit (script 134) triggers gab::changeState, which then triggers rm015::notify
//
// Applies to at least: English floppy
// Responsible method: gab::changeState (script 152)
// Fixes bug: #5865
static const uint16 pq1vgaSignatureBriefingGettingStuck[] = {
	0x76,                                // push0
	0x45, 0x02, 0x00,                    // call export 2 of script 0 (disable control)
	0x38, SIG_ADDTOOFFSET(+2),           // pushi notify
	0x76,                                // push0
	0x81, 0x02,                          // lag global[2] (get current room)
	0x4a, 0x04,                          // send 04
	SIG_MAGICDWORD,
	0x8b, 0x02,                          // lsl local[2]
	0x35, 0x01,                          // ldi 01
	0x02,                                // add
	SIG_END
};

static const uint16 pq1vgaPatchBriefingGettingStuck[] = {
	0x33, 0x0a,                      // jmp to lsl local[2], skip over export 2 and ::notify
	PATCH_END                        // rm015::notify would try to make ego walk to the chair
};

// When at the police station, you can put or get your gun from your locker.
// The script, that handles this, is buggy. It disposes the gun as soon as
//  you click, but then waits 2 seconds before it also closes the locker.
// Problem is that it's possible to click again, which then results in a
//  disposed object getting accessed. This happened to work by pure luck in
//  SSCI.
// This patch changes the code, so that the gun is actually given away
//  when the 2 seconds have passed and the locker got closed.
// Applies to at least: English floppy
// Responsible method: putGun::changeState (script 341)
// Fixes bug: #5705 / #6400
static const uint16 pq1vgaSignaturePutGunInLockerBug[] = {
	0x35, 0x00,                      // ldi 00
	0x1a,                            // eq?
	0x31, 0x25,                      // bnt [next state check]
	SIG_ADDTOOFFSET(+22),            // [skip 22 bytes]
	SIG_MAGICDWORD,
	0x38, SIG_SELECTOR16(put),       // pushi "put"
	0x78,                            // push1
	0x76,                            // push0
	0x81, 0x00,                      // lag 00
	0x4a, 0x06,                      // send 06 - ego::put(0)
	0x35, 0x02,                      // ldi 02
	0x65, 0x1c,                      // aTop 1c (set timer to 2 seconds)
	0x33, 0x0e,                      // jmp [end of method]
	0x3c,                            // dup --- next state check target
	0x35, 0x01,                      // ldi 01
	0x1a,                            // eq?
	0x31, 0x08,                      // bnt [end of method]
	0x39, SIG_SELECTOR8(dispose),    // pushi "dispose"
	0x76,                            // push0
	0x72, SIG_UINT16(0x0088),        // lofsa 0088
	0x4a, 0x04,                      // send 04 - locker::dispose
	SIG_END
};

static const uint16 pq1vgaPatchPutGunInLockerBug[] = {
	PATCH_ADDTOOFFSET(+3),
	0x31, 0x1c,                      // bnt [next state check]
	PATCH_ADDTOOFFSET(+22),
	0x35, 0x02,                      // ldi 02
	0x65, 0x1c,                      // aTop 1c (set timer to 2 seconds)
	0x33, 0x17,                      // jmp [end of method]
	0x3c,                            // dup --- next state check target
	0x35, 0x01,                      // ldi 01
	0x1a,                            // eq?
	0x31, 0x11,                      // bnt [end of method]
	0x38, PATCH_SELECTOR16(put),     // pushi "put"
	0x78,                            // push1
	0x76,                            // push0
	0x81, 0x00,                      // lag 00
	0x4a, 0x06,                      // send 06 - ego::put(0)
	PATCH_END
};

// When restoring a saved game, which was made while driving around,
//  the game didn't redraw the map. This also happened in Sierra SCI.
//
// The map is a picture resource and drawn over the main picture.
//  This is called an "overlay" in SCI. This wasn't implemented properly.
//  We fix it by actually implementing it properly.
//
// Applies to at least: English floppy
// Responsible method: rm500::init, changeOverlay::changeState (script 500)
// Fixes bug: #5016
static const uint16 pq1vgaSignatureMapSaveRestoreBug[] = {
	0x39, 0x04,                          // pushi 04
	SIG_ADDTOOFFSET(+2),                 // skip either lsg global[f9] or pTos register
	SIG_MAGICDWORD,
	0x38, 0x64, 0x80,                    // pushi 8064
	0x76,                                // push0
	0x89, 0x28,                          // lsg global[28]
	0x43, 0x08, 0x08,                    // kDrawPic (8)
	SIG_END
};

static const uint16 pq1vgaPatchMapSaveRestoreBug[] = {
	0x38, PATCH_SELECTOR16(overlay), // pushi "overlay"
	0x7a,                            // push2
	0x89, 0xf9,                      // lsg global[f9]
	0x39, 0x64,                      // pushi 64 (no transition)
	0x81, 0x02,                      // lag global[02] (current room object)
	0x4a, 0x08,                      // send 08
	0x18,                            // not (waste byte)
	PATCH_END
};

//          script, description,                                         signature                            patch
static const SciScriptPatcherEntry pq1vgaSignatures[] = {
	{  true,   152, "getting stuck while briefing is about to start", 1, pq1vgaSignatureBriefingGettingStuck, pq1vgaPatchBriefingGettingStuck },
	{  true,   341, "put gun in locker bug",                          1, pq1vgaSignaturePutGunInLockerBug,    pq1vgaPatchPutGunInLockerBug },
	{  true,   500, "map save/restore bug",                           2, pq1vgaSignatureMapSaveRestoreBug,    pq1vgaPatchMapSaveRestoreBug },
	SCI_SIGNATUREENTRY_TERMINATOR
};


// ===========================================================================
// Police Quest 3

// The player can give the locket to Marie on day 6, which was supposed to grant
// 10 points. Sadly no version did so, so it was not possible to complete the game
// with a perfect score (460 points).

// Those 10 points are mentioned in the official Sierra hint book for day 6,
// which is why we consider this to be accurate.

// This bug occurs of course also, when using the original interpreter.

// We fix this issue by granting those 10 points.

// Applies to at least: English PC floppy, English Amiga, German PC floppy
// Responsible method: giveLocket::changeState(1), script 36
// Fixes bug: #9862
static const uint16 pq3SignatureGiveLocketPoints[] = {
	// selectors hardcoded in here, it seems all game versions use the same selector ids
	0x39, 0x20,                          // pushi 20h (state)
	0x78,                                // push1
	0x78,                                // push1
	0x39, 0x43,                          // pushi 43h (at)
	0x78,                                // push1
	SIG_MAGICDWORD,
	0x39, 0x25,                          // pushi 25h
	0x81, 0x09,                          // lag global[9]
	0x4a, 0x06,                          // send 06 - Inv::at(25h)
	0x4a, 0x06,                          // send 06 - locket::state(1)
	0x38, SIG_UINT16(0x009b),            // pushi 009bh (owner)
	0x76,                                // push0
	0x39, 0x43,                          // pushi 43h (at)
	0x78,                                // push1
	0x39, 0x25,                          // pushi 25h
	0x81, 0x09,                          // lag global[9]
	0x4a, 0x06,                          // send 06 - Inv:at(25h)
	0x4a, 0x04,                          // send 04 - locket::owner
	SIG_END
};

static const uint16 pq3PatchGiveLocketPoints[] = {
	// new code for points, 9 bytes
	0x7a,                                // push2
	0x38, PATCH_UINT16(0x00ff),          // pushi 0x00ff - using last flag slot, seems to be unused
	0x39, 0x0a,                          // pushi 10d - 10 points
	0x45, 0x06, 0x04,                    // callb export000_6, 4
	// original code
	0x39, 0x20,                          // pushi 20h (state)
	0x78,                                // push1
	0x78,                                // push1
	0x39, 0x43,                          // pushi 43h (at)
	0x78,                                // push1
	0x39, 0x25,                          // pushi 25h
	0x81, 0x09,                          // lag global[9]
	0x4a, 0x06,                          // send 06 - Inv::at(25h)
	0x4a, 0x06,                          // send 06 - locket::state(1)
	// optimized code, saving 9 bytes
	0x38, PATCH_UINT16(0x009b),          // pushi 009bh (owner)
	0x76,                                // push0
	0x4a, 0x04,                          // send 04 - locket::owner
	PATCH_END
};

//          script, description,                                 signature                     patch
static const SciScriptPatcherEntry pq3Signatures[] = {
	{  true, 36, "give locket missing points",                1, pq3SignatureGiveLocketPoints, pq3PatchGiveLocketPoints },
	SCI_SIGNATUREENTRY_TERMINATOR
};


#ifdef ENABLE_SCI32
#pragma mark -
#pragma mark Police Quest 4

// Add support for simultaneous speech & subtitles to the in-game UI.
// The original game code has code paths for lo-res mode but only creates the
// buttons in hi-res mode, so the lo-res code paths are removed to gain more
// space for the patch.
// Applies to: English CD
// Responsible method: iconText::init, iconText::select
static const uint16 pq4CdSpeechAndSubtitlesSignature[] = {
	// iconText::init
	0x76,                         // push0
	0x43, 0x22, SIG_UINT16(0x00), // callk IsHiRes
	0x18,                         // not
	0x31, 0x05,                   // bnt [skip next 2 opcodes, when hires]
	SIG_MAGICDWORD,
	0x34, SIG_UINT16(0x2661),     // ldi 9825
	0x65, 0x78,                   // aTop mainView
	0x89, 0x5a,                   // lsg global[$5a]
	0x35, 0x01,                   // ldi 1
	0x12,                         // and
	0x30, SIG_UINT16(0x1b),       // bnt [when in speech mode]
	0x76,                         // push0
	0x43, 0x22, SIG_UINT16(0x00), // callk IsHiRes
	SIG_ADDTOOFFSET(+45),         // skip over the remaining code
	0x38, SIG_SELECTOR16(init),   // pushi $93 (init)
	0x76,                         // push0
	0x59, 0x01,                   // &rest 01
	0x57, 0x8f, SIG_UINT16(0x04), // super GCItem
	0x48,                         // ret

	// iconText::select
	0x38, SIG_SELECTOR16(select), // pushi $1c4 (select)
	0x76,                         // push0
	0x59, 0x01,                   // &rest 01
	0x57, 0x8f, SIG_UINT16(0x04), // super GCItem, 4
	0x89, 0x5a,                   // lsg global[$5a]
	0x35, 0x02,                   // ldi 2
	0x12,                         // and
	0x30, SIG_UINT16(0x1f),       // bnt [jump to currently-in-text-mode code]
	SIG_ADDTOOFFSET(+67),         // skip over the rest
	0x48,                         // ret
	SIG_END
};

static const uint16 pq4CdSpeechAndSubtitlesPatch[] = {
	// iconText::init
	0x76,                           // push0
	0x41, 0x02, PATCH_UINT16(0x00), // call [our new subroutine which sets view+loop+cel], 0
	0x33, 0x40,                     // jmp [to original init, super GCItem call]
	// new code for setting view+loop+cel
	0x34, PATCH_UINT16(0x2aeb),     // ldi 10987
	0x65, 0x78,                     // aTop mainView - always set this view, because it's used by 2 states
	0x89, 0x5a,                     // lsg global[$5a]
	0x35, 0x03,                     // ldi 3
	0x1a,                           // eq?
	0x31, 0x04,                     // bnt [skip over follow up code]
	// speech+subtitles mode
	0x78,                           // push1
	0x69, 0x7a,                     // sTop mainLoop
	0x48,                           // ret
	0x89, 0x5a,                     // lsg global[$5a]
	0x35, 0x01,                     // ldi 1
	0x12,                           // and
	0x31, 0x04,                     // bnt [skip over follow up code]
	// subtitles mode
	0x76,                           // push0
	0x69, 0x7a,                     // sTop mainLoop
	0x48,                           // ret
	// speech mode
	0x34, PATCH_UINT16(0x2ae6),     // ldi 10982
	0x65, 0x78,                     // aTop mainView
	0x35, 0x0f,                     // ldi 15
	0x65, 0x7a,                     // aTop mainLoop
	0x48,                           // ret
	PATCH_ADDTOOFFSET(+38),         // skip to iconText::select

	// iconText::select
	PATCH_ADDTOOFFSET(+10),         // skip over the super code
	0xc1, 0x5a,                     // +ag $5a
	0xa1, 0x5a,                     // sag $5a
	0x36,                           // push
	0x35, 0x04,                     // ldi 4
	0x28,                           // uge?
	0x31, 0x03,                     // bnt [skip over follow up code]
	0x78,                           // push1
	0xa9, 0x5a,                     // ssg $5a
	0x76,                           // push0
	0x41, 0x99, PATCH_UINT16(0x00), // call [our new subroutine which sets view+loop+cel, effectively -103], 0
	0x33, 0x2f,                     // jmp [to end of original select, show call]
	PATCH_END
};

// When showing the red shoe to Barbie after showing the police badge but before
// exhausting the normal dialogue tree, the game plays the expected dialogue but
// fails to award points or set an internal flag indicating this interaction has
// occurred (which is needed to progress in the game). This is because the game
// checks global $9a (dialogue progress flag) instead of local 3 (badge shown
// flag) when interacting with Barbie. The game uses the same
// `shoeShoe::changeState(0)` method for showing the shoe to the young woman at the
// bar earlier in the game, and checks local 3 then, so just check local 3 in
// both cases to prevent the game from appearing to be in an unwinnable state
// just because the player interacted in the "wrong" order.
// Applies to at least: English floppy, German floppy, English CD, German CD
static const uint16 pq4BittyKittyShowBarieRedShoeSignature[] = {
	// stripper::noun check is for checking, if police badge was shown
	SIG_MAGICDWORD,
	0x89, 0x9a,                         // lsg global[$9a]
	0x35, 0x02,                         // ldi 2
	0x1e,                               // gt?
	0x30, SIG_UINT16(0x0028),           // bnt [skip 2 points code]
	0x39, SIG_SELECTOR8(points),       // pushi $61 (points)
	SIG_END
};

static const uint16 pq4BittyKittyShowBarbieRedShoePatch[] = {
	0x83, 0x03,                         // lal local[3]
	0x30, PATCH_UINT16(0x002b),         // bnt [skip 2 points code]
	0x33, 1,                            // jmp 1 (waste some bytes)
	PATCH_END
};

// In PQ4, scripts for the city hall action sequences use `ticks`. These
// continue to count down even during inventory interaction, so if the user is
// unable to find the correct inventory item quickly enough for the sequence,
// the game will immediately end with a "game over" once they close the
// inventory and the main game loop resumes. This can seem like a game bug, so
// we change these sequences to use `seconds`, which only tick down by 1 when
// the game returns to the main loop and the wall time has changed, even if many
// seconds have actually elapsed. However, since `seconds` uses absolute
// hardware clock time with a granularity of 1 second, "one" second can actually
// be less than one second if the timer is set in between hardware clock
// seconds, so the values are increased slightly from their equivalent tick
// values to compensate for this.
// Applies to at least: English Floppy, German floppy
// Responsible method: metzAttack::changeState(2) - 120 ticks (player needs to draw gun)
//                     stickScr::changeState(0) - 180 ticks (player needs to tell enemy to drop gun)
//                     dropStick::changeState(5) - 120 ticks (player needs to tell enemy to turn around)
//                     turnMetz::changeState(5) - 600/420 ticks (player needs to cuff Metz)
//                     all in script 390
//
// TODO: The object structure changed in PQ4CD so ticks moved from 0x20 to 0x22.
// Additional signatures/patches will need to be added for CD version.
static const uint16 pq4FloppyCityHallDrawGunTimerSignature[] = {
	SIG_MAGICDWORD,
	0x4a, SIG_UINT16(0x08), // send 8
	0x32,                   // jmp [ret]
	SIG_ADDTOOFFSET(+8),    // skip over some code
	0x35, 0x78,             // pushi $78 (120)
	0x65, 0x20,             // aTop ticks
	SIG_END
};

static const uint16 pq4FloppyCityHallDrawGunTimerPatch[] = {
	PATCH_ADDTOOFFSET(+12), // send 8, jmp, skip over some code
	0x35, 0x05,             // pushi 4 (120t/2s -> 4s)
	0x65, 0x1c,             // aTop seconds
	PATCH_END
};

static const uint16 pq4FloppyCityHallTellEnemyDropWeaponTimerSignature[] = {
	SIG_MAGICDWORD,
	0x34, SIG_UINT16(0xb4), // pushi $b4 (180)
	0x65, 0x20,             // aTop ticks
	0x32, SIG_UINT16(0x5e), // jmp to ret
	SIG_END
};

static const uint16 pq4FloppyCityHallTellEnemyDropWeaponTimerPatch[] = {
	0x34, PATCH_UINT16(0x05), // pushi 5 (180t/3s -> 5s)
	0x65, 0x1c,               // aTop seconds
	PATCH_END
};

static const uint16 pq4FloppyCityHallTellEnemyTurnAroundTimerSignature[] = {
	SIG_MAGICDWORD,
	0x4a, SIG_UINT16(0x04), // send 4
	0x35, 0x78,             // pushi $78 (120)
	0x65, 0x20,             // aTop ticks
	SIG_END
};

static const uint16 pq4FloppyCityHallTellEnemyTurnAroundTimerPatch[] = {
	PATCH_ADDTOOFFSET(+3), // send 4
	0x35, 0x03,            // pushi 3 (120t/2s -> 3s)
	0x65, 0x1c,            // aTop seconds
	PATCH_END
};

static const uint16 pq4FloppyCityHallCuffEnemyTimerSignature[] = {
	SIG_MAGICDWORD,
	0x34, SIG_UINT16(0x258), // pushi $258 (600)
	0x65, 0x20,              // aTop ticks
	SIG_ADDTOOFFSET(+3),
	0x34, SIG_UINT16(0x1a4), // pushi $1a4 (420)
	0x65, 0x20,              // aTop ticks
	SIG_END
};

static const uint16 pq4FloppyCityHallCuffEnemyTimerPatch[] = {
	0x34, PATCH_UINT16(0x0a), // pushi 10 (600t/10s)
	0x65, 0x1c,               // aTop seconds
	PATCH_ADDTOOFFSET(+3),
	0x34, SIG_UINT16(0x07),   // pushi 7 (420t/7s)
	0x65, 0x1c,               // aTop seconds
	PATCH_END
};

// The end game action sequence also uses ticks instead of seconds. See the
// description of city hall action sequence issues for more information.
// Applies to at least: English Floppy, German floppy, English CD
// Responsible method: comeInLast::changeState(11)
static const uint16 pq4LastActionHeroTimerSignature[] = {
	SIG_MAGICDWORD,
	0x34, SIG_UINT16(0x12c),   // pushi $12c (300)
	0x65, SIG_ADDTOOFFSET(+1), // aTop ticks ($20 for floppy, $22 for CD)
	SIG_END
};

static const uint16 pq4LastActionHeroTimerPatch[] = {
	0x34, PATCH_UINT16(0x05),                 // pushi 5 (300t/5s)
	0x65, PATCH_GETORIGINALBYTEADJUST(4, -4), // aTop seconds
	PATCH_END
};

//          script, description,                                          signature                                           patch
static const SciScriptPatcherEntry pq4Signatures[] = {
	{  true,     9, "add speech+subtitles to in-game UI",              1, pq4CdSpeechAndSubtitlesSignature,                   pq4CdSpeechAndSubtitlesPatch },
	{  true,   315, "fix missing points showing barbie the red shoe",  1, pq4BittyKittyShowBarieRedShoeSignature,             pq4BittyKittyShowBarbieRedShoePatch },
	{  true,   390, "change floppy city hall use gun timer",           1, pq4FloppyCityHallDrawGunTimerSignature,             pq4FloppyCityHallDrawGunTimerPatch },
	{  true,   390, "change floppy city hall say 'drop weapon' timer", 1, pq4FloppyCityHallTellEnemyDropWeaponTimerSignature, pq4FloppyCityHallTellEnemyDropWeaponTimerPatch },
	{  true,   390, "change floppy city hall say 'turn around' timer", 1, pq4FloppyCityHallTellEnemyTurnAroundTimerSignature, pq4FloppyCityHallTellEnemyTurnAroundTimerPatch },
	{  true,   390, "change floppy city hall use handcuffs timer",     1, pq4FloppyCityHallCuffEnemyTimerSignature,           pq4FloppyCityHallCuffEnemyTimerPatch },
	{  true,   755, "change last action sequence timer",               1, pq4LastActionHeroTimerSignature,                    pq4LastActionHeroTimerPatch },
	{  true, 64908, "disable video benchmarking",                      1, sci2BenchmarkSignature,                             sci2BenchmarkPatch },
	{  true, 64918, "fix Str::strip in floppy version",                1, sci2BrokenStrStripSignature,                        sci2BrokenStrStripPatch },
	{  true, 64990, "increase number of save games (1/2)",             1, sci2NumSavesSignature1,                             sci2NumSavesPatch1 },
	{  true, 64990, "increase number of save games (2/2)",             1, sci2NumSavesSignature2,                             sci2NumSavesPatch2 },
	{  true, 64990, "disable change directory button",                 1, sci2ChangeDirSignature,                             sci2ChangeDirPatch },
	SCI_SIGNATUREENTRY_TERMINATOR
};

#pragma mark -
#pragma mark Police Quest: SWAT

// The init code that runs when PQ:SWAT starts up unconditionally resets the
// master sound volume to 127, but the game should always use the volume stored
// in ScummVM.
// Applies to at least: English CD
static const uint16 pqSwatVolumeResetSignature[] = {
	SIG_MAGICDWORD,
	0x38, SIG_SELECTOR16(masterVolume), // pushi masterVolume
	0x78,                               // push1
	0x39, 0x7f,                         // push $7f
	0x54, SIG_UINT16(0x06),             // self 6
	SIG_END
};

static const uint16 pqSwatVolumeResetPatch[] = {
	0x32, PATCH_UINT16(6), // jmp 6 [past volume reset]
	PATCH_END
};

//          script, description,                                      signature                         patch
static const SciScriptPatcherEntry pqSwatSignatures[] = {
	{  true,     0, "disable volume reset on startup (1/2)",       1, pqSwatVolumeResetSignature,        pqSwatVolumeResetPatch },
	{  true,     1, "disable volume reset on startup (2/2)",       1, sci2VolumeResetSignature,          sci2VolumeResetPatch },
	SCI_SIGNATUREENTRY_TERMINATOR
};

#endif

// ===========================================================================
//  At the healer's house there is a bird's nest up on the tree.
//   The player can throw rocks at it until it falls to the ground.
//   The hero will then grab the item, that is in the nest.
//
//  When running is active, the hero will not reach the actual destination
//   and because of that, the game will get stuck.
//
//  We just change the coordinate of the destination slightly, so that walking,
//   sneaking and running work.
//
//  This bug was fixed by Sierra at least in the Japanese PC-9801 version.
// Applies to at least: English floppy (1.000, 1.012)
// Responsible method: pickItUp::changeState (script 54)
// Fixes bug: #6407
static const uint16 qfg1egaSignatureThrowRockAtNest[] = {
	0x4a, 0x04,                         // send 04 (nest::x)
	0x36,                               // push
	SIG_MAGICDWORD,
	0x35, 0x0f,                         // ldi 0f (15d)
	0x02,                               // add
	0x36,                               // push
	SIG_END
};

static const uint16 qfg1egaPatchThrowRockAtNest[] = {
	PATCH_ADDTOOFFSET(+3),
	0x35, 0x12,                         // ldi 12 (18d)
	PATCH_END
};

//          script, description,                                      signature                            patch
static const SciScriptPatcherEntry qfg1egaSignatures[] = {
	{  true,    54, "throw rock at nest while running",            1, qfg1egaSignatureThrowRockAtNest,     qfg1egaPatchThrowRockAtNest },
	SCI_SIGNATUREENTRY_TERMINATOR
};

// ===========================================================================
//  script 215 of qfg1vga pointBox::doit actually processes button-presses
//   during fighting with monsters. It strangely also calls kGetEvent. Because
//   the main User::doit also calls kGetEvent it's pure luck, where the event
//   will hit. It's the same issue as in freddy pharkas and if you turn dos-box
//   to max cycles, sometimes clicks also won't get registered. Strangely it's
//   not nearly as bad as in our sci, but these differences may be caused by
//   timing.
//   We just reuse the active event, thus removing the duplicate kGetEvent call.
// Applies to at least: English floppy
// Responsible method: pointBox::doit
static const uint16 qfg1vgaSignatureFightEvents[] = {
	0x39, SIG_MAGICDWORD,
	SIG_SELECTOR8(new),                 // pushi "new"
	0x76,                               // push0
	0x51, 0x07,                         // class Event
	0x4a, 0x04,                         // send 04 - call Event::new
	0xa5, 0x00,                         // sat temp[0]
	0x78,                               // push1
	0x76,                               // push0
	0x4a, 0x04,                         // send 04 - read Event::x
	0xa5, 0x03,                         // sat temp[3]
	0x76,                               // push0 (selector y)
	0x76,                               // push0
	0x85, 0x00,                         // lat temp[0]
	0x4a, 0x04,                         // send 04 - read Event::y
	0x36,                               // push
	0x35, 0x0a,                         // ldi 0a
	0x04,                               // sub (poor mans localization) ;-)
	SIG_END
};

static const uint16 qfg1vgaPatchFightEvents[] = {
	0x38, PATCH_SELECTOR16(curEvent), // pushi 15a (selector curEvent)
	0x76,                            // push0
	0x81, 0x50,                      // lag global[50]
	0x4a, 0x04,                      // send 04 - read User::curEvent -> needs one byte more than previous code
	0xa5, 0x00,                      // sat temp[0]
	0x78,                            // push1
	0x76,                            // push0
	0x4a, 0x04,                      // send 04 - read Event::x
	0xa5, 0x03,                      // sat temp[3]
	0x76,                            // push0 (selector y)
	0x76,                            // push0
	0x85, 0x00,                      // lat temp[0]
	0x4a, 0x04,                      // send 04 - read Event::y
	0x39, 0x00,                      // pushi 00
	0x02,                            // add (waste 3 bytes) - we don't need localization, User::doit has already done it
	PATCH_END
};

// Script 814 of QFG1VGA is responsible for showing dialogs. However, the death
// screen message shown when the hero dies in room 64 (ghost room) is too large
// (254 chars long). Since the window header and main text are both stored in
// temp space, this is an issue, as the scripts read the window header, then the
// window text, which erases the window header text because of its length. To
// fix that, we allocate more temp space and move the pointer used for the
// window header a little bit, wherever it's used in script 814.
// Fixes bug: #6139.

// Patch 1: Increase temp space
static const uint16 qfg1vgaSignatureTempSpace[] = {
	SIG_MAGICDWORD,
	0x3f, 0xba,                         // link 0xba
	0x87, 0x00,                         // lap 0
	SIG_END
};

static const uint16 qfg1vgaPatchTempSpace[] = {
	0x3f, 0xca,                         // link 0xca
	PATCH_END
};

// Patch 2: Move the pointer used for the window header a little bit
static const uint16 qfg1vgaSignatureDialogHeader[] = {
	SIG_MAGICDWORD,
	0x5b, 0x04, 0x80,                   // lea temp[0x80]
	0x36,                               // push
	SIG_END
};

static const uint16 qfg1vgaPatchDialogHeader[] = {
	0x5b, 0x04, 0x90,                   // lea temp[0x90]
	PATCH_END
};

// When clicking on the crusher in room 331, Ego approaches him to talk to him,
// an action that is handled by moveToCrusher::changeState in script 331. The
// scripts set Ego to move close to the crusher, but when Ego is sneaking instead
// of walking, the target coordinates specified by script 331 are never reached,
// as Ego is making larger steps, and never reaches the required spot. This is an
// edge case that can occur when Ego is set to sneak. Normally, when clicking on
// the crusher, ego is supposed to move close to position 79, 165. We change it
// to 85, 165, which is not an edge case thus the freeze is avoided.
// Fixes bug: #6180
static const uint16 qfg1vgaSignatureMoveToCrusher[] = {
	SIG_MAGICDWORD,
	0x51, 0x1f,                         // class Motion
	0x36,                               // push
	0x39, 0x4f,                         // pushi 4f (79 - x)
	0x38, SIG_UINT16(0x00a5),           // pushi 00a5 (165 - y)
	0x7c,                               // pushSelf
	SIG_END
};

static const uint16 qfg1vgaPatchMoveToCrusher[] = {
	PATCH_ADDTOOFFSET(+3),
	0x39, 0x55,                         // pushi 55 (85 - x)
	PATCH_END
};

// Same pathfinding bug as above, where Ego is set to move to an impossible
// spot when sneaking. In GuardsTrumpet::changeState, we change the final
// location where Ego is moved from 111, 111 to 116, 116.
// target coordinate is really problematic here.
//
// 114, 114 works when the speed slider is all the way up, but doesn't work
// when the speed slider is not.
//
// It seems that this bug was fixed by Sierra for the Macintosh version.
//
// Applies to at least: English PC floppy
// Responsible method: GuardsTrumpet::changeState(8)
// Fixes bug: #6248
static const uint16 qfg1vgaSignatureMoveToCastleGate[] = {
	0x51, SIG_ADDTOOFFSET(+1),          // class MoveTo
	SIG_MAGICDWORD,
	0x36,                               // push
	0x39, 0x6f,                         // pushi 6f (111d)
	0x3c,                               // dup (111d) - coordinates 111, 111
	0x7c,                               // pushSelf
	SIG_END
};

static const uint16 qfg1vgaPatchMoveToCastleGate[] = {
	PATCH_ADDTOOFFSET(+3),
	0x39, 0x74,                         // pushi 74 (116d), changes coordinates to 116, 116
	PATCH_END
};

// Typo in the original Sierra scripts
// Looking at a cheetaur resulted in a text about a Saurus Rex
// The code treats both monster types the same.
// Applies to at least: English floppy
// Responsible method: smallMonster::doVerb
// Fixes bug #6249
static const uint16 qfg1vgaSignatureCheetaurDescription[] = {
	SIG_MAGICDWORD,
	0x34, SIG_UINT16(0x01b8),           // ldi 01b8
	0x1a,                               // eq?
	0x31, 0x16,                         // bnt 16
	0x38, SIG_SELECTOR16(say),          // pushi 0127h (selector "say")
	0x39, 0x06,                         // pushi 06
	0x39, 0x03,                         // pushi 03
	0x78,                               // push1
	0x39, 0x12,                         // pushi 12 -> monster type Saurus Rex
	SIG_END
};

static const uint16 qfg1vgaPatchCheetaurDescription[] = {
	PATCH_ADDTOOFFSET(+14),
	0x39, 0x11,                         // pushi 11 -> monster type cheetaur
	PATCH_END
};

// In the "funny" room (Yorick's room) in QfG1 VGA, pulling the chain and
//  then pressing the button on the right side of the room results in
//  a broken game. This also happens in SSCI.
// Problem is that the Sierra programmers forgot to disable the door, that
//  gets opened by pulling the chain. So when ego falls down and then
//  rolls through the door, one method thinks that the player walks through
//  it and acts that way and the other method is still doing the roll animation.
// Local 5 of that room is a timer, that closes the door (object door11).
// Setting it to 1 during happyFace::changeState(0) stops door11::doit from
//  calling goTo6::init, so the whole issue is stopped from happening.
//
// Applies to at least: English floppy
// Responsible method: happyFace::changeState, door11::doit
// Fixes bug #6181
static const uint16 qfg1vgaSignatureFunnyRoomFix[] = {
	0x65, 0x14,                         // aTop 14 (state)
	0x36,                               // push
	0x3c,                               // dup
	0x35, 0x00,                         // ldi 00
	0x1a,                               // eq?
	0x30, SIG_UINT16(0x0025),           // bnt 0025 [-> next state]
	SIG_MAGICDWORD,
	0x35, 0x01,                         // ldi 01
	0xa3, 0x4e,                         // sal 4e
	SIG_END
};

static const uint16 qfg1vgaPatchFunnyRoomFix[] = {
	PATCH_ADDTOOFFSET(+3),
	0x2e, PATCH_UINT16(0x0029),         // bt 0029 [-> next state] - saves 4 bytes
	0x35, 0x01,                         // ldi 01
	0xa3, 0x4e,                         // sal 4e
	0xa3, 0x05,                         // sal 05 (sets local 5 to 1)
	0xa3, 0x05,                         // and again to make absolutely sure (actually to waste 2 bytes)
	PATCH_END
};

// The player is able to buy (and also steal) potions in the healer's hut
//  Strangely Sierra delays the actual buy/get potion code for 60 ticks
//  Why they did that is unknown. The code is triggered anyway only after
//  the relevant dialog boxes are closed.
//
// This delay causes problems in case the user quickly enters the inventory.
// That's why we change the amount of ticks to 1, so that the remaining states
//  are executed right after the dialog boxes are closed.
//
// Applies to at least: English floppy
// Responsible method: cueItScript::changeState
// Fixes bug #6706
static const uint16 qfg1vgaSignatureHealerHutNoDelay[] = {
	0x65, 0x14,                         // aTop 14 (state)
	0x36,                               // push
	0x3c,                               // dup
	0x35, 0x00,                         // ldi 00
	0x1a,                               // eq?
	0x31, 0x07,                         // bnt 07 [-> next state]
	SIG_MAGICDWORD,
	0x35, 0x3c,                         // ldi 3c (60 ticks)
	0x65, 0x20,                         // aTop ticks
	0x32,                               // jmp [-> end of method]
	SIG_END
};

static const uint16 qfg1vgaPatchHealerHutNoDelay[] = {
	PATCH_ADDTOOFFSET(+9),
	0x35, 0x01,                         // ldi 01 (1 tick only, so that execution will resume as soon as dialog box is closed)
	PATCH_END
};

// When following the white stag, you can actually enter the 2nd room from the mushroom/fairy location,
//  which results in ego entering from the top. When you then throw a dagger at the stag, one animation
//  frame will stay on screen, because of a script bug.
//
// Applies to at least: English floppy, Mac floppy
// Responsible method: stagHurt::changeState
// Fixes bug #6135
static const uint16 qfg1vgaSignatureWhiteStagDagger[] = {
	0x87, 0x01,                         // lap param[1]
	0x65, 0x14,                         // aTop state
	0x36,                               // push
	0x3c,                               // dup
	0x35, 0x00,                         // ldi 0
	0x1a,                               // eq?
	0x31, 0x16,                         // bnt [next parameter check]
	0x76,                               // push0
	0x45, 0x02, 0x00,                   // callb export 2 from script 0, 0
	SIG_MAGICDWORD,
	0x38, SIG_SELECTOR16(say),          // pushi 0127h (selector "say")
	0x39, 0x05,                         // pushi 05
	0x39, 0x03,                         // pushi 03
	0x39, 0x51,                         // pushi 51h
	0x76,                               // push0
	0x76,                               // push0
	0x7c,                               // pushSelf
	0x81, 0x5b,                         // lag global[5Bh] -> qg1Messager
	0x4a, 0x0e,                         // send 0Eh -> qg1Messager::say(3, 51h, 0, 0, stagHurt)
	0x33, 0x12,                         // jmp -> [ret]
	0x3c,                               // dup
	0x35, 0x01,                         // ldi 1
	0x1a,                               // eq?
	0x31, 0x0c,                         // bnt [ret]
	0x38,                               // pushi...
	SIG_ADDTOOFFSET(+11),
	0x3a,                               // toss
	0x48,                               // ret
	SIG_END
};

static const uint16 qfg1vgaPatchWhiteStagDagger[] = {
	PATCH_ADDTOOFFSET(+4),
	0x2f, 0x05,                         // bt [next check] (state != 0)
	// state = 0 code
	0x35, 0x01,                         // ldi 1
	0x65, 0x1a,                         // aTop cycles
	0x48,                               // ret
	0x36,                               // push
	0x35, 0x01,                         // ldi 1
	0x1a,                               // eq?
	0x31, 0x16,                         // bnt [state = 2 code]
	// state = 1 code
	0x76,                               // push0
	0x45, 0x02, 0x00,                   // callb export 2 from script 0, 0
	0x38, PATCH_SELECTOR16(say),        // pushi 0127h (selector "say")
	0x39, 0x05,                         // pushi 05
	0x39, 0x03,                         // pushi 03
	0x39, 0x51,                         // pushi 51h
	0x76,                               // push0
	0x76,                               // push0
	0x7c,                               // pushSelf
	0x81, 0x5b,                         // lag global[5Bh] -> qg1Messager
	0x4a, 0x0e,                         // send 0Eh -> qg1Messager::say(3, 51h, 0, 0, stagHurt)
	0x48,                               // ret
	// state = 2 code
	PATCH_ADDTOOFFSET(+13),
	0x48,                               // ret (remove toss)
	PATCH_END
};

// The dagger range has a script bug that can freeze the game or cause Brutus to kill you even after you've killed him.
// This is a bug in the original game.
//
// When Bruno leaves, a 300 tick countdown starts. If you kill Brutus or leave room 73 within those 300 ticks then
// the game is left in a broken state. For the rest of the game, if you ever return to the dagger range from the
// east or west during the first half of the day then the game will freeze or Brutus will come back to life
// and kill you, even if you already killed him.
//
// Special thanks, credits and kudos to sluicebox, who did a ton of research on this and even found this game bug originally.
//
// Applies to at least: English floppy, Mac floppy
// Responsible method: brutusWaits::changeState
// Fixes bug #9558
static const uint16 qfg1vgaSignatureBrutusScriptFreeze[] = {
	0x78,                               // push1
	0x38, SIG_UINT16(0x144),            // pushi 144h (324d)
	0x45, 0x05, 0x02,                   // call export 5 of script 0
	SIG_MAGICDWORD,
	0x34, SIG_UINT16(0x12c),            // ldi 12Ch (300d)
	0x65, 0x20,                         // aTop ticks
	SIG_END
};

static const uint16 qfg1vgaPatchBrutusScriptFreeze[] = {
	0x34, PATCH_UINT16(0),              // ldi 0 (waste 7 bytes)
	0x35, 0x00,                         // ldi 0
	0x35, 0x00,                         // ldi 0
	PATCH_END
};

// Speed up the speed test by a factor 50, ensuring the detected speed
// will end up at the highest level. This improves the detail in
// Yorick's room (96), and slightly changes the timing in other rooms.
//
// Method changed: speedTest::changeState
static const uint16 qfg1vgaSignatureSpeedTest[] = {
	0x76,                               // push0
	0x43, 0x42, 0x00,                   // callk GetTime 0
	SIG_MAGICDWORD,
	0xa3, 0x01,                         // sal 1
	0x35, 0x32,                         // ldi 50
	0x65, 0x1a,                         // aTop cycles
	SIG_END
};

static const uint16 qfg1vgaPatchSpeedTest[] = {
	PATCH_ADDTOOFFSET(+6),
	0x35, 0x01,                         // ldi 1
	PATCH_END
};

//          script, description,                                      signature                            patch
static const SciScriptPatcherEntry qfg1vgaSignatures[] = {
	{  true,    41, "moving to castle gate",                       1, qfg1vgaSignatureMoveToCastleGate,    qfg1vgaPatchMoveToCastleGate },
	{  true,    55, "healer's hut, no delay for buy/steal",        1, qfg1vgaSignatureHealerHutNoDelay,    qfg1vgaPatchHealerHutNoDelay },
	{  true,    73, "brutus script freeze glitch",                 1, qfg1vgaSignatureBrutusScriptFreeze,  qfg1vgaPatchBrutusScriptFreeze },
	{  true,    77, "white stag dagger throw animation glitch",    1, qfg1vgaSignatureWhiteStagDagger,     qfg1vgaPatchWhiteStagDagger },
	{  true,    96, "funny room script bug fixed",                 1, qfg1vgaSignatureFunnyRoomFix,        qfg1vgaPatchFunnyRoomFix },
	{  true,   210, "cheetaur description fixed",                  1, qfg1vgaSignatureCheetaurDescription, qfg1vgaPatchCheetaurDescription },
	{  true,   215, "fight event issue",                           1, qfg1vgaSignatureFightEvents,         qfg1vgaPatchFightEvents },
	{  true,   216, "weapon master event issue",                   1, qfg1vgaSignatureFightEvents,         qfg1vgaPatchFightEvents },
	{  true,   299, "speedtest",                                   1, qfg1vgaSignatureSpeedTest,           qfg1vgaPatchSpeedTest },
	{  true,   331, "moving to crusher",                           1, qfg1vgaSignatureMoveToCrusher,       qfg1vgaPatchMoveToCrusher },
	{  true,   814, "window text temp space",                      1, qfg1vgaSignatureTempSpace,           qfg1vgaPatchTempSpace },
	{  true,   814, "dialog header offset",                        3, qfg1vgaSignatureDialogHeader,        qfg1vgaPatchDialogHeader },
	SCI_SIGNATUREENTRY_TERMINATOR
};

// ===========================================================================

// This is a very complicated bug.
// When the player encounters an enemy in the desert while riding a saurus and later
//  tries to get back on it by entering "ride", the game will not give control back
//  to the player.
//
// This is caused by script mountSaurus getting triggered twice.
//  Once by entering the command "ride" and then a second time by a proximity check.
//
// Both are calling mountSaurus::init() in script 20, this one disables controls
//  then mountSaurus::changeState() from script 660 is triggered
//  mountSaurus::changeState(5) finally calls mountSaurus::dispose(), which is also in script 20
//  which finally re-enables controls
//
// A fix is difficult to implement. The code in script 20 is generic and used by multiple objects
//
// Originally I decided to change the responsible globals (66h and A1h) during mountSaurus::changeState(5).
//  This worked as far as for controls, but mountSaurus::init changes a few selectors of ego as well, which
//  won't get restored in that situation, which then messes up room changes and other things.
//
// I have now decided to change sheepScript::changeState(2) in script 665 instead.
//
// This fix could cause issues in case there is a cutscene, where ego is supposed to get onto the saurus using
//  sheepScript.
//
// Applies to at least: English PC Floppy, English Amiga Floppy
// Responsible method: mountSaurus::changeState(), mountSaurus::init(), mountSaurus::dispose()
// Fixes bug: #5156
static const uint16 qfg2SignatureSaurusFreeze[] = {
	0x3c,                               // dup
	0x35, 0x02,                         // ldi 5
	SIG_MAGICDWORD,
	0x1a,                               // eq?
	0x30, SIG_UINT16(0x0043),           // bnt [ret]
	0x76,                               // push0
	SIG_ADDTOOFFSET(+61),               // skip to dispose code
	0x39, SIG_SELECTOR8(dispose),       // pushi "dispose"
	0x76,                               // push0
	0x54, 0x04,                         // self 04
	SIG_END
};

static const uint16 qfg2PatchSaurusFreeze[] = {
	0x81, 0x66,                         // lag 66h
	0x2e, SIG_UINT16(0x0040),           // bt [to dispose code]
	0x35, 0x00,                         // ldi 0 (waste 2 bytes)
	PATCH_END
};

// The Jackalmen combat code has at least one serious issue.
//
// Jackalmen may attack in groups.
// This is handled by 2 globals.
// Global 136h contains the amount of cur. Jackalmen alive.
// Global 137h contains the amount of cur. Jackalmen killed during combat.
//
// Global 137h is subtracted from Global 136h after combat
// has ended, BUT when the player manages to hit the last enemy
// AFTER defeating it during its death animation (yes, that is possible - don't ask),
// the code is called a second time. Subtracting 137h twice, which will make global 136h
// negative and which will then make it so that there is an inconsistent state.
// Some variables will show that there is still an enemy, while others don't.
//
// Which will then make the game crash when leaving the current room.
// The original interpreter would show the infamous "Oops, you did something we weren't expecting...".
// 
// Applies to at least: English Floppy (1.102+1.105)
// TODO: Check, if patch works for 1.000. That version surely has the same bug.
// Responsible method: jackalMan::die (script 695)
// Fixes bug: #10218
static const uint16 qfg2SignatureOopsJackalMen[] = {
	SIG_MAGICDWORD,
	0x8b, 0x00,                         // lsl local[0]
	0x35, 0x00,                         // ldi 0
	0x22,                               // lt?
	0x30, SIG_UINT16(0x000b),           // bnt [Jackalman death animation code]
	0x38, SIG_ADDTOOFFSET(+2),          // pushi (die)
	0x76,                               // push0
	0x57, 0x66, 0x04,                   // super Monster, 4
	0x48,                               // ret
	0x32, SIG_UINT16(0x001a),           // jmp (seems to be a compiler bug)
	// Jackalman death animation code
	0x83, 0x00,                         // lal local[0]
	0x18,                               // not
	0x30, SIG_UINT16(0x0003),           // bnt [make next enemy walk in]
   SIG_END
};

static const uint16 qfg2PatchOopsJackalMen[] = {
	0x80, PATCH_UINT16(0x0136),         // lag global[136h]
	0x31, 0x0E,                         // bnt [skip everything] - requires 5 extra bytes
	0x8b, 0x00,                         // lsl local[0]
	0x35, 0x00,                         // ldi 0
	0x22,                               // lt?
	0x31, 0x08,                         // bnt [Jackalman death animation code] - save 1 byte
	0x38, PATCH_GETORIGINALUINT16(+9),  // pushi (die)
	0x76,                               // push0
	0x57, 0x66, 0x04,                   // super Monster, 4
	0x48,                               // ret
	// Jackalman death animation code
	0x83, 0x00,                         // lal local[0]
	0x18,                               // not
	0x31, 0x03,                         // bnt [make next enemy walk in] - save 1 byte
	PATCH_END
};

// Script 944 in QFG2 contains the FileSelector system class, used in the
// character import screen. This gets incorrectly called constantly, whenever
// the user clicks on a button in order to refresh the file list. This was
// probably done because it would be easier to refresh the list whenever the
// user inserted a new floppy disk, or changed directory. The problem is that
// the script has a bug, and it invalidates the text of the entries in the
// list. This has a high probability of breaking, as the user could change the
// list very quickly, or the garbage collector could kick in and remove the
// deleted entries. We don't allow the user to change the directory, thus the
// contents of the file list are constant, so we can avoid the constant file
// and text entry refreshes whenever a button is pressed, and prevent possible
// crashes because of these constant quick object reallocations.
// Fixes bug: #5096
static const uint16 qfg2SignatureImportDialog[] = {
	0x63, SIG_MAGICDWORD, 0x20,         // pToa text
	0x30, SIG_UINT16(0x000b),           // bnt [next state]
	0x7a,                               // push2
	0x39, 0x03,                         // pushi 03
	0x36,                               // push
	0x43, 0x72, 0x04,                   // callk Memory 4
	0x35, 0x00,                         // ldi 00
	0x65, 0x20,                         // aTop text
	SIG_END
};

static const uint16 qfg2PatchImportDialog[] = {
	PATCH_ADDTOOFFSET(+5),
	0x48,                               // ret
	PATCH_END
};

// Quest For Glory 2 character import doesn't properly set the character type
//  in versions 1.102 and below, which makes all imported characters a fighter.
//
// Sierra released an official patch. However the fix is really easy to
//  implement on our side, so we also patch the flaw in here in case we find it.
//
// The version released on GOG is 1.102 without this patch applied, so us
//  patching it is quite useful.
//
// Applies to at least: English Floppy
// Responsible method: importHero::changeState
// Fixes bug: inside versions 1.102 and below
static const uint16 qfg2SignatureImportCharType[] = {
	0x35, 0x04,                         // ldi 04
	0x90, SIG_UINT16(0x023b),           // lagi global[23Bh]
	0x02,                               // add
	0x36,                               // push
	0x35, 0x04,                         // ldi 04
	0x08,                               // div
	0x36,                               // push
	0x35, 0x0d,                         // ldi 0D
	0xb0, SIG_UINT16(0x023b),           // sagi global[023Bh]
	0x8b, 0x1f,                         // lsl local[1Fh]
	0x35, 0x05,                         // ldi 05
	SIG_MAGICDWORD,
	0xb0, SIG_UINT16(0x0150),           // sagi global[0150h]
	0x8b, 0x02,                         // lsl local[02h]
	SIG_END
};

static const uint16 qfg2PatchImportCharType[] = {
	0x80, PATCH_UINT16(0x023f),         // lag global[23Fh] <-- patched to save 2 bytes
	0x02,                               // add
	0x36,                               // push
	0x35, 0x04,                         // ldi 04
	0x08,                               // div
	0x36,                               // push
	0xa8, SIG_UINT16(0x0248),           // ssg global[0248h] <-- patched to save 2 bytes
	0x8b, 0x1f,                         // lsl local[1Fh]
	0xa8, SIG_UINT16(0x0155),           // ssg global[0155h] <-- patched to save 2 bytes
	// new code, directly from the official sierra patch file
	0x83, 0x01,                         // lal local[01h]
	0xa1, 0xbb,                         // sag global[BBh]
	0xa1, 0x73,                         // sag global[73h]
	PATCH_END
};

//          script, description,                                      signature                    patch
static const SciScriptPatcherEntry qfg2Signatures[] = {
	{  true,   665, "getting back on saurus freeze fix",           1, qfg2SignatureSaurusFreeze,   qfg2PatchSaurusFreeze },
	{  true,   695, "Oops Jackalmen fix",                          1, qfg2SignatureOopsJackalMen,  qfg2PatchOopsJackalMen },
	{  true,   805, "import character type fix",                   1, qfg2SignatureImportCharType, qfg2PatchImportCharType },
	{  true,   944, "import dialog continuous calls",              1, qfg2SignatureImportDialog,   qfg2PatchImportDialog },
	SCI_SIGNATUREENTRY_TERMINATOR
};

// ===========================================================================
// Patch for the import screen in QFG3, same as the one for QFG2 above
static const uint16 qfg3SignatureImportDialog[] = {
	0x63, SIG_MAGICDWORD, 0x2a,         // pToa text
	0x31, 0x0b,                         // bnt [next state]
	0x7a,                               // push2
	0x39, 0x03,                         // pushi 03
	0x36,                               // push
	0x43, 0x72, 0x04,                   // callk Memory 4
	0x35, 0x00,                         // ldi 00
	0x65, 0x2a,                         // aTop text
	SIG_END
};

static const uint16 qfg3PatchImportDialog[] = {
	PATCH_ADDTOOFFSET(+4),
	0x48,                               // ret
	PATCH_END
};



// ===========================================================================
// Patch for the Woo dialog option in Uhura's conversation.
// Problem: The Woo dialog option (0xffb5) is negative, and therefore
// treated as an option opening a submenu. This leads to uhuraTell::doChild
// being called, which calls hero::solvePuzzle and then proceeds with
// Teller::doChild to open the submenu. However, there is no actual submenu
// defined for option -75 since -75 does not show up in uhuraTell::keys.
// This will cause Teller::doChild to run out of bounds while scanning through
// uhuraTell::keys.
// Strategy: there is another conversation option in uhuraTell::doChild calling
// hero::solvePuzzle (0xfffc) which does a ret afterwards without going to
// Teller::doChild. We jump to this call of hero::solvePuzzle to get that same
// behaviour.
// Applies to at least: English, German, Italian, French, Spanish Floppy
// Responsible method: uhuraTell::doChild
// Fixes bug: #5172
static const uint16 qfg3SignatureWooDialog[] = {
	SIG_MAGICDWORD,
	0x67, 0x12,                         // pTos 12 (query)
	0x35, 0xb6,                         // ldi b6
	0x1a,                               // eq?
	0x2f, 0x05,                         // bt 05
	0x67, 0x12,                         // pTos 12 (query)
	0x35, 0x9b,                         // ldi 9b
	0x1a,                               // eq?
	0x31, 0x0c,                         // bnt 0c
	0x38, SIG_SELECTOR16(solvePuzzle),  // pushi 0297
	0x7a,                               // push2
	0x38, SIG_UINT16(0x010c),           // pushi 010c
	0x7a,                               // push2
	0x81, 0x00,                         // lag 00
	0x4a, 0x08,                         // send 08
	0x67, 0x12,                         // pTos 12 (query)
	0x35, 0xb5,                         // ldi b5
	SIG_END
};

static const uint16 qfg3PatchWooDialog[] = {
	PATCH_ADDTOOFFSET(+0x29),
	0x33, 0x11,                         // jmp to 0x6a2, the call to hero::solvePuzzle for 0xFFFC
	PATCH_END
};

// Alternative version, with uint16 offsets, for GOG release of QfG3.
static const uint16 qfg3SignatureWooDialogAlt[] = {
	SIG_MAGICDWORD,
	0x67, 0x12,                         // pTos 12 (query)
	0x35, 0xb6,                         // ldi b6
	0x1a,                               // eq?
	0x2e, SIG_UINT16(0x0005),           // bt 05
	0x67, 0x12,                         // pTos 12 (query)
	0x35, 0x9b,                         // ldi 9b
	0x1a,                               // eq?
	0x30, SIG_UINT16(0x000c),           // bnt 0c
	0x38, SIG_SELECTOR16(solvePuzzle),  // pushi 0297
	0x7a,                               // push2
	0x38, SIG_UINT16(0x010c),           // pushi 010c
	0x7a,                               // push2
	0x81, 0x00,                         // lag 00
	0x4a, 0x08,                         // send 08
	0x67, 0x12,                         // pTos 12 (query)
	0x35, 0xb5,                         // ldi b5
	SIG_END
};

static const uint16 qfg3PatchWooDialogAlt[] = {
	PATCH_ADDTOOFFSET(+0x2C),
	0x33, 0x12,                         // jmp to 0x708, the call to hero::solvePuzzle for 0xFFFC
	PATCH_END
};

// When exporting characters at the end of Quest for Glory 3, the underlying
//  code has issues with values, that are above 9999.
//  For further study: https://github.com/Blazingstix/QFGImporter/blob/master/QFGImporter/QFGImporter/QFG3.txt
//
// If a value is above 9999, parts or even the whole character file will get corrupted.
//
// We are fixing the code because of that. We are patching code, that is calculating the checksum
//  and add extra code to lower such values to 9999.
//
// Applies to at least: English, French, German, Italian, Spanish floppy
// Responsible method: saveHero::changeState
// Fixes bug #6807
static const uint16 qfg3SignatureExportChar[] = {
	0x35, SIG_ADDTOOFFSET(+1),          // ldi  00 / ldi 01 (2 loops, we patch both)
	0xa5, 0x00,                         // sat  temp[0] [contains index to data]
	0x8d, 0x00,                         // lst  temp[0]
	SIG_MAGICDWORD,
	0x35, 0x2c,                         // ldi  2c
	0x22,                               // lt?  [index above or equal 2Ch (44d)?
	0x31, 0x23,                         // bnt  [exit loop]
	// from this point it's actually useless code, maybe a sci compiler bug
	0x8d, 0x00,                         // lst  temp[0]
	0x35, 0x01,                         // ldi  01
	0x02,                               // add
	0x9b, 0x00,                         // lsli local[0] ---------- load local[0 + ACC] onto stack
	0x8d, 0x00,                         // lst  temp[0]
	0x35, 0x01,                         // ldi  01
	0x02,                               // add
	0xb3, 0x00,                         // sali local[0] ---------- save stack to local[0 + ACC]
	// end of useless code
	0x8b, SIG_ADDTOOFFSET(+1),          // lsl  local[36h/37h] ---- load local[36h/37h] onto stack
	0x8d, 0x00,                         // lst  temp[0]
	0x35, 0x01,                         // ldi  01
	0x02,                               // add
	0x93, 0x00,                         // lali local[0] ---------- load local[0 + ACC] into ACC
	0x02,                               // add -------------------- add ACC + stack and put into ACC
	0xa3, SIG_ADDTOOFFSET(+1),          // sal  local[36h/37h] ---- save ACC to local[36h/37h]
	0x8d, 0x00,                         // lst temp[0] ------------ temp[0] to stack
	0x35, 0x02,                         // ldi 02
	0x02,                               // add -------------------- add 2 to stack
	0xa5, 0x00,                         // sat temp[0] ------------ save ACC to temp[0]
	0x33, 0xd6,                         // jmp [loop]
	SIG_END
};

static const uint16 qfg3PatchExportChar[] = {
	PATCH_ADDTOOFFSET(+11),
	0x85, 0x00,                         // lat  temp[0]
	0x9b, 0x01,                         // lsli local[0] + 1 ------ load local[ ACC + 1] onto stack
	0x3c,                               // dup
	0x34, PATCH_UINT16(0x2710),         // ldi  2710h (10000d)
	0x2c,                               // ult? ------------------- is value smaller than 10000?
	0x2f, 0x0a,                         // bt   [jump over]
	0x3a,                               // toss
	0x38, PATCH_UINT16(0x270f),         // pushi 270fh (9999d)
	0x3c,                               // dup
	0x85, 0x00,                         // lat  temp[0]
	0xba, PATCH_UINT16(0x0001),         // ssli local[0] + 1 ------ save stack to local[ ACC + 1] (UINT16 to waste 1 byte)
	// jump offset
	0x83, PATCH_GETORIGINALBYTE(+26),   // lal  local[37h/36h] ---- load local[37h/36h] into ACC
	0x02,                               // add -------------------- add local[37h/36h] + data value
	PATCH_END
};

// Quest for Glory 3 doesn't properly import the character type of Quest for Glory 1 character files.
//  This issue was never addressed. It's caused by Sierra reading data directly from the local
//  area, which is only set by Quest For Glory 2 import data, instead of reading the properly set global variable.
//
// We fix it, by also directly setting the local variable.
//
// Applies to at least: English, French, German, Italian, Spanish floppy
// Responsible method: importHero::changeState(4)
static const uint16 qfg3SignatureImportQfG1Char[] = {
	SIG_MAGICDWORD,
	0x82, SIG_UINT16(0x0238),           // lal local[0x0238]
	0xa0, SIG_UINT16(0x016a),           // sag global[0x016a]
	0xa1, 0x7d,                         // sag global[0x7d]
	0x35, 0x01,                         // ldi 01
	0x99, 0xfb,                         // lsgi global[0xfb]
	SIG_END
};

static const uint16 qfg3PatchImportQfG1Char[] = {
	PATCH_ADDTOOFFSET(+8),
	0xa3, 0x01,                         // sal 01           -> also set local[01]
	0x89, 0xfc,                         // lsg global[0xFD] -> save 2 bytes
	PATCH_END
};

// The chief in his hut (room 640) is not drawn using the correct priority,
//  which results in a graphical glitch. This is a game bug and also happens
//  in Sierra's SCI. We adjust priority accordingly to fix it.
//
// Applies to at least: English, French, German, Italian, Spanish floppy
// Responsible method: heap in script 640
// Fixes bug #5173
static const uint16 qfg3SignatureChiefPriority[] = {
	SIG_MAGICDWORD,
	SIG_UINT16(0x0002),                 // yStep     0x0002
	SIG_UINT16(0x0281),                 // view      0x0281
	SIG_UINT16(0x0000),                 // loop      0x0000
	SIG_UINT16(0x0000),                 // cel       0x0000
	SIG_UINT16(0x0000),                 // priority  0x0000
	SIG_UINT16(0x0000),                 // underbits 0x0000
	SIG_UINT16(0x1000),                 // signal    0x1000
	SIG_END
};

static const uint16 qfg3PatchChiefPriority[] = {
	PATCH_ADDTOOFFSET(+8),
	PATCH_UINT16(0x000A),               // new priority 0x000A (10d)
	PATCH_ADDTOOFFSET(+2),
	PATCH_UINT16(0x1010),               // signal       0x1010 (set fixed priority flag)
	PATCH_END
};

// There are 3 points that can't be achieved in the game. They should've been
// awarded for telling Rakeesh and Kreesha (room 285) about the Simabni
// initiation.
// However the array of posibble messages the hero can tell in that room
// (local 156) is missing the "Tell about Initiation" message (#31) which
// awards these points.
// This patch adds the message to that array, thus allowing the hero to tell
// that message (after completing the initiation) and gain the 3 points.
// A side effect of increasing the local156 array is that the next local
// array is shifted and shrinks in size from 4 words to 3. The patch changes
// the 2 locations in the script that reference that array, to point to the new
// location ($aa --> $ab). It is safe to shrink the 2nd array to 3 words
// because only the first element in it is ever used.
//
// Note: You have to re-enter the room in case a saved game was loaded from a
// previous version of ScummVM and that saved game was made inside that room.
//
// Applies to: English, French, German, Italian, Spanish and the GOG release.
// Responsible method: heap in script 285
// Fixes bug #7086
static const uint16 qfg3SignatureMissingPoints1[] = {
	// local[$9c] = [0 -41 -76 1 -30 -77 -33 -34 -35 -36 -37 -42 -80 999]
	// local[$aa] = [0 0 0 0]
	SIG_UINT16(0x0000),                 //   0 START MARKER
	SIG_MAGICDWORD,
	SIG_UINT16(0xFFD7),                 // -41 "Greet"
	SIG_UINT16(0xFFB4),                 // -76 "Say Good-bye"
	SIG_UINT16(0x0001),                 //   1 "Tell about Tarna"
	SIG_UINT16(0xFFE2),                 // -30 "Tell about Simani"
	SIG_UINT16(0xFFB3),                 // -77 "Tell about Prisoner"
	SIG_UINT16(0xFFDF),                 // -33 "Dispelled Leopard Lady"
	SIG_UINT16(0xFFDE),                 // -34 "Tell about Leopard Lady"
	SIG_UINT16(0xFFDD),                 // -35 "Tell about Leopard Lady"
	SIG_UINT16(0xFFDC),                 // -36 "Tell about Leopard Lady"
	SIG_UINT16(0xFFDB),                 // -37 "Tell about Village"
	SIG_UINT16(0xFFD6),                 // -42 "Greet"
	SIG_UINT16(0xFFB0),                 // -80 "Say Good-bye"
	SIG_UINT16(0x03E7),                 // 999 END MARKER
	SIG_ADDTOOFFSET(+2),                // local[$aa][0]
	SIG_END
};

static const uint16 qfg3PatchMissingPoints1[] = {
	PATCH_ADDTOOFFSET(+14),
	PATCH_UINT16(0xFFE1),               // -31 "Tell about Initiation"
	PATCH_UINT16(0xFFDE),               // -34 "Tell about Leopard Lady"
	PATCH_UINT16(0xFFDD),               // -35 "Tell about Leopard Lady"
	PATCH_UINT16(0xFFDC),               // -36 "Tell about Leopard Lady"
	PATCH_UINT16(0xFFDB),               // -37 "Tell about Village"
	PATCH_UINT16(0xFFD6),               // -42 "Greet"
	PATCH_UINT16(0xFFB0),               // -80 "Say Good-bye"
	PATCH_UINT16(0x03E7),               // 999 END MARKER
	PATCH_GETORIGINALUINT16(+28),       // local[$aa][0]
	PATCH_END
};

static const uint16 qfg3SignatureMissingPoints2a[] = {
	SIG_MAGICDWORD,
	0x35, 0x00,                         // ldi 0
	0xb3, 0xaa,                         // sali local[$aa]
	SIG_END
};

static const uint16 qfg3SignatureMissingPoints2b[] = {
	SIG_MAGICDWORD,
	0x36,                               // push
	0x5b, 0x02, 0xaa,                   // lea local[$aa]
	SIG_END
};

static const uint16 qfg3PatchMissingPoints2[] = {
	PATCH_ADDTOOFFSET(+3),
	0xab,                               // local[$aa] ==> local[$ab]
	PATCH_END
};


// Partly WORKAROUND:
// During combat, the game is not properly throttled. That's because the game uses
// an inner loop for combat and does not iterate through the main loop.
// It also doesn't call kGameIsRestarting. This may get fixed properly at some point
// by rewriting the speed throttler.
//
// Additionally Sierra set the cycle speed of the hero to 0. Which explains
// why the actions of the hero are so incredibly fast. This issue also happened
// in the original interpreter, when the computer was too powerful.
//
// Applies to at least: English, French, German, Italian, Spanish PC floppy
// Responsible method: combatControls::dispatchEvent (script 550) + WarriorObj in heap
// Fixes bug #6247
static const uint16 qfg3SignatureCombatSpeedThrottling1[] = {
	0x31, 0x0d,                         // bnt [skip code]
	SIG_MAGICDWORD,
	0x89, 0xd2,                         // lsg global[D2h]
	0x35, 0x00,                         // ldi 0
	0x1e,                               // gt?
	0x31, 0x06,                         // bnt [skip code]
	0xe1, 0xd2,                         // -ag global[D2h] (jump skips over this)
	0x81, 0x58,                         // lag global[58h]
	0xa3, 0x01,                         // sal local[01]
	SIG_END
};

static const uint16 qfg3PatchCombatSpeedThrottling1[] = {
	0x80, 0xd2,                         // lsg global[D2h]
	0x14,                               // or
	0x31, 0x06,                         // bnt [skip code] - saves 4 bytes
	0xe1, 0xd2,                         // -ag global[D2h]
	0x81, 0x58,                         // lag global[58h]
	0xa3, 0x01,                         // sal local[01] (jump skips over this)
	// our code
	0x76,                               // push0
	0x43, 0x2c, 0x00,                   // callk GameIsRestarting <-- add this so that our speed throttler is triggered
	PATCH_END
};

static const uint16 qfg3SignatureCombatSpeedThrottling2[] = {
	SIG_MAGICDWORD,
	SIG_UINT16(12),                     // priority 12
	SIG_UINT16(0),                      // underbits 0
	SIG_UINT16(0x4010),                 // signal 4010h
	SIG_ADDTOOFFSET(+18),
	SIG_UINT16(0),                      // scaleSignal 0
	SIG_UINT16(128),                    // scaleX
	SIG_UINT16(128),                    // scaleY
	SIG_UINT16(128),                    // maxScale
	SIG_UINT16(0),                      // cycleSpeed
	SIG_END
};

static const uint16 qfg3PatchCombatSpeedThrottling2[] = {
	PATCH_ADDTOOFFSET(+32),
	PATCH_UINT16(5),                    // set cycleSpeed to 5
	PATCH_END
};

// In room #750, when the hero enters from the top east path (room #755), it
// could go out of the contained-access polygon bounds, and be able to travel
// freely in the room.
// The reason is that the cutoff y value (42) that determines whether the hero
// enters from the top or bottom path is inaccurate: it's possible to enter the
// top path from as low as y=45.
// This patch changes the cutoff to be 50 which should be low enough.
// It also changes the position in which the hero enters from the top east path
// as the current location is hidden behind the tree.
//
// Applies to: English, French, German, Italian, Spanish and the GOG release.
// Responsible method: enterEast::changeState (script 750)
// Fixes bug #6693
static const uint16 qfg3SignatureRoom750Bounds1[] = {
	// (if (< (ego y?) 42)
	0x76,                               // push0 ("y")
	0x76,                               // push0
	0x81, 0x00,                         // lag global[0] (ego)
	0x4a, 0x04,                         // send 4
	SIG_MAGICDWORD,
	0x36,                               // push
	0x35,   42,                         // ldi 42 <-- comparing ego.y with 42
	0x22,                               // lt?
	SIG_END
};

static const uint16 qfg3PatchRoom750Bounds1[] = {
	// (if (< (ego y?) 50)
	PATCH_ADDTOOFFSET(+8),
	50,                                 // 42 --> 50
	PATCH_END
};

static const uint16 qfg3SignatureRoom750Bounds2[] = {
	// (ego x: 294 y: 39)
	0x78,                               // push1 ("x")
	0x78,                               // push1
	0x38, SIG_UINT16(294),              // pushi 294
	0x76,                               // push0 ("y")
	0x78,                               // push1
	SIG_MAGICDWORD,
	0x39,   29,                         // pushi 29
	0x81, 0x00,                         // lag global[0] (ego)
	0x4a, 0x0c,                         // send 12
	SIG_END
};

static const uint16 qfg3PatchRoom750Bounds2[] = {
	// (ego x: 320 y: 39)
	PATCH_ADDTOOFFSET(+3),
	PATCH_UINT16(320),                  // 294 --> 320
	PATCH_ADDTOOFFSET(+3),
	39,                                 //  29 -->  39
	PATCH_END
};

static const uint16 qfg3SignatureRoom750Bounds3[] = {
	// (ego setMotion: MoveTo 282 29 self)
	0x38, SIG_SELECTOR16(setMotion),    // pushi "setMotion" 0x133 in QfG3
	0x39, 0x04,                         // pushi 4
	0x51, SIG_ADDTOOFFSET(+1),          // class MoveTo
	0x36,                               // push
	0x38, SIG_UINT16(282),              // pushi 282
	SIG_MAGICDWORD,
	0x39,   29,                         // pushi 29
	0x7c,                               // pushSelf
	0x81, 0x00,                         // lag global[0] (ego)
	0x4a, 0x0c,                         // send 12
	SIG_END
};

static const uint16 qfg3PatchRoom750Bounds3[] = {
	// (ego setMotion: MoveTo 309 35 self)
	PATCH_ADDTOOFFSET(+9),
	PATCH_UINT16(309),                  // 282 --> 309
	PATCH_ADDTOOFFSET(+1),
	35,                                 //  29 -->  35
	PATCH_END
};

//          script, description,                                      signature                    patch
static const SciScriptPatcherEntry qfg3Signatures[] = {
	{  true,   944, "import dialog continuous calls",                     1, qfg3SignatureImportDialog,           qfg3PatchImportDialog },
	{  true,   440, "dialog crash when asking about Woo",                 1, qfg3SignatureWooDialog,              qfg3PatchWooDialog },
	{  true,   440, "dialog crash when asking about Woo",                 1, qfg3SignatureWooDialogAlt,           qfg3PatchWooDialogAlt },
	{  true,    52, "export character save bug",                          2, qfg3SignatureExportChar,             qfg3PatchExportChar },
	{  true,    54, "import character from QfG1 bug",                     1, qfg3SignatureImportQfG1Char,         qfg3PatchImportQfG1Char },
	{  true,   640, "chief in hut priority fix",                          1, qfg3SignatureChiefPriority,          qfg3PatchChiefPriority },
	{  true,   285, "missing points for telling about initiation heap",   1, qfg3SignatureMissingPoints1,         qfg3PatchMissingPoints1 },
	{  true,   285, "missing points for telling about initiation script", 1, qfg3SignatureMissingPoints2a,	      qfg3PatchMissingPoints2 },
	{  true,   285, "missing points for telling about initiation script", 1, qfg3SignatureMissingPoints2b,        qfg3PatchMissingPoints2 },
	{  true,   550, "combat speed throttling script",                     1, qfg3SignatureCombatSpeedThrottling1, qfg3PatchCombatSpeedThrottling1 },
	{  true,   550, "combat speed throttling heap",                       1, qfg3SignatureCombatSpeedThrottling2, qfg3PatchCombatSpeedThrottling2 },
	{  true,   750, "hero goes out of bounds in room 750",                2, qfg3SignatureRoom750Bounds1,         qfg3PatchRoom750Bounds1 },
	{  true,   750, "hero goes out of bounds in room 750",                2, qfg3SignatureRoom750Bounds2,         qfg3PatchRoom750Bounds2 },
	{  true,   750, "hero goes out of bounds in room 750",                2, qfg3SignatureRoom750Bounds3,         qfg3PatchRoom750Bounds3 },
	SCI_SIGNATUREENTRY_TERMINATOR
};

#ifdef ENABLE_SCI32
#pragma mark -
#pragma mark Quest for Glory 4

// The 'Trap::init' code incorrectly creates an int array for string data.
// Applies to at least: English CD
static const uint16 qfg4TrapArrayTypeSignature[] = {
	0x38, SIG_SELECTOR16(new), // pushi new
	0x78,                      // push1
	0x38, SIG_UINT16(0x80),    // pushi $80 (128)
	SIG_MAGICDWORD,
	0x51, 0x0b,                // class $b (IntArray)
	0x4a, SIG_UINT16(0x06),    // send 6
	SIG_END
};

static const uint16 qfg4TrapArrayTypePatch[] = {
	PATCH_ADDTOOFFSET(+4),     // pushi $92 (new), push1
	0x38, PATCH_UINT16(0x100), // pushi $100 (256)
	0x51, 0x0d,                // class $d (ByteArray)
	PATCH_END
};

// QFG4 has custom video benchmarking code inside a subroutine, which is called
// by 'glryInit::init', that needs to be disabled; see sci2BenchmarkSignature
// Applies to at least: English CD, German Floppy
static const uint16 qfg4BenchmarkSignature[] = {
	0x38, SIG_SELECTOR16(new), // pushi new
	0x76,                      // push0
	0x51, SIG_ADDTOOFFSET(+1), // class View
	0x4a, SIG_UINT16(0x04),    // send 4
	0xa5, 0x00,                // sat 0
	0x39, SIG_SELECTOR8(view), // pushi $e (view)
	SIG_MAGICDWORD,
	0x78,                      // push1
	0x38, SIG_UINT16(0x270f),  // push $270f (9999)
	SIG_END
};

static const uint16 qfg4BenchmarkPatch[] = {
	0x35, 0x01, // ldi 0
	0xa1, 0xbf, // sag $bf (191)
	0x48,       // ret
	PATCH_END
};

// Right at the start of the game inside room 800, when automatically sliding down a slope
// an error may happen inside Grooper::doit caused by a timing issue.
//
// We delay a bit, so that hero::cycler should always be set.
//
// Applies to: English CD, English floppy, German floppy
// Responsible method: sFallsBackSide::changeState (script 803)
// Fixes bug #9801
static const uint16 qfg4SlidingDownSlopeSignature[] = {
	0x87, 0x01,                       // lap param[1]
	0x65, SIG_ADDTOOFFSET(+1),        // aTop state
	0x36,                             // push
	0x3c,                             // dup
	0x35, 0x00,                       // ldi 00
	0x1a,                             // eq?
	0x31, 0x30,                       // bnt [skip state 0]
	0x38, SIG_SELECTOR16(handsOff),   // pushi handsOff
	0x76,                             // push0
	0x81, 0x01,                       // lag global[1]
	0x4a, SIG_UINT16(0x0004),         // send 04
	SIG_MAGICDWORD,
	0x38, SIG_SELECTOR16(cycleSpeed), // pushi cycleSpeed
	0x76,                             // push0
	0x81, 0x00,                       // lag global[0]
	0x4a, SIG_UINT16(0x0004),         // send 04
	0xa3, 0x00,                       // sal local[0]
	0x38, SIG_SELECTOR16(setStep),    // pushi setStep
	0x7a,                             // push2
	0x78,                             // push1
	0x78,                             // push1
	0x38, SIG_SELECTOR16(setMotion),  // pushi setMotion
	0x38, SIG_UINT16(0x0004),         // pushi 04
	0x51, SIG_ADDTOOFFSET(+1),        // class PolyPath
	0x36,                             // push
	0x39, 0x49,                       // pushi $49
	0x39, 0x50,                       // pushi $50
	0x7c,                             // pushSelf
	0x81, 0x00,                       // lag global[0]
	0x4a, SIG_UINT16(0x0014),         // send $14
	SIG_END
};

static const uint16 qfg4SlidingDownSlopePatch[] = {
	PATCH_ADDTOOFFSET(+5),
	0x2f, 0x34,                         // bt [skip state 0]
	0x38, PATCH_SELECTOR16(handsOff),   // pushi handsOff
	0x76,                               // push0
	0x81, 0x01,                         // lag global[1]
	0x4a, PATCH_UINT16(0x0004),         // send 04

	0x78,                                     // push1
	0x39, 0x20,                               // pushi $20
	0x43, kScummVMWaitId, PATCH_UINT16(0x02), // callk Wait, $2
	0x38, PATCH_SELECTOR16(setStep),    // pushi setStep
	0x7a,                               // push2
	0x78,                               // push1
	0x78,                               // push1
	0x38, PATCH_SELECTOR16(setMotion),  // pushi setMotion
	0x38, PATCH_UINT16(0x0004),         // pushi 04
	0x51, PATCH_GETORIGINALBYTE(+44),   // class PolyPath
	0x36,                               // push
	0x39, 0x49,                         // pushi $49
	0x39, 0x50,                         // pushi $50
	0x7c,                               // pushSelf
	0x81, 0x00,                         // lag global[0]
	0x38, PATCH_SELECTOR16(cycleSpeed), // pushi cycleSpeed
	0x76,                               // push0
	0x4a, PATCH_UINT16(0x0018),         // send $18
	0xa3, 0x00,                         // sal local[0]
	0x3a,                               // toss
	0x48,                               // ret
	PATCH_END
};

// At the inn, there is a path that goes off screen. In our pathfinding
// algorithm, we move all the pathfinding points so that they are within
// the visible area. However, two points of the path are outside the
// screen, so moving them will place them both on top of each other,
// thus creating an impossible pathfinding area. This makes the
// pathfinding algorithm ignore the walkable area when the hero moves
// up the ladder to his room. We therefore move one of the points
// slightly, so that it is already within the visible screen, so that
// the walkable polygon is valid, and the pathfinding algorithm can
// work properly.
//
// Applies to: English CD, English floppy, German floppy
//
// Fixes bug #10693
static const uint16 qg4InnPathfindingSignature[] = {
	SIG_MAGICDWORD,
	0x38, SIG_UINT16(0x0154),  // pushi x = 340
	0x39, 0x77,                // pushi y = 119
	0x38, SIG_UINT16(0x0114),  // pushi x = 276
	0x39, 0x31,                // pushi y = 49
	0x38, SIG_UINT16(0x00fc),  // pushi x = 252
	0x39, 0x30,                // pushi y = 48
	0x38, SIG_UINT16(0x00a5),  // pushi x = 165
	0x39, 0x55,                // pushi y = 85
	0x38, SIG_UINT16(0x00c0),  // pushi x = 192
	0x39, 0x55,                // pushi y = 85
	0x38, SIG_UINT16(0x010b),  // pushi x = 267
	0x39, 0x34,                // pushi y = 52
	0x38, SIG_UINT16(0x0144),  // pushi x = 324
	0x39, 0x77,                // pushi y = 119
	SIG_END
};

static const uint16 qg4InnPathfindingPatch[] = {
	PATCH_ADDTOOFFSET(+30),
	0x38, PATCH_UINT16(0x013f), // pushi x = 319 (was 324)
	0x39, 0x77,                 // pushi y = 119
	PATCH_END
};

//          script, description,                                     signature                      patch
static const SciScriptPatcherEntry qfg4Signatures[] = {
	{  true,     1, "disable volume reset on startup",             1, sci2VolumeResetSignature,      sci2VolumeResetPatch },
	{  true,     1, "disable video benchmarking",                  1, qfg4BenchmarkSignature,        qfg4BenchmarkPatch },
	{  true,    83, "fix incorrect array type",                    1, qfg4TrapArrayTypeSignature,    qfg4TrapArrayTypePatch },
	{  true,   320, "fix pathfinding at the inn",                  1, qg4InnPathfindingSignature,    qg4InnPathfindingPatch },
	{  true,   803, "fix sliding down slope",                      1, qfg4SlidingDownSlopeSignature, qfg4SlidingDownSlopePatch },
	{  true, 64990, "increase number of save games (1/2)",         1, sci2NumSavesSignature1,        sci2NumSavesPatch1 },
	{  true, 64990, "increase number of save games (2/2)",         1, sci2NumSavesSignature2,        sci2NumSavesPatch2 },
	{  true, 64990, "disable change directory button",             1, sci2ChangeDirSignature,        sci2ChangeDirPatch },
	SCI_SIGNATUREENTRY_TERMINATOR
};

#endif

// ===========================================================================
//  script 298 of sq4/floppy has an issue. object "nest" uses another property
//   which isn't included in property count. We return 0 in that case, the game
//   adds it to nest::x. The problem is that the script also checks if x exceeds
//   we never reach that of course, so the pterodactyl-flight will go endlessly
//   we could either calculate property count differently somehow fixing this
//   but I think just patching it out is cleaner.
// Fixes bug: #5093
static const uint16 sq4FloppySignatureEndlessFlight[] = {
	0x39, 0x04,                         // pushi 04 (selector x)
	SIG_MAGICDWORD,
	0x78,                               // push1
	0x67, 0x08,                         // pTos 08 (property x)
	0x63, SIG_ADDTOOFFSET(+1),          // pToa (invalid property) - 44h for English floppy, 4ch for German floppy
	0x02,                               // add
	SIG_END
};

static const uint16 sq4FloppyPatchEndlessFlight[] = {
	PATCH_ADDTOOFFSET(+5),
	0x35, 0x03,                         // ldi 03 (which would be the content of the property)
	PATCH_END
};

// Floppy-only: When the player tries to throw something at the sequel police in Space Quest X (zero g zone),
//   the game will first show a textbox and then cause a signature mismatch in ScummVM/
//   crash the whole game in Sierra SCI/display garbage (the latter when the Sierra "patch" got applied).
//
// All of this is caused by a typo in the script. Right after the code for showing the textbox,
//  there is more similar code for showing another textbox, but without a pointer to the text.
//  This has to be a typo, because there is no unused text to be found within that script.
//
// Sierra's "patch" didn't include a proper fix (as in a modified script). Instead they shipped a dummy
//  text resource, which somewhat "solved" the issue in Sierra SCI, but it still showed another textbox
//  with garbage in it. Funnily Sierra must have known that, because that new text resource contains:
//  "Hi! This is a kludge!"
//
// We properly fix it by removing the faulty code.
// Applies to at least: English Floppy
// Responsible method: sp1::doVerb
// Fixes bug: found by SCI developer
static const uint16 sq4FloppySignatureThrowStuffAtSequelPoliceBug[] = {
	0x47, 0xff, 0x00, 0x02,             // call export 255_0, 2
	0x3a,                               // toss
	SIG_MAGICDWORD,
	0x36,                               // push
	0x47, 0xff, 0x00, 0x02,             // call export 255_0, 2
	SIG_END
};

static const uint16 sq4FloppyPatchThrowStuffAtSequelPoliceBug[] = {
	PATCH_ADDTOOFFSET(+5),
	0x48,                            // ret
	PATCH_END
};

// Right at the start of Space Quest 4 CD, when walking up in the first room, ego will
//  immediately walk down just after entering the upper room.
//
// This is caused by the scripts setting ego's vertical coordinate to 189 (BDh), which is the
//  trigger in rooms to walk to the room below it. Sometimes this isn't triggered, because
//  the scripts also initiate a motion to vertical coordinate 188 (BCh). When you lower the game's speed,
//  this bug normally always triggers. And it triggers of course also in the original interpreter.
//
// It doesn't happen in PC floppy, because nsRect is not the same as in CD.
//
// We fix it by setting ego's vertical coordinate to 188 and we also initiate a motion to 187.
//
// Applies to at least: English PC CD
// Responsible method: rm045::doit
// Fixes bug: #5468
static const uint16 sq4CdSignatureWalkInFromBelowRoom45[] = {
	0x76,                               // push0
	SIG_MAGICDWORD,
	0x78,                               // push1
	0x38, SIG_UINT16(0x00bd),           // pushi 00BDh
	0x38, SIG_ADDTOOFFSET(+2),          // pushi [setMotion selector]
	0x39, 0x03,                         // pushi 3
	0x51, SIG_ADDTOOFFSET(+1),          // class [MoveTo]
	0x36,                               // push
	0x78,                               // push1
	0x76,                               // push0
	0x81, 0x00,                         // lag global[0]
	0x4a, 0x04,                         // send 04 -> get ego::x
	0x36,                               // push
	0x38, SIG_UINT16(0x00bc),           // pushi 00BCh
	SIG_END
};

static const uint16 sq4CdPatchWalkInFromBelowRoom45[] = {
	PATCH_ADDTOOFFSET(+2),
	0x38, PATCH_UINT16(0x00bc),         // pushi 00BCh
	PATCH_ADDTOOFFSET(+15),
	0x38, PATCH_UINT16(0x00bb),         // pushi 00BBh
	PATCH_END
};

// Sierra seems to have forgotten to include code to play the audio
// describing the "Universal Remote Control" inside the "Hz So good" store.
//
// We add it, so that the audio is now playing.
//
// Applies to at least: English PC CD
// Responsible method: doCatalog::changeState(1Ch) in script 391
// Implements enhancement: #10227
static const uint16 sq4CdSignatureMissingAudioUniversalRemote[] = {
	SIG_MAGICDWORD,
	0x30, SIG_UINT16(0x00b1),           // bnt [skip over state 1Ch code]
	0x35, 0x1c,                         // ldi 1Ch
	0x39, 0x0c,                         // pushi 0Ch
	SIG_ADDTOOFFSET(+127),              // skip over to substate 1 code of state 1Ch code
	0x32, SIG_UINT16(0x0028),           // jmp [to toss/ret, substate 0-code]
	// substate 1 code
	0x3c,                               // dup
	0x35, 0x01,                         // ldi 01
	0x1a,                               // eq?
	0x30, SIG_UINT16(0x0021),           // bnt [skip over substate 1 code]
	0x39, SIG_SELECTOR8(number),        // pushi (number)
	0x78,                               // push1
	0x7a,                               // push2
	0x38, SIG_UINT16(0x0188),           // pushi 188h
	0x38, SIG_UINT16(0x018b),           // pushi 18Bh
	0x43, 0x3C, 0x04,                   // call kRandom, 4
	0x36,                               // push
	0x39, SIG_SELECTOR8(play),          // pushi (play)
	0x76,                               // push0
	0x81, 0x64,                         // lag global[64h]
	0x4a, 0x0a,                         // send 0Ah
	0x38, SIG_SELECTOR16(setScript),    // pushi (setScript)
	0x78,                               // push1
	0x72, SIG_UINT16(0x0488),           // lofsa startTerminal
	0x36,                               // push
	0x63, 0x12,                         // pToa client
	0x4a, 0x06,                         // send 06
	0x3a,                               // toss
	0x33, 0x14,                         // jmp [to toss/ret]
	// state 1Dh, called when returning back to main menu from catalog sub menu
	0x3c,                               // dup
	0x35, 0x1d,                         // ldi 1Dh
	0x1a,                               // eq?
	0x31, 0x0e,                         // bnt [skip last state and toss/ret]
	0x35, 0x1d,                         // ldi 1Dh
	0x38, SIG_SELECTOR16(setScript),    // pushi (setScript)
	0x78,                               // push1
	0x72, SIG_UINT16(0x0488),           // lofsa startTerminal
	0x36,                               // push
	0x63, 0x12,                         // pToa client
	0x4a, 0x06,                         // send 06
	0x3a,                               // toss
	0x48,                               // ret
	SIG_END
};

static const uint16 sq4CdPatchMissingAudioUniversalRemote[] = {
	0x30, SIG_UINT16(0x00b7),           // bnt [now directly to last state code, saving 6 bytes]
	0x32, PATCH_UINT16(+154),           // jmp [to our new code]
	// 1 not used byte here
	SIG_ADDTOOFFSET(+128),              // skip over to substate 1 code of state 1Ch code
	0x32, PATCH_UINT16(0x003f),         // substate 0 code, jumping to toss/ret
	// directly start with substate 1 code, saving 7 bytes
	0x39, PATCH_SELECTOR8(number),      // pushi 28h (number)
	0x78,                               // push1
	0x7a,                               // push2
	0x38, PATCH_UINT16(0x0188),         // pushi 188h
	0x38, PATCH_UINT16(0x018b),         // pushi 18Bh
	0x43, 0x3C, 0x04,                   // call kRandom, 4
	0x36,                               // push
	0x39, PATCH_SELECTOR8(play),        // pushi (play)
	0x76,                               // push0
	0x81, 0x64,                         // lag global[64h]
	0x4a, 0x0a,                         // send 0Ah
	0x33, 0x1a,                         // jmp [state 1Dh directly, saving 12 bytes]
	// additional code for playing missing audio (18 bytes w/o jmp back)
	0x89, 0x5a,                         // lsg global[5Ah]
	0x35, 0x01,                         // ldi 1
	0x1c,                               // ne?
	0x31, 0x0b,                         // bnt [skip play audio]
	0x38, PATCH_SELECTOR16(say),        // pushi 0123h (say)
	0x78,                               // push1
	0x39, 0x14,                         // pushi 14h
	0x72, PATCH_UINT16(0x0850),         // lofsa newRob
	0x4a, 0x06,                         // send 06
	// now get back
	0x39, 0x0c,                         // pushi 0Ch
	0x32, PATCH_UINT16(0xff50),         // jmp back
	PATCH_END
};

// It seems that Sierra forgot to set a script flag, when cleaning out the bank account
// in Space Quest 4 CD. This was probably caused by the whole bank account interaction
// getting a rewrite and polish in the CD version.
//
// Because of this bug, points for changing back clothes will not get awarded, which
// makes it impossible to get a perfect point score in the CD version of the game.
// The points are awarded by rm371::doit in script 371.
//
// We fix this. Bug also happened, when using the original interpreter.
// Bug does not happen for PC floppy.
//
// Attention: Some Let's Plays on youtube show that points are in fact awarded. Which is true.
//            But those Let's Plays were actually created by playing a hacked Space Quest 4 version
//            (which is part Floppy, part CD version - we consider it to be effectively pirated)
//            and not the actual CD version of Space Quest 4.
//            It's easy to identify - talkie + store called "Radio Shack" -> is hacked version.
//
// Applies to at least: English PC CD
// Responsible method: but2Script::changeState(2)
// Fixes bug: #6866
static const uint16 sq4CdSignatureGetPointsForChangingBackClothes[] = {
	0x35, 0x02,                         // ldi 02
	SIG_MAGICDWORD,
	0x1a,                               // eq?
	0x30, SIG_UINT16(0x006a),           // bnt [state 3]
	0x76,
	SIG_ADDTOOFFSET(+46),               // jump over "withdraw funds" code
	0x33, 0x33,                         // jmp [end of state 2, set cycles code]
	SIG_ADDTOOFFSET(+51),               // jump over "clean bank account" code
	0x35, 0x02,                         // ldi 02
	0x65, 0x1a,                         // aTop cycles
	0x33, 0x0b,                         // jmp [toss/ret]
	0x3c,                               // dup
	0x35, 0x03,                         // ldi 03
	0x1a,                               // eq?
	0x31, 0x05,                         // bnt [toss/ret]
	SIG_END
};

static const uint16 sq4CdPatchGetPointsForChangingBackClothes[] = {
	PATCH_ADDTOOFFSET(+3),
	0x30, PATCH_UINT16(0x0070),         // bnt [state 3]
	PATCH_ADDTOOFFSET(+47),             // "withdraw funds" code
	0x33, 0x39,                         // jmp [end of state 2, set cycles code]
	PATCH_ADDTOOFFSET(+51),
	0x78,                               // push1
	0x39, 0x1d,                         // ldi 1Dh
	0x45, 0x07, 0x02,                   // call export 7 of script 0 (set flag) -> effectively sets global 73h, bit 2
	0x35, 0x02,                         // ldi 02
	0x65, 0x1c,                         // aTop cycles
	0x33, 0x05,                         // jmp [toss/ret]
	// check for state 3 code removed to save 6 bytes
	PATCH_END
};


// For Space Quest 4 CD, Sierra added a pick up animation for Roger, when he picks up the rope.
//
// When the player is detected by the zombie right at the start of the game, while picking up the rope,
// scripts bomb out. This also happens, when using the original interpreter.
//
// This is caused by code, that's supposed to make Roger face the arriving drone.
// We fix it, by checking if ego::cycler is actually set before calling that code.
//
// Applies to at least: English PC CD
// Responsible method: droidShoots::changeState(3)
// Fixes bug: #6076
static const uint16 sq4CdSignatureGettingShotWhileGettingRope[] = {
	0x35, 0x02,                         // ldi 02
	0x65, 0x1a,                         // aTop cycles
	0x32, SIG_UINT16(0x02fa),           // jmp [end]
	SIG_MAGICDWORD,
	0x3c,                               // dup
	0x35, 0x02,                         // ldi 02
	0x1a,                               // eq?
	0x31, 0x0b,                         // bnt [state 3 check]
	0x76,                               // push0
	0x45, 0x02, 0x00,                   // call export 2 of script 0 -> disable controls
	0x35, 0x02,                         // ldi 02
	0x65, 0x1a,                         // aTop cycles
	0x32, SIG_UINT16(0x02e9),           // jmp [end]
	0x3c,                               // dup
	0x35, 0x03,                         // ldi 03
	0x1a,                               // eq?
	0x31, 0x1e,                         // bnt [state 4 check]
	0x76,                               // push0
	0x45, 0x02, 0x00,                   // call export 2 of script 0 -> disable controls again??
	0x7a,                               // push2
	0x89, 0x00,                         // lsg global[0]
	0x72, SIG_UINT16(0x0242),           // lofsa deathDroid
	0x36,                               // push
	0x45, 0x0d, 0x04,                   // call export 13 of script 0 -> set heading of ego to face droid
	SIG_END
};

static const uint16 sq4CdPatchGettingShotWhileGettingRope[] = {
	PATCH_ADDTOOFFSET(+11),
	// this makes state 2 only do the 2 cycles wait, controls should always be disabled already at this point
	0x2f, 0xf3,                         // bt [previous state aTop cycles code]
	// Now we check for state 3, this change saves us 11 bytes
	0x3c,                               // dup
	0x35, 0x03,                         // ldi 03
	0x1a,                               // eq?
	0x31, 0x29,                         // bnt [state 4 check]
	// new state 3 code
	0x76,                               // push0
	0x45, 0x02, 0x00,                   // call export 2 of script 0 (disable controls, actually not needed)
	0x38, PATCH_SELECTOR16(cycler),     // pushi cycler
	0x76,                               // push0
	0x81, 0x00,                         // lag global[0]
	0x4a, 0x04,                         // send 04 (get ego::cycler)
	0x30, PATCH_UINT16(10),             // bnt [jump over heading call]
	PATCH_END
};

// The scripts in SQ4CD support simultaneous playing of speech and subtitles,
// but this was not available as an option. The following two patches enable
// this functionality in the game's GUI options dialog.
// Patch 1: iconTextSwitch::show, called when the text options button is shown.
// This is patched to add the "Both" text resource (i.e. we end up with
// "Speech", "Text" and "Both")
static const uint16 sq4CdSignatureTextOptionsButton[] = {
	SIG_MAGICDWORD,
	0x35, 0x01,                         // ldi 0x01
	0xa1, 0x53,                         // sag 0x53
	0x39, 0x03,                         // pushi 0x03
	0x78,                               // push1
	0x39, 0x09,                         // pushi 0x09
	0x54, 0x06,                         // self 0x06
	SIG_END
};

static const uint16 sq4CdPatchTextOptionsButton[] = {
	PATCH_ADDTOOFFSET(+7),
	0x39, 0x0b,                         // pushi 0x0b
	PATCH_END
};

// Patch 2: Adjust a check in babbleIcon::init, which handles the babble icon
// (e.g. the two guys from Andromeda) shown when dying/quitting.
// Fixes bug: #6068
static const uint16 sq4CdSignatureBabbleIcon[] = {
	SIG_MAGICDWORD,
	0x89, 0x5a,                         // lsg 5a
	0x35, 0x02,                         // ldi 02
	0x1a,                               // eq?
	0x31, 0x26,                         // bnt 26  [02a7]
	SIG_END
};

static const uint16 sq4CdPatchBabbleIcon[] = {
	0x89, 0x5a,                         // lsg 5a
	0x35, 0x01,                         // ldi 01
	0x1a,                               // eq?
	0x2f, 0x26,                         // bt 26  [02a7]
	PATCH_END
};

// Patch 3: Add the ability to toggle among the three available options,
// when the text options button is clicked: "Speech", "Text" and "Both".
// Refer to the patch above for additional details.
// iconTextSwitch::doit (called when the text options button is clicked)
static const uint16 sq4CdSignatureTextOptions[] = {
	SIG_MAGICDWORD,
	0x89, 0x5a,                         // lsg 0x5a (load global 90 to stack)
	0x3c,                               // dup
	0x35, 0x01,                         // ldi 0x01
	0x1a,                               // eq? (global 90 == 1)
	0x31, 0x06,                         // bnt 0x06 (0x0691)
	0x35, 0x02,                         // ldi 0x02
	0xa1, 0x5a,                         // sag 0x5a (save acc to global 90)
	0x33, 0x0a,                         // jmp 0x0a (0x69b)
	0x3c,                               // dup
	0x35, 0x02,                         // ldi 0x02
	0x1a,                               // eq? (global 90 == 2)
	0x31, 0x04,                         // bnt 0x04 (0x069b)
	0x35, 0x01,                         // ldi 0x01
	0xa1, 0x5a,                         // sag 0x5a (save acc to global 90)
	0x3a,                               // toss
	0x38, SIG_SELECTOR16(show),         // pushi 0x00d9
	0x76,                               // push0
	0x54, 0x04,                         // self 0x04
	0x48,                               // ret
	SIG_END
};

static const uint16 sq4CdPatchTextOptions[] = {
	0x89, 0x5a,                         // lsg 0x5a (load global 90 to stack)
	0x3c,                               // dup
	0x35, 0x03,                         // ldi 0x03 (acc = 3)
	0x1a,                               // eq? (global 90 == 3)
	0x2f, 0x07,                         // bt 0x07
	0x89, 0x5a,                         // lsg 0x5a (load global 90 to stack again)
	0x35, 0x01,                         // ldi 0x01 (acc = 1)
	0x02,                               // add: acc = global 90 (on stack) + 1 (previous acc value)
	0x33, 0x02,                         // jmp 0x02
	0x35, 0x01,                         // ldi 0x01 (reset acc to 1)
	0xa1, 0x5a,                         // sag 0x5a (save acc to global 90)
	0x33, 0x03,                         // jmp 0x03 (jump over the wasted bytes below)
	0x34, PATCH_UINT16(0x0000),         // ldi 0x0000 (waste 3 bytes)
	0x3a,                               // toss
	// (the rest of the code is the same)
	PATCH_END
};

//          script, description,                                      signature                                      patch
static const SciScriptPatcherEntry sq4Signatures[] = {
	{  true,   298, "Floppy: endless flight",                         1, sq4FloppySignatureEndlessFlight,               sq4FloppyPatchEndlessFlight },
	{  true,   700, "Floppy: throw stuff at sequel police bug",       1, sq4FloppySignatureThrowStuffAtSequelPoliceBug, sq4FloppyPatchThrowStuffAtSequelPoliceBug },
	{  true,    45, "CD: walk in from below for room 45 fix",         1, sq4CdSignatureWalkInFromBelowRoom45,           sq4CdPatchWalkInFromBelowRoom45 },
	{  true,   391, "CD: missing Audio for universal remote control", 1, sq4CdSignatureMissingAudioUniversalRemote,     sq4CdPatchMissingAudioUniversalRemote },
	{  true,   396, "CD: get points for changing back clothes fix",   1, sq4CdSignatureGetPointsForChangingBackClothes, sq4CdPatchGetPointsForChangingBackClothes },
	{  true,   701, "CD: getting shot, while getting rope",           1, sq4CdSignatureGettingShotWhileGettingRope,     sq4CdPatchGettingShotWhileGettingRope },
	{  true,     0, "CD: Babble icon speech and subtitles fix",       1, sq4CdSignatureBabbleIcon,                      sq4CdPatchBabbleIcon },
	{  true,   818, "CD: Speech and subtitles option",                1, sq4CdSignatureTextOptions,                     sq4CdPatchTextOptions },
	{  true,   818, "CD: Speech and subtitles option button",         1, sq4CdSignatureTextOptionsButton,               sq4CdPatchTextOptionsButton },
	SCI_SIGNATUREENTRY_TERMINATOR
};

// ===========================================================================
// When you leave Ulence Flats, another timepod is supposed to appear.
// On fast machines, that timepod appears fully immediately and then
//  starts to appear like it should be. That first appearance is caused
//  by the scripts setting an invalid cel number and the machine being
//  so fast that there is no time for another script to actually fix
//  the cel number. On slower machines, the cel number gets fixed
//  by the cycler and that's why only fast machines are affected.
//  The same issue happens in Sierra SCI.
// We simply set the correct starting cel number to fix the bug.
// Responsible method: robotIntoShip::changeState(9)
static const uint16 sq1vgaSignatureUlenceFlatsTimepodGfxGlitch[] = {
	0x39,
	SIG_MAGICDWORD, SIG_SELECTOR8(cel), // pushi "cel"
	0x78,                               // push1
	0x39, 0x0a,                         // pushi 0x0a (set ship::cel to 10)
	0x38, SIG_UINT16(0x00a0),           // pushi 0x00a0 (ship::setLoop)
	SIG_END
};

static const uint16 sq1vgaPatchUlenceFlatsTimepodGfxGlitch[] = {
	PATCH_ADDTOOFFSET(+3),
	0x39, 0x09,                         // pushi 0x09 (set ship::cel to 9)
	PATCH_END
};

// In Ulence Flats, there is a space ship, that you will use at some point.
//  Near that space ship are 2 force field generators.
//  When you look at the top of those generators, the game will crash.
//  This happens also in Sierra SCI. It's caused by a jump, that goes out of bounds.
//  We currently do not know if this was caused by a compiler glitch or if it was a developer error.
//  Anyway we patch this glitchy code, so that the game won't crash anymore.
//
// Applies to at least: English Floppy
// Responsible method: radar1::doVerb
// Fixes bug: #6816
static const uint16 sq1vgaSignatureUlenceFlatsGeneratorGlitch[] = {
	SIG_MAGICDWORD, 0x1a,               // eq?
	0x30, SIG_UINT16(0xcdf4),           // bnt absolute 0xf000
	SIG_END
};

static const uint16 sq1vgaPatchUlenceFlatsGeneratorGlitch[] = {
	PATCH_ADDTOOFFSET(+1),
	0x32, PATCH_UINT16(0x0000),         // jmp 0x0000 (waste bytes)
	PATCH_END
};

// No documentation for this patch (TODO)
static const uint16 sq1vgaSignatureEgoShowsCard[] = {
	SIG_MAGICDWORD,
	0x38, SIG_SELECTOR16(timesShownID), // push "timesShownID"
	0x78,                               // push1
	0x38, SIG_SELECTOR16(timesShownID), // push "timesShownID"
	0x76,                               // push0
	0x51, 0x7c,                         // class DeltaurRegion
	0x4a, 0x04,                         // send 0x04 (get timesShownID)
	0x36,                               // push
	0x35, 0x01,                         // ldi 1
	0x02,                               // add
	0x36,                               // push
	0x51, 0x7c,                         // class DeltaurRegion
	0x4a, 0x06,                         // send 0x06 (set timesShownID)
	0x36,                               // push      (wrong, acc clobbered by class, above)
	0x35, 0x03,                         // ldi 0x03
	0x22,                               // lt?
	SIG_END
};

// Note that this script patch is merely a reordering of the
// instructions in the original script.
static const uint16 sq1vgaPatchEgoShowsCard[] = {
	0x38, PATCH_SELECTOR16(timesShownID), // push "timesShownID"
	0x76,                               // push0
	0x51, 0x7c,                         // class DeltaurRegion
	0x4a, 0x04,                         // send 0x04 (get timesShownID)
	0x36,                               // push
	0x35, 0x01,                         // ldi 1
	0x02,                               // add
	0x36,                               // push (this push corresponds to the wrong one above)
	0x38, PATCH_SELECTOR16(timesShownID), // push "timesShownID"
	0x78,                               // push1
	0x36,                               // push
	0x51, 0x7c,                         // class DeltaurRegion
	0x4a, 0x06,                         // send 0x06 (set timesShownID)
	0x35, 0x03,                         // ldi 0x03
	0x22,                               // lt?
	PATCH_END
};

// The spider droid on planet Korona has a fixed movement speed,
//  which is way faster than the default movement speed of ego.
// This means that the player would have to turn up movement speed,
//  otherwise it will be impossible to escape it.
// We fix this issue by making the droid move a bit slower than ego
//  does (relative to movement speed setting).
//
// Applies to at least: English PC floppy
// Responsible method: spider::doit
static const uint16 sq1vgaSignatureSpiderDroidTiming[] = {
	SIG_MAGICDWORD,
	0x63, 0x4e,                         // pToa script
	0x30, SIG_UINT16(0x0005),           // bnt [further method code]
	0x35, 0x00,                         // ldi 00
	0x32, SIG_UINT16(0x0062),           // jmp [super-call]
	0x38, SIG_UINT16(0x0088),           // pushi 0088h (script)
	0x76,                               // push0
	0x81, 0x02,                         // lag global[2] (current room)
	0x4a, 0x04,                         // send 04 (get [current room].script)
	0x30, SIG_UINT16(0x0005),           // bnt [further method code]
	0x35, 0x00,                         // ldi 00
	0x32, SIG_UINT16(0x0052),           // jmp [super-call]
	0x89, 0xa6,                         // lsg global[a6] <-- flag gets set to 1 when ego went up the skeleton tail, when going down it's set to 2
	0x35, 0x01,                         // ldi 01
	0x1a,                               // eq?
	0x30, SIG_UINT16(0x0012),           // bnt [PChase set code], in case global A6 <> 1
	0x81, 0xb5,                         // lag global[b5]
	0x30, SIG_UINT16(0x000d),           // bnt [PChase set code], in case global B5 == 0
	0x38, SIG_UINT16(0x008c),           // pushi 008c
	0x78,                               // push1
	0x72, SIG_UINT16(0x1cb6),           // lofsa 1CB6 (moveToPath)
	0x36,                               // push
	0x54, 0x06,                         // self 06
	0x32, SIG_UINT16(0x0038),           // jmp [super-call]
	// PChase set call
	0x81, 0xb5,                         // lag global[B5]
	0x18,                               // not
	0x30, SIG_UINT16(0x0032),           // bnt [super-call], in case global B5 <> 0
	// followed by:
	// is spider in current room
	// is global A6h == 2? -> set PChase
	SIG_END
}; // 58 bytes)

// Global A6h <> 1 (did NOT went up the skeleton)
//  Global B5h = 0 -> set PChase
//  Global B5h <> 0 -> do not do anything
// Global A6h = 1 (did went up the skeleton)
//  Global B5h = 0 -> set PChase
//  Global B5h <> 0 -> set moveToPath

static const uint16 sq1vgaPatchSpiderDroidTiming[] = {
	0x63, 0x4e,                         // pToa script
	0x2f, 0x68,                         // bt [super-call]
	0x38, PATCH_UINT16(0x0088),         // pushi 0088 (script)
	0x76,                               // push0
	0x81, 0x02,                         // lag global[2] (current room)
	0x4a, 0x04,                         // send 04
	0x2f, 0x5e,                         // bt [super-call]
	// --> 12 bytes saved
	// new code
	0x38, PATCH_UINT16(0x0176),         // pushi 0176 (egoMoveSpeed)
	0x76,                               // push0
	0x81, 0x01,                         // lag global[1]
	0x4a, 0x04,                         // send 04 - sq1::egoMoveSpeed
	0x36,                               // push
	0x36,                               // push
	0x35, 0x03,                         // ldi 03
	0x0c,                               // shr
	0x02,                               // add --> egoMoveSpeed + (egoMoveSpeed >> 3)
	0x39, 0x01,                         // push 01 (waste 1 byte)
	0x02,                               // add --> egoMoveSpeed++
	0x65, 0x4c,                         // aTop cycleSpeed
	0x65, 0x5e,                         // aTop moveSpeed
	// new code end
	0x81, 0xb5,                         // lag global[B5]
	0x31, 0x13,                         // bnt [PChase code chunk]
	0x89, 0xa6,                         // lsg global[A6]
	0x35, 0x01,                         // ldi 01
	0x1a,                               // eq?
	0x31, 0x3e,                         // bnt [super-call]
	0x38, PATCH_UINT16(0x008c),         // pushi 008c
	0x78,                               // push1
	0x72, PATCH_UINT16(0x1cb6),         // lofsa moveToPath
	0x36,                               // push
	0x54, 0x06,                         // self 06 - spider::setScript(movePath)
	0x33, 0x32,                         // jmp [super-call]
	// --> 9 bytes saved
	PATCH_END
};

//          script, description,                                      signature                                   patch
static const SciScriptPatcherEntry sq1vgaSignatures[] = {
	{  true,    45, "Ulence Flats: timepod graphic glitch",        1, sq1vgaSignatureUlenceFlatsTimepodGfxGlitch, sq1vgaPatchUlenceFlatsTimepodGfxGlitch },
	{  true,    45, "Ulence Flats: force field generator glitch",  1, sq1vgaSignatureUlenceFlatsGeneratorGlitch,  sq1vgaPatchUlenceFlatsGeneratorGlitch },
	{  true,    58, "Sarien armory droid zapping ego first time",  1, sq1vgaSignatureEgoShowsCard,                sq1vgaPatchEgoShowsCard },
	{  true,   704, "spider droid timing issue",                   1, sq1vgaSignatureSpiderDroidTiming,           sq1vgaPatchSpiderDroidTiming },
	SCI_SIGNATUREENTRY_TERMINATOR
};

// ===========================================================================
// The toolbox in sq5 is buggy. When you click on the upper part of the "put
//  in inventory"-button (some items only - for example the hole puncher - at the
//  upper left), points will get awarded correctly and the item will get put into
//  the player's inventory, but you will then get a "not here" message and the
//  item will also remain to be the current mouse cursor.
// The bug report also says that items may get lost. I wasn't able to reproduce
//  that part.
// This is caused by the mouse-click event getting reprocessed (which wouldn't
//  be a problem by itself) and during this reprocessing coordinates are not
//  processed the same as during the first click (script 226 includes a local
//  subroutine, which checks coordinates in a hardcoded way w/o port-adjustment).
// Because of this, the hotspot for the button is lower than it should be, which
//  then results in the game thinking that the user didn't click on the button
//  and also results in the previously mentioned message.
// This happened in Sierra SCI as well (of course).
// We fix it by combining state 0 + 1 of takeTool::changeState and so stopping
//  the event to get reprocessed. This was the only way possible, because everything
//  else is done in SCI system scripts and I don't want to touch those.
// Applies to at least: English/German/French PC floppy
// Responsible method: takeTool::changeState
// Fixes bug: #6457
static const uint16 sq5SignatureToolboxFix[] = {
	0x31, 0x13,                    // bnt [check for state 1]
	SIG_MAGICDWORD,
	0x38, SIG_UINT16(0x00aa),      // pushi 00aa
	0x39, 0x05,                    // pushi 05
	0x39, 0x16,                    // pushi 16
	0x76,                          // push0
	0x39, 0x03,                    // pushi 03
	0x76,                          // push0
	0x7c,                          // pushSelf
	0x81, 0x5b,                    // lag 5b
	0x4a, 0x0e,                    // send 0e
	0x32, SIG_UINT16(0x0088),      // jmp [end-of-method]
	0x3c,                          // dup
	0x35, 0x01,                    // ldi 01
	0x1a,                          // eq?
	0x31, 0x28,                    // bnt [check for state 2]
	SIG_END
};

static const uint16 sq5PatchToolboxFix[] = {
	0x31, 0x41,                    // bnt [check for state 2]
	PATCH_ADDTOOFFSET(+16),        // skip to jmp offset
	0x35, 0x01,                    // ldi 01
	0x65, 0x14,                    // aTop [state]
	0x36, 0x00, 0x00,              // ldi 0000 (waste 3 bytes)
	0x35, 0x00,                    // ldi 00 (waste 2 bytes)
	PATCH_END
};

//          script, description,                                      signature                        patch
static const SciScriptPatcherEntry sq5Signatures[] = {
	{  true,   226, "toolbox fix",                                 1, sq5SignatureToolboxFix,          sq5PatchToolboxFix },
	SCI_SIGNATUREENTRY_TERMINATOR
};

#ifdef ENABLE_SCI32
#pragma mark -
#pragma mark RAMA

// RAMA has custom video benchmarking code that needs to be disabled; see
// sci2BenchmarkSignature
static const uint16 ramaBenchmarkSignature[] = {
	0x38, SIG_SELECTOR16(view), // pushi view
	SIG_MAGICDWORD,
	0x78,                       // push1
	0x38, SIG_UINT16(0xfdd4),   // pushi 64980
	SIG_END
};

static const uint16 ramaBenchmarkPatch[] = {
	0x34, PATCH_UINT16(0x2710), // ldi 10000
	0x48,                       // ret
	PATCH_END
};

// RAMA uses a custom save game format that game scripts read and write
// manually. The save game format serialises object references, which SSCI could
// be done just by writing int16s (since object references were just 16-bit
// indexes), but in ScummVM we have to write the full 32-bit reg_t. We hijack
// kFileIOReadWord/kFileIOWriteWord to do this for us, but we need the game to
// agree to use those kFileIO calls instead of doing raw reads and creating its
// own numbers, as it tries to do here in `SaveManager::readWord`.
static const uint16 ramaSerializeRegTSignature1[] = {
	SIG_MAGICDWORD,
	0x38, SIG_SELECTOR16(newWith), // pushi $10b (newWith)
	0x7a,                          // push2
	0x7a,                          // push2
	0x72, SIG_UINT16(0x00),        // lofsa ""
	0x36,                          // push
	0x51, 0x0f,                    // class Str
	SIG_END
};

static const uint16 ramaSerializeRegTPatch1[] = {
	0x38, PATCH_SELECTOR16(readWord),    // pushi readWord
	0x76,                                // push0
	0x62, PATCH_SELECTOR16(saveFilePtr), // pToa saveFilePtr
	0x4a, PATCH_UINT16(0x04),            // send 4
	0x48,                                // ret
	PATCH_END
};

// When restoring a NukeTimer client, the game makes a self-call to
// `NukeTimer::getSubscriberObj` from `NukeTimer::serialize`, but forgets to
// pass a required argument. In SSCI this happens to work because the value on
// the stack where the first argument should be is the `getSubscriberObj`
// selector, so it evaluates to true, but currently ScummVM defaults
// uninitialised param reads to 0 so the game was following the wrong path and
// breaking.
// Applies to at least: US English
static const uint16 ramaNukeTimerSignature[] = {
	0x7e, SIG_ADDTOOFFSET(+2),              // line whatever
	SIG_MAGICDWORD,
	0x38, SIG_SELECTOR16(getSubscriberObj), // pushi $3ca (getSubscriberObj)
	0x76,                                   // push0
	0x54, SIG_UINT16(0x04),                 // self 4
	SIG_END
};

static const uint16 ramaNukeTimerPatch[] = {
	0x38, PATCH_SELECTOR16(getSubscriberObj), // pushi $3ca (getSubscriberObj)
	0x78,                                     // push1
	0x38, PATCH_UINT16(0x01),                 // pushi 1 (wasting bytes)
	0x54, PATCH_UINT16(0x06),                 // self 6
	PATCH_END
};

// When opening a datacube on the pocket computer, `DocReader::init` will try
// to perform arithmetic on a pointer to `thighComputer::plane` and then use the
// resulting value as the priority for the DocReader. This happened to work in
// SSCI because the plane pointer would just be a high numeric value, but
// ScummVM needs an actual number, not a pointer.
// Applies to at least: US English
static const uint16 ramaDocReaderInitSignature[] = {
	0x39, SIG_SELECTOR8(priority), // pushi $1a (priority)
	0x78,                          // push1
	0x39, SIG_SELECTOR8(plane),    // pushi $19 (plane)
	0x76,                          // push0
	0x7a,                          // push2
	SIG_MAGICDWORD,
	0x39, 0x2c,                    // pushi 44
	0x76,                          // push0
	0x43, 0x02, SIG_UINT16(0x04),  // callk ScriptID, 4
	SIG_END
};

static const uint16 ramaDocReaderInitPatch[] = {
	PATCH_ADDTOOFFSET(+3),           // pushi priority, push1
	0x39, PATCH_SELECTOR8(priority), // pushi priority
	PATCH_END
};

// It is not possible to change the directory for ScummVM save games, so disable
// the "change directory" button in the RAMA save dialogue
static const uint16 ramaChangeDirSignature[] = {
	SIG_MAGICDWORD,
	0x7e, SIG_UINT16(0x64),     // line 100
	0x39, SIG_SELECTOR8(state), // pushi $1d (state)
	0x78,                       // push1
	0x39, 0x03,                 // pushi 3
	0x72, SIG_ADDTOOFFSET(+2),  // lofsa changeDirI
	0x4a, SIG_UINT16(0x0e),     // send 14
	SIG_END
};

static const uint16 ramaChangeDirPatch[] = {
	PATCH_ADDTOOFFSET(+6),    // line 100, pushi state, push1
	0x39, 0x00,               // pushi 0
	PATCH_END
};

static const SciScriptPatcherEntry ramaSignatures[] = {
	{  true,    55, "fix bad DocReader::init priority calculation",   1, ramaDocReaderInitSignature,      ramaDocReaderInitPatch },
	{  true,    85, "fix SaveManager to use normal readWord calls",   1, ramaSerializeRegTSignature1,     ramaSerializeRegTPatch1 },
	{  true,   201, "fix crash restoring save games using NukeTimer", 1, ramaNukeTimerSignature,          ramaNukeTimerPatch },
	{  true, 64908, "disable video benchmarking",                     1, ramaBenchmarkSignature,          ramaBenchmarkPatch },
	{  true, 64990, "disable change directory button",                1, ramaChangeDirSignature,          ramaChangeDirPatch },
	SCI_SIGNATUREENTRY_TERMINATOR
};

#pragma mark -
#pragma mark Shivers

// In room 35170, there is a CCTV control station with a joystick that must be
// clicked and dragged to pan the camera. In order to enable dragging, on
// mousedown, the `vJoystick::handleEvent` method calls `vJoystick::doVerb(1)`,
// which enables the drag functionality of the joystick. However,
// `vJoystick::handleEvent` then makes a super call to
// `ShiversProp::handleEvent`, which calls `vJoystick::doVerb()`. This second
// call, which fails to pass an argument, causes an uninitialized read off the
// stack for the first parameter. In SSCI, this happens to work because the
// uninitialized value on the stack happens to be 1. Disabling the super call
// avoids the bad doVerb call without any apparent ill effect.
// The same problem exists when trying to drag the volume & brightness sliders
// in the main menu. These controls are also fixed by this patch.
// Applies to at least: US English
static const uint16 shiversEventSuperCallSignature[] = {
	SIG_MAGICDWORD,
	0x38, SIG_SELECTOR16(handleEvent), // pushi handleEvent
	0x78,                              // push1
	0x8f, 0x01,                        // lsp 1
	0x59, 0x02,                        // &rest 2
	0x57, 0x7f, SIG_UINT16(0x06),      // super ShiversProp[7f], 6
	SIG_END
};

static const uint16 shiversEventSuperCallPatch[] = {
	0x48, // ret
	PATCH_END
};

// When the Ixupi is present in the Gods and Items intro room, the game tries to
// play a sound using the play selector, but its arguments are only appropriate
// for the fade selector.
// If the badly constructed sound object from this call ends up receiving a
// signal at any time in the future, the game will try to send to a number and
// crash (because the third argument to play is supposed to be a client object,
// but here it is a number instead). Other rooms make this same call with the
// correct fade selector, so fix the selector here to match.
// Applies to at least: English CD
static const uint16 shiversGodsIxupiPlaySoundSignature[] = {
	SIG_MAGICDWORD,
	0x39, SIG_SELECTOR8(play), // pushi $33
	0x38, SIG_UINT16(0x06),    // pushi 6
	SIG_END
};

static const uint16 shiversGodsIxupiPlaySoundPatch[] = {
	0x38, PATCH_SELECTOR16(fade), // pushi $f3
	0x39, 0x06,                   // pushi 6
	PATCH_END
};

//          script, description,                                      signature                           patch
static const SciScriptPatcherEntry shiversSignatures[] = {
	{  true,   990, "fix volume & brightness sliders",             2, shiversEventSuperCallSignature,     shiversEventSuperCallPatch },
	{  true, 23090, "fix bad Ixupi sound call",                    1, shiversGodsIxupiPlaySoundSignature, shiversGodsIxupiPlaySoundPatch },
	{  true, 35170, "fix CCTV joystick interaction",               1, shiversEventSuperCallSignature,     shiversEventSuperCallPatch },
	{  true, 64908, "disable video benchmarking",                  1, sci2BenchmarkSignature,             sci2BenchmarkPatch },
	SCI_SIGNATUREENTRY_TERMINATOR
};

#pragma mark -
#pragma mark Space Quest 6

// After the explosion in the Quarters of Deepship 86, the game tries to perform
// a dramatic long fade, but does this with an unreasonably large number of
// divisions which takes tens of seconds to finish (because transitions are not
// CPU-dependent in ScummVM).
static const uint16 sq6SlowTransitionSignature1[] = {
	SIG_MAGICDWORD,
	0x38, SIG_UINT16(0x578), // pushi $578
	0x51, 0x33,              // class Styler
	SIG_END
};

static const uint16 sq6SlowTransitionPatch1[] = {
	0x38, SIG_UINT16(0x1f4), // pushi 500
	PATCH_END
};

// For whatever reason, SQ6 sets the default number of transition divisions to
// be a much larger value at startup (200 vs 30) if it thinks it is running in
// Windows. Room 410 (eulogy room) also unconditionally resets divisions to the
// larger value.
static const uint16 sq6SlowTransitionSignature2[] = {
	SIG_MAGICDWORD,
	0x38, SIG_UINT16(0xc8), // pushi $c8
	0x51, 0x33,             // class Styler
	SIG_END
};

static const uint16 sq6SlowTransitionPatch2[] = {
	0x38, SIG_UINT16(0x1e), // pushi 30
	PATCH_END
};

// SQ6 has custom video benchmarking code that needs to be disabled; see
// sci2BenchmarkSignature. (The sci2BenchmarkPatch is suitable for use with
// SQ6 as well.)
static const uint16 sq6BenchmarkSignature[] = {
	SIG_MAGICDWORD,
	0x38, SIG_SELECTOR16(init),  // pushi init
	0x76,                        // push0
	0x7e, SIG_ADDTOOFFSET(+2),   // line
	0x38, SIG_SELECTOR16(posn),  // pushi $140 (posn)
	SIG_END
};

//          script, description,                                      signature                        patch
static const SciScriptPatcherEntry sq6Signatures[] = {
	{  true,     0, "fix slow transitions",                        1, sq6SlowTransitionSignature2,     sq6SlowTransitionPatch2 },
	{  true,    15, "fix invalid array construction",              1, sci21IntArraySignature,          sci21IntArrayPatch },
	{  true,    22, "fix invalid array construction",              1, sci21IntArraySignature,          sci21IntArrayPatch },
	{  true,   410, "fix slow transitions",                        1, sq6SlowTransitionSignature2,     sq6SlowTransitionPatch2 },
	{  true,   460, "fix invalid array construction",              1, sci21IntArraySignature,          sci21IntArrayPatch },
	{  true,   500, "fix slow transitions",                        1, sq6SlowTransitionSignature1,     sq6SlowTransitionPatch1 },
	{  true,   510, "fix invalid array construction",              1, sci21IntArraySignature,          sci21IntArrayPatch },
	{  true, 64908, "disable video benchmarking",                  1, sq6BenchmarkSignature,           sci2BenchmarkPatch },
	{  true, 64990, "increase number of save games (1/2)",         1, sci2NumSavesSignature1,          sci2NumSavesPatch1 },
	{  true, 64990, "increase number of save games (2/2)",         1, sci2NumSavesSignature2,          sci2NumSavesPatch2 },
	{  true, 64990, "disable change directory button",             1, sci2ChangeDirSignature,          sci2ChangeDirPatch },
	SCI_SIGNATUREENTRY_TERMINATOR
};

#pragma mark -
#pragma mark Torins Passage

// A subroutine that gets called by 'Torin::init' unconditionally resets the
// audio volumes to defaults, but the game should always use the volume stored
// in ScummVM. This patch is basically identical to the patch for LSL7, except
// that they left line numbers in the LSL7 scripts and changed the music volume.
// Applies to at least: English CD
static const uint16 torinVolumeResetSignature1[] = {
	SIG_MAGICDWORD,
	0x35, 0x28, // ldi $28
	0xa1, 0xe3, // sag $e3 (music volume)
	0x35, 0x3c, // ldi $3c
	0xa1, 0xe4, // sag $e4 (sfx volume)
	0x35, 0x64, // ldi $64
	0xa1, 0xe5, // sag $e5 (speech volume)
	SIG_END
};

static const uint16 torinVolumeResetPatch1[] = {
	0x33, 0x0a, // jmp [past volume resets]
	PATCH_END
};

// A subroutine that gets called by 'Torin::init' unconditionally resets the
// audio volumes to values stored in torin.prf, but the game should always use
// the volume stored in ScummVM. This patch is basically identical to the patch
// for LSL7, except that they left line numbers in the LSL7 scripts.
// Applies to at least: English CD
static const uint16 torinVolumeResetSignature2[] = {
	SIG_MAGICDWORD,
	0x38, SIG_SELECTOR16(readWord), // pushi $020b (readWord)
	0x76,                           // push0
	SIG_ADDTOOFFSET(6),             // advance file stream
	0xa1, 0xe3,                     // sag $e3 (music volume)
	SIG_ADDTOOFFSET(10),            // advance file stream
	0xa1, 0xe4,                     // sag $e4 (sfx volume)
	SIG_ADDTOOFFSET(10),            // advance file stream
	0xa1, 0xe5,                     // sag $e5 (speech volume)
	SIG_END
};

static const uint16 torinVolumeResetPatch2[] = {
	PATCH_ADDTOOFFSET(10), // advance file stream
	0x18, 0x18,            // waste bytes
	PATCH_ADDTOOFFSET(10), // advance file stream
	0x18, 0x18,            // waste bytes
	PATCH_ADDTOOFFSET(10), // advance file stream
	0x18, 0x18,            // waste bytes
	PATCH_END
};

// In Escarpa, it is possible for Boogle to be left outside of Torin's bag
// when fast-forwarding through the exit animation of the seraglio. If this
// happens, when the player goes from the seraglio to the dragon's cave and then
// tries to worm Boogle to the left side of the cave, the game will hang because
// Boogle is on the wrong side of the navigable area barrier and cannot move
// through it to continue the cutscene. This patch fixes the fast-forward code
// 'soBoogleBackUp::ff' in the seraglio so that Boogle's in-the-bag flag is set
// when fast forwarding.
// Applies to at least: English CD, Spanish CD
static const uint16 torinSeraglioBoogleFlagSignature[] = {
	0x35, 0x00,                 // ldi 0
	SIG_MAGICDWORD,
	0xa3, 0x00,                 // sal 0
	0x38, SIG_SELECTOR16(test), // pushi test
	SIG_ADDTOOFFSET(0x5a),      // all the rest of the method
	// CHECKME: Spanish version seems to have a total of 0x5d bytes from this point to the ret
	// FIXME: Check for end of method (e.g. ret) and add different signatures in case localized versions are different
	SIG_END
};

static const uint16 torinSeraglioBoogleFlagPatch[] = {
	// @1e5f
	// ldi 0, sal 0 removed from here (+4 bytes)

	// @1e5f (+4 bytes)
	// local[0] = /* oFlags */ ScriptID(64017, 0);
	0x7a,                        // push2
	0x38, PATCH_UINT16(0xfa11),  // pushi 64017
	0x76,                        // push0
	0x43, 0x02, PATCH_UINT16(4), // callk ScriptID[2], 4
	0xa3, 0x00,                  // sal 0 (-2 bytes)

	// @1e6a (+2 bytes)
	// acc = local[0].test(94);
	0x38, PATCH_SELECTOR16(test), // pushi test
	0x78,                         // push1
	0x39, 0x5e,                   // pushi 94
	0x4a, PATCH_UINT16(0x06),     // send 6

	// @1e73 (+2 bytes)
	// if (!acc) goto elseCase;
	0x30, PATCH_UINT16(0x34),     // bnt 0x31 + 3

	// @1e76 (+2 bytes)
	// global[0].get(ScriptID(64001, 0).get(20));
	0x38, PATCH_SELECTOR16(get), // pushi get
	0x78,                        // push1
	0x38, PATCH_SELECTOR16(get), // pushi get
	0x78,                        // push1
	0x39, 0x14,                  // pushi 20
	0x7a,                        // push2
	0x38, PATCH_UINT16(0xfa01),  // pushi 64001
	0x76,                        // push0
	0x43, 0x02, PATCH_UINT16(4), // callk ScriptID[2], 4
	0x4a, PATCH_UINT16(0x06),    // send 6
	0x36,                        // push
	0x81, 0x00,                  // lag 0 (ego)
	0x4a, PATCH_UINT16(0x06),    // send 6

	// @1e92 (+2 bytes)
	// local[0].set(52);
	0x38, PATCH_SELECTOR16(set), // pushi set
	0x78,                        // push1
	0x39, 0x34,                  // pushi 52
	0x83, 0x00,                  // lal 0 (+7 byte)
	0x4a, PATCH_UINT16(0x06),    // send 6

	// @1e9d (+9 bytes)
	// goto endOfBranch;
	0x33, 0x0b,                  // jmp [to end of conditional branch] (+1 byte)

	// @1e9f (+10 bytes)
	// elseCase: local[0].clear(97);
	0x38, PATCH_SELECTOR16(clear), // pushi clear
	0x78,                          // push1
	0x39, 0x61,                    // pushi 97
	0x83, 0x00,                    // lal 0 (+7 bytes)
	0x4a, PATCH_UINT16(0x06),      // send 6

	// @1eaa (+17 bytes)
	// endOfBranch: local[0].set(232);
	0x38, PATCH_SELECTOR16(set),   // pushi set (-3 bytes)
	0x78,                          // push1 (-1 byte)
	0x38, PATCH_UINT16(0xe8),      // pushi 232 (Boogle-in-bag flag) (-3 bytes)
	0x83, 0x00,                    // lal 0 (-2 bytes)
	0x4a, PATCH_UINT16(0x06),      // send 6 (-3 bytes)

	// @1eb6 (+5 bytes)
	// local[0] = 0; self.dispose();
	0x38, PATCH_SELECTOR16(dispose), // pushi dispose
	0x76,                            // push0
	0x3c,                            // dup (-1 byte)
	0xab, 0x00,                      // ssl 0 (-2 bytes)
	0x54, PATCH_UINT16(4),           // self 4
	0x48,                            // ret

	// @1ec1 (+2 bytes)
	PATCH_END
};

// At least some French PointSoft releases of Torin's Passage managed to get
// released with script 20700 from the official Sierra TORINPAT patch and
// *unpatched* heap 20700. Worse, the selector table is not the same as the one
// in the US release, so it is not possible to just apply TORINPAT to the game
// (it will just explode later when mismatched selectors are used). So, here we
// are hot-patching all of the wrong offsets in the original heap to match the
// patched script.
// Applies to at least: French PointSoft CD release
static const uint16 torinPointSoft20700HeapSignature[] = {
	0xe1, 0x15, 0x23, 0x16, // end of patched 20700.SCR (so we don't
							// accidentally patch the heap when it is correctly
							// matched with an unpatched script)
	SIG_ADDTOOFFSET(1),     // padding byte added by Script::load
	SIG_ADDTOOFFSET(0x1d2), // first bad offset in the heap is at 0x1d2
	SIG_MAGICDWORD,
	SIG_UINT16(0xd8),
	SIG_UINT16(0xd8),
	SIG_ADDTOOFFSET(0x200 - 0x1d2 - 4), // second bad offset, etc.
	SIG_UINT16(0xde),
	SIG_UINT16(0xde),
	SIG_ADDTOOFFSET(0x280 - 0x200 - 4),
	SIG_UINT16(0xe0),
	SIG_UINT16(0xe0),
	SIG_ADDTOOFFSET(0x300 - 0x280 - 4),
	SIG_UINT16(0xe2),
	SIG_UINT16(0xe2),
	SIG_ADDTOOFFSET(0x374 - 0x300 - 4),
	SIG_UINT16(0xe4),
	SIG_UINT16(0xe4),
	SIG_ADDTOOFFSET(0x3ce - 0x374 - 4),
	SIG_UINT16(0xee),
	SIG_UINT16(0xee),
	SIG_ADDTOOFFSET(0x44e - 0x3ce - 4),
	SIG_UINT16(0xf0),
	SIG_UINT16(0xf0),
	SIG_ADDTOOFFSET(0x482 - 0x44e - 4),
	SIG_UINT16(0xf6),
	SIG_UINT16(0xf6),
	SIG_ADDTOOFFSET(0x4b6 - 0x482 - 4),
	SIG_UINT16(0xfc),
	SIG_UINT16(0xfc),
	SIG_ADDTOOFFSET(0x4ea - 0x4b6 - 4),
	SIG_UINT16(0x106),
	SIG_UINT16(0x106),
	SIG_ADDTOOFFSET(0x51e - 0x4ea - 4),
	SIG_UINT16(0x110),
	SIG_UINT16(0x110),
	SIG_ADDTOOFFSET(0x55c - 0x51e - 4),
	SIG_UINT16(0x116),
	SIG_UINT16(0x116),
	SIG_ADDTOOFFSET(0x5a2 - 0x55c - 4),
	SIG_UINT16(0x118),
	SIG_UINT16(0x118),
	SIG_END
};

static const uint16 torinPointSoft20700HeapPatch[] = {
	PATCH_ADDTOOFFSET(4),      // end of patched 20700.SCR
	PATCH_ADDTOOFFSET(1),      // padding byte
	PATCH_ADDTOOFFSET(0x1d2),  // first bad offset
	PATCH_UINT16(0xdc),
	PATCH_UINT16(0xdc),
	PATCH_ADDTOOFFSET(0x200 - 0x1d2 - 4), // second bad offset, etc.
	PATCH_UINT16(0xe6),
	PATCH_UINT16(0xe6),
	PATCH_ADDTOOFFSET(0x280 - 0x200 - 4),
	PATCH_UINT16(0xe8),
	PATCH_UINT16(0xe8),
	PATCH_ADDTOOFFSET(0x300 - 0x280 - 4),
	PATCH_UINT16(0xea),
	PATCH_UINT16(0xea),
	PATCH_ADDTOOFFSET(0x374 - 0x300 - 4),
	PATCH_UINT16(0xec),
	PATCH_UINT16(0xec),
	PATCH_ADDTOOFFSET(0x3ce - 0x374 - 4),
	PATCH_UINT16(0xf6),
	PATCH_UINT16(0xf6),
	PATCH_ADDTOOFFSET(0x44e - 0x3ce - 4),
	PATCH_UINT16(0xf8),
	PATCH_UINT16(0xf8),
	PATCH_ADDTOOFFSET(0x482 - 0x44e - 4),
	PATCH_UINT16(0xfe),
	PATCH_UINT16(0xfe),
	PATCH_ADDTOOFFSET(0x4b6 - 0x482 - 4),
	PATCH_UINT16(0x104),
	PATCH_UINT16(0x104),
	PATCH_ADDTOOFFSET(0x4ea - 0x4b6 - 4),
	PATCH_UINT16(0x10e),
	PATCH_UINT16(0x10e),
	PATCH_ADDTOOFFSET(0x51e - 0x4ea - 4),
	PATCH_UINT16(0x118),
	PATCH_UINT16(0x118),
	PATCH_ADDTOOFFSET(0x55c - 0x51e - 4),
	PATCH_UINT16(0x11e),
	PATCH_UINT16(0x11e),
	PATCH_ADDTOOFFSET(0x5a2 - 0x55c - 4),
	PATCH_UINT16(0x120),
	PATCH_UINT16(0x120),
	PATCH_END
};

//          script, description,                                      signature                         patch
static const SciScriptPatcherEntry torinSignatures[] = {
	{  true, 20600, "fix wrong boogle bag flag on fast-forward",   1, torinSeraglioBoogleFlagSignature,  torinSeraglioBoogleFlagPatch },
	{  true, 20700, "fix bad heap in PointSoft release",           1, torinPointSoft20700HeapSignature,  torinPointSoft20700HeapPatch },
	{  true, 64000, "disable volume reset on startup (1/2)",       1, torinVolumeResetSignature1,        torinVolumeResetPatch1 },
	{  true, 64000, "disable volume reset on startup (2/2)",       1, torinVolumeResetSignature2,        torinVolumeResetPatch2 },
	{  true, 64866, "increase number of save games",               1, torinLarry7NumSavesSignature,      torinLarry7NumSavesPatch },
	SCI_SIGNATUREENTRY_TERMINATOR
};

#endif

// =================================================================================

ScriptPatcher::ScriptPatcher() {
	int selectorCount = ARRAYSIZE(selectorNameTable);
	int selectorNr;

	// Allocate table for selector-IDs and initialize that table as well
	_selectorIdTable = new Selector[ selectorCount ];
	for (selectorNr = 0; selectorNr < selectorCount; selectorNr++)
		_selectorIdTable[selectorNr] = -1;

	_runtimeTable = NULL;
	_isMacSci11 = false;
}

ScriptPatcher::~ScriptPatcher() {
	delete[] _runtimeTable;
	delete[] _selectorIdTable;
}

// will actually patch previously found signature area
void ScriptPatcher::applyPatch(const SciScriptPatcherEntry *patchEntry, SciSpan<byte> scriptData, int32 signatureOffset) {
	const uint16 *patchData = patchEntry->patchData;
	byte orgData[PATCH_VALUELIMIT];
	int32 offset = signatureOffset;
	uint16 patchWord = *patchEntry->patchData;
	uint16 patchSelector = 0;

	// Copy over original bytes from script
	uint32 orgDataSize = scriptData.size() - offset;
	if (orgDataSize > PATCH_VALUELIMIT)
		orgDataSize = PATCH_VALUELIMIT;
	scriptData.subspan(offset, orgDataSize).unsafeCopyDataTo(orgData);

	while (patchWord != PATCH_END) {
		uint16 patchCommand = patchWord & PATCH_COMMANDMASK;
		uint16 patchValue = patchWord & PATCH_VALUEMASK;
		switch (patchCommand) {
		case PATCH_CODE_ADDTOOFFSET: {
			// add value to offset
			offset += patchValue;
			break;
		}
		case PATCH_CODE_GETORIGINALBYTE: {
			// get original byte from script and adjust it
			if (patchValue >= orgDataSize)
				error("Script-Patcher: can not get requested original byte from script");
			byte orgByte = orgData[patchValue];
			int16 adjustValue;
			patchData++; adjustValue = (int16)(*patchData);
			scriptData[offset] = orgByte + adjustValue;
			offset++;
			break;
		}
		case PATCH_CODE_GETORIGINALUINT16: {
			// get original byte from script and adjust it
			if ((patchValue >= orgDataSize) || (((uint32)patchValue + 1) >= orgDataSize))
				error("Script-Patcher: can not get requested original uint16 from script");
			uint16 orgUINT16;
			int16 adjustValue;

			if (!_isMacSci11) {
				orgUINT16 = orgData[patchValue] | (orgData[patchValue + 1] << 8);
			} else {
				orgUINT16 = orgData[patchValue + 1] | (orgData[patchValue] << 8);
			}
			patchData++; adjustValue = (int16)(*patchData);
			orgUINT16 += adjustValue;
			if (!_isMacSci11) {
				scriptData[offset] = orgUINT16 & 0xFF;
				scriptData[offset + 1] = orgUINT16 >> 8;
			} else {
				scriptData[offset] = orgUINT16 >> 8;
				scriptData[offset + 1] = orgUINT16 & 0xFF;
			}
			offset += 2;
			break;
		}
		case PATCH_CODE_UINT16:
		case PATCH_CODE_SELECTOR16: {
			byte byte1;
			byte byte2;

			switch (patchCommand) {
			case PATCH_CODE_UINT16: {
				byte1 = patchValue & PATCH_BYTEMASK;
				patchData++; patchWord = *patchData;
				if (patchWord & PATCH_COMMANDMASK)
					error("Script-Patcher: Patch inconsistent");
				byte2 = patchWord & PATCH_BYTEMASK;
				break;
			}
			case PATCH_CODE_SELECTOR16: {
				patchSelector = _selectorIdTable[patchValue];
				byte1 = patchSelector & 0xFF;
				byte2 = patchSelector >> 8;
				break;
			}
			default:
				byte1 = 0; byte2 = 0;
			}
			if (!_isMacSci11) {
				scriptData[offset++] = byte1;
				scriptData[offset++] = byte2;
			} else {
				// SCI1.1+ on macintosh had uint16s in script in BE-order
				scriptData[offset++] = byte2;
				scriptData[offset++] = byte1;
			}
			break;
		}
		case PATCH_CODE_SELECTOR8: {
			patchSelector = _selectorIdTable[patchValue];
			if (patchSelector & 0xFF00)
				error("Script-Patcher: 8 bit selector required, game uses 16 bit selector");
			scriptData[offset] = patchSelector & 0xFF;
			offset++;
			break;
		}
		case PATCH_CODE_BYTE:
			scriptData[offset] = patchValue & PATCH_BYTEMASK;
			offset++;
		}
		patchData++;
		patchWord = *patchData;
	}
}

bool ScriptPatcher::verifySignature(uint32 byteOffset, const uint16 *signatureData, const char *signatureDescription, const SciSpan<const byte> &scriptData) {
	uint16 sigSelector = 0;

	uint16 sigWord = *signatureData;
	while (sigWord != SIG_END) {
		uint16 sigCommand = sigWord & SIG_COMMANDMASK;
		uint16 sigValue = sigWord & SIG_VALUEMASK;
		switch (sigCommand) {
		case SIG_CODE_ADDTOOFFSET: {
			// add value to offset
			byteOffset += sigValue;
			break;
		}
		case SIG_CODE_UINT16:
		case SIG_CODE_SELECTOR16: {
			if (byteOffset + 1 < scriptData.size()) {
				byte byte1;
				byte byte2;

				switch (sigCommand) {
				case SIG_CODE_UINT16: {
					byte1 = sigValue & SIG_BYTEMASK;
					signatureData++; sigWord = *signatureData;
					if (sigWord & SIG_COMMANDMASK)
						error("Script-Patcher: signature inconsistent\nFaulty signature: '%s'", signatureDescription);
					byte2 = sigWord & SIG_BYTEMASK;
					break;
				}
				case SIG_CODE_SELECTOR16: {
					sigSelector = _selectorIdTable[sigValue];
					byte1 = sigSelector & 0xFF;
					byte2 = sigSelector >> 8;
					break;
				}
				default:
					byte1 = 0; byte2 = 0;
				}
				if (!_isMacSci11) {
					if ((scriptData[byteOffset] != byte1) || (scriptData[byteOffset + 1] != byte2))
						sigWord = SIG_MISMATCH;
				} else {
					// SCI1.1+ on macintosh had uint16s in script in BE-order
					if ((scriptData[byteOffset] != byte2) || (scriptData[byteOffset + 1] != byte1))
						sigWord = SIG_MISMATCH;
				}
				byteOffset += 2;
			} else {
				sigWord = SIG_MISMATCH;
			}
			break;
		}
		case SIG_CODE_SELECTOR8: {
			if (byteOffset < scriptData.size()) {
				sigSelector = _selectorIdTable[sigValue];
				if (sigSelector & 0xFF00)
					error("Script-Patcher: 8 bit selector required, game uses 16 bit selector\nFaulty signature: '%s'", signatureDescription);
				if (scriptData[byteOffset] != (sigSelector & 0xFF))
					sigWord = SIG_MISMATCH;
				byteOffset++;
			} else {
				sigWord = SIG_MISMATCH; // out of bounds
			}
			break;
		}
		case SIG_CODE_BYTE:
			if (byteOffset < scriptData.size()) {
				if (scriptData[byteOffset] != sigWord)
					sigWord = SIG_MISMATCH;
				byteOffset++;
			} else {
				sigWord = SIG_MISMATCH; // out of bounds
			}
		}

		if (sigWord == SIG_MISMATCH)
			break;

		signatureData++;
		sigWord = *signatureData;
	}

	if (sigWord == SIG_END) // signature fully matched?
		return true;
	return false;
}

// will return -1 if no match was found, otherwise an offset to the start of the signature match
int32 ScriptPatcher::findSignature(uint32 magicDWord, int magicOffset, const uint16 *signatureData, const char *patchDescription, const SciSpan<const byte> &scriptData) {
	if (scriptData.size() < 4) // we need to find a DWORD, so less than 4 bytes is not okay
		return -1;

	// magicDWord is in platform-specific BE/LE form, so that the later match will work, this was done for performance
	const uint32 searchLimit = scriptData.size() - 3;
	uint32 DWordOffset = 0;
	// first search for the magic DWORD
	while (DWordOffset < searchLimit) {
		if (magicDWord == scriptData.getUint32At(DWordOffset)) {
			// magic DWORD found, check if actual signature matches
			uint32 offset = DWordOffset + magicOffset;

			if (verifySignature(offset, signatureData, patchDescription, scriptData))
				return offset;
		}
		DWordOffset++;
	}
	// nothing found
	return -1;
}

int32 ScriptPatcher::findSignature(const SciScriptPatcherEntry *patchEntry, const SciScriptPatcherRuntimeEntry *runtimeEntry, const SciSpan<const byte> &scriptData) {
	return findSignature(runtimeEntry->magicDWord, runtimeEntry->magicOffset, patchEntry->signatureData, patchEntry->description, scriptData);
}

// Attention: Magic DWord is returned using platform specific byte order. This is done on purpose for performance.
void ScriptPatcher::calculateMagicDWordAndVerify(const char *signatureDescription, const uint16 *signatureData, bool magicDWordIncluded, uint32 &calculatedMagicDWord, int &calculatedMagicDWordOffset) {
	Selector curSelector = -1;
	int magicOffset;
	byte magicDWord[4];
	int magicDWordLeft = 0;
	uint16 curWord;
	uint16 curCommand;
	uint32 curValue;
	byte byte1 = 0;
	byte byte2 = 0;

	memset(magicDWord, 0, sizeof(magicDWord));

	curWord = *signatureData;
	magicOffset = 0;
	while (curWord != SIG_END) {
		curCommand = curWord & SIG_COMMANDMASK;
		curValue   = curWord & SIG_VALUEMASK;
		switch (curCommand) {
		case SIG_MAGICDWORD: {
			if (magicDWordIncluded) {
				if ((calculatedMagicDWord) || (magicDWordLeft))
					error("Script-Patcher: Magic-DWORD specified multiple times in signature\nFaulty patch: '%s'", signatureDescription);
				magicDWordLeft = 4;
				calculatedMagicDWordOffset = magicOffset;
			} else {
				error("Script-Patcher: Magic-DWORD sequence found in patch data\nFaulty patch: '%s'", signatureDescription);
			}
			break;
		}
		case SIG_CODE_ADDTOOFFSET: {
			magicOffset -= curValue;
			if (magicDWordLeft)
				error("Script-Patcher: Magic-DWORD contains AddToOffset command\nFaulty patch: '%s'", signatureDescription);
			break;
		}
		case SIG_CODE_UINT16:
		case SIG_CODE_SELECTOR16: {
			// UINT16 or 1
			switch (curCommand) {
			case SIG_CODE_UINT16: {
				signatureData++; curWord = *signatureData;
				if (curWord & SIG_COMMANDMASK)
					error("Script-Patcher: signature entry inconsistent\nFaulty patch: '%s'", signatureDescription);
				if (!_isMacSci11) {
					byte1 = curValue;
					byte2 = curWord & SIG_BYTEMASK;
				} else {
					byte1 = curWord & SIG_BYTEMASK;
					byte2 = curValue;
				}
				break;
			}
			case SIG_CODE_SELECTOR16: {
				curSelector = _selectorIdTable[curValue];
				if (curSelector == -1) {
					curSelector = g_sci->getKernel()->findSelector(selectorNameTable[curValue]);
					_selectorIdTable[curValue] = curSelector;
				}
				if (!_isMacSci11) {
					byte1 = curSelector & 0x00FF;
					byte2 = curSelector >> 8;
				} else {
					byte1 = curSelector >> 8;
					byte2 = curSelector & 0x00FF;
				}
				break;
			}
			}
			magicOffset -= 2;
			if (magicDWordLeft) {
				// Remember current word for Magic DWORD
				magicDWord[4 - magicDWordLeft] = byte1;
				magicDWordLeft--;
				if (magicDWordLeft) {
					magicDWord[4 - magicDWordLeft] = byte2;
					magicDWordLeft--;
				}
				if (!magicDWordLeft) {
					// Magic DWORD is now known, convert to platform specific byte order
					calculatedMagicDWord = READ_UINT32(magicDWord);
				}
			}
			break;
		}
		case SIG_CODE_BYTE:
		case SIG_CODE_SELECTOR8: {
			if (curCommand == SIG_CODE_SELECTOR8) {
				curSelector = _selectorIdTable[curValue];
				if (curSelector == -1) {
					curSelector = g_sci->getKernel()->findSelector(selectorNameTable[curValue]);
					_selectorIdTable[curValue] = curSelector;
					if (curSelector != -1) {
						if (curSelector & 0xFF00)
							error("Script-Patcher: 8 bit selector required, game uses 16 bit selector\nFaulty patch: '%s'", signatureDescription);
					}
				}
				curValue = curSelector;
			}
			magicOffset--;
			if (magicDWordLeft) {
				// Remember current byte for Magic DWORD
				magicDWord[4 - magicDWordLeft] = (byte)curValue;
				magicDWordLeft--;
				if (!magicDWordLeft) {
					// Magic DWORD is now known, convert to platform specific byte order
					calculatedMagicDWord = READ_UINT32(magicDWord);
				}
			}
			break;
		}
		case PATCH_CODE_GETORIGINALBYTE:
		case PATCH_CODE_GETORIGINALUINT16: {
			signatureData++; // skip over extra uint16
			break;
		}
		default:
			break;
		}
		signatureData++;
		curWord = *signatureData;
	}

	if (magicDWordLeft)
		error("Script-Patcher: Magic-DWORD beyond End-Of-Signature\nFaulty patch: '%s'", signatureDescription);
	if (magicDWordIncluded) {
		if (!calculatedMagicDWord) {
			error("Script-Patcher: Magic-DWORD not specified in signature\nFaulty patch: '%s'", signatureDescription);
		}
	}
}

// This method calculates the magic DWORD for each entry in the signature table
//  and it also initializes the selector table for selectors used in the signatures/patches of the current game
void ScriptPatcher::initSignature(const SciScriptPatcherEntry *patchTable) {
	const SciScriptPatcherEntry *curEntry = patchTable;
	SciScriptPatcherRuntimeEntry *curRuntimeEntry;
	int patchEntryCount = 0;

	// Count entries and allocate runtime data
	while (curEntry->signatureData) {
		patchEntryCount++; curEntry++;
	}
	_runtimeTable = new SciScriptPatcherRuntimeEntry[patchEntryCount];
	memset(_runtimeTable, 0, sizeof(SciScriptPatcherRuntimeEntry) * patchEntryCount);

	curEntry = patchTable;
	curRuntimeEntry = _runtimeTable;
	while (curEntry->signatureData) {
		// process signature
		curRuntimeEntry->active = curEntry->defaultActive;
		curRuntimeEntry->magicDWord = 0;
		curRuntimeEntry->magicOffset = 0;

		// We verify the signature data and remember the calculated magic DWord from the signature data
		calculateMagicDWordAndVerify(curEntry->description, curEntry->signatureData, true, curRuntimeEntry->magicDWord, curRuntimeEntry->magicOffset);
		// We verify the patch data
		calculateMagicDWordAndVerify(curEntry->description, curEntry->patchData, false, curRuntimeEntry->magicDWord, curRuntimeEntry->magicOffset);

		curEntry++; curRuntimeEntry++;
	}
}

// This method enables certain patches
//  It's used for patches, which are not meant to get applied all the time
void ScriptPatcher::enablePatch(const SciScriptPatcherEntry *patchTable, const char *searchDescription) {
	const SciScriptPatcherEntry *curEntry = patchTable;
	SciScriptPatcherRuntimeEntry *runtimeEntry = _runtimeTable;
	int searchDescriptionLen = strlen(searchDescription);
	int matchCount = 0;

	while (curEntry->signatureData) {
		if (strncmp(curEntry->description, searchDescription, searchDescriptionLen) == 0) {
			// match found, enable patch
			runtimeEntry->active = true;
			matchCount++;
		}
		curEntry++; runtimeEntry++;
	}

	if (!matchCount)
		error("Script-Patcher: no patch found to enable");
}

void ScriptPatcher::processScript(uint16 scriptNr, SciSpan<byte> scriptData) {
	const SciScriptPatcherEntry *signatureTable = NULL;
	const SciScriptPatcherEntry *curEntry = NULL;
	SciScriptPatcherRuntimeEntry *curRuntimeEntry = NULL;
	const Sci::SciGameId gameId = g_sci->getGameId();

	switch (gameId) {
	case GID_CAMELOT:
		signatureTable = camelotSignatures;
		break;
	case GID_ECOQUEST:
		signatureTable = ecoquest1Signatures;
		break;
	case GID_ECOQUEST2:
		signatureTable = ecoquest2Signatures;
		break;
	case GID_FANMADE:
		signatureTable = fanmadeSignatures;
		break;
	case GID_FREDDYPHARKAS:
		signatureTable = freddypharkasSignatures;
		break;
#ifdef ENABLE_SCI32
	case GID_HOYLE5:
		if (g_sci->getResMan()->testResource(ResourceId(kResourceTypeScript, 100)) &&
			g_sci->getResMan()->testResource(ResourceId(kResourceTypeScript, 700)))
			signatureTable = hoyle5Signatures;
		else if (g_sci->getResMan()->testResource(ResourceId(kResourceTypeScript, 100)) &&
			    !g_sci->getResMan()->testResource(ResourceId(kResourceTypeScript, 700)))
			signatureTable = hoyle5ChildrensCollectionSignatures;
		else if (!g_sci->getResMan()->testResource(ResourceId(kResourceTypeScript, 100)) &&
			      g_sci->getResMan()->testResource(ResourceId(kResourceTypeScript, 700)))
			signatureTable = hoyle5BridgeSignatures;
		break;
	case GID_GK1:
		signatureTable = gk1Signatures;
		break;
	case GID_GK2:
		signatureTable = gk2Signatures;
		break;
#endif
	case GID_KQ5:
		signatureTable = kq5Signatures;
		break;
	case GID_KQ6:
		signatureTable = kq6Signatures;
		break;
#ifdef ENABLE_SCI32
	case GID_KQ7:
		signatureTable = kq7Signatures;
		break;
#endif
	case GID_LAURABOW:
		signatureTable = laurabow1Signatures;
		break;
	case GID_LAURABOW2:
		signatureTable = laurabow2Signatures;
		break;
#ifdef ENABLE_SCI32
	case GID_LIGHTHOUSE:
		signatureTable = lighthouseSignatures;
		break;
#endif
	case GID_LONGBOW:
		signatureTable = longbowSignatures;
		break;
	case GID_LSL1:
		signatureTable = larry1Signatures;
		break;
	case GID_LSL2:
		signatureTable = larry2Signatures;
		break;
	case GID_LSL5:
		signatureTable = larry5Signatures;
		break;
	case GID_LSL6:
		signatureTable = larry6Signatures;
		break;
#ifdef ENABLE_SCI32
	case GID_LSL6HIRES:
		signatureTable = larry6HiresSignatures;
		break;
	case GID_LSL7:
		signatureTable = larry7Signatures;
		break;
#endif
	case GID_MOTHERGOOSE256:
		signatureTable = mothergoose256Signatures;
		break;
#ifdef ENABLE_SCI32
	case GID_MOTHERGOOSEHIRES:
		signatureTable = mothergooseHiresSignatures;
		break;

	case GID_PHANTASMAGORIA:
		signatureTable = phantasmagoriaSignatures;
		break;

	case GID_PHANTASMAGORIA2:
		signatureTable = phantasmagoria2Signatures;
		break;
#endif
	case GID_PQ1:
		signatureTable = pq1vgaSignatures;
		break;
	case GID_PQ3:
		signatureTable = pq3Signatures;
		break;
#ifdef ENABLE_SCI32
	case GID_PQ4:
		signatureTable = pq4Signatures;
		break;
	case GID_PQSWAT:
		signatureTable = pqSwatSignatures;
		break;
#endif
	case GID_QFG1:
		signatureTable = qfg1egaSignatures;
		break;
	case GID_QFG1VGA:
		signatureTable = qfg1vgaSignatures;
		break;
	case GID_QFG2:
		signatureTable = qfg2Signatures;
		break;
	case GID_QFG3:
		signatureTable = qfg3Signatures;
		break;
#ifdef ENABLE_SCI32
	case GID_QFG4:
		signatureTable = qfg4Signatures;
		break;
	case GID_RAMA:
		signatureTable = ramaSignatures;
		break;
	case GID_SHIVERS:
		signatureTable = shiversSignatures;
		break;
#endif
	case GID_SQ1:
		signatureTable = sq1vgaSignatures;
		break;
	case GID_SQ4:
		signatureTable = sq4Signatures;
		break;
	case GID_SQ5:
		signatureTable = sq5Signatures;
		break;
#ifdef ENABLE_SCI32
	case GID_SQ6:
		signatureTable = sq6Signatures;
		break;
	case GID_TORIN:
		signatureTable = torinSignatures;
		break;
#endif
	default:
		break;
	}

	if (signatureTable) {
		_isMacSci11 = (g_sci->getPlatform() == Common::kPlatformMacintosh && getSciVersion() >= SCI_VERSION_1_1);

		if (!_runtimeTable) {
			// Abort, in case selectors are not yet initialized (happens for games w/o selector-dictionary)
			if (!g_sci->getKernel()->selectorNamesAvailable())
				return;

			// signature table needs to get initialized (Magic DWORD set, selector table set)
			initSignature(signatureTable);

			// Do additional game-specific initialization
			switch (gameId) {
			case GID_KQ5:
				if (g_sci->_features->useAltWinGMSound()) {
					// See the explanation in the kq5SignatureWinGMSignals comment
					enablePatch(signatureTable, "Win: GM Music signal checks");
				}
				break;
			case GID_KQ6:
				if (g_sci->isCD()) {
					// Enables Dual mode patches (audio + subtitles at the same time) for King's Quest 6
					enablePatch(signatureTable, "CD: audio + text support");
				}
				break;
			case GID_LAURABOW2:
				if (g_sci->isCD()) {
					// Enables Dual mode patches (audio + subtitles at the same time) for Laura Bow 2
					enablePatch(signatureTable, "CD: audio + text support");
				}
				break;
			default:
				break;
			}
		}

		curEntry = signatureTable;
		curRuntimeEntry = _runtimeTable;

		while (curEntry->signatureData) {
			if ((scriptNr == curEntry->scriptNr) && (curRuntimeEntry->active)) {
				int32 foundOffset = 0;
				int16 applyCount = curEntry->applyCount;
				do {
					foundOffset = findSignature(curEntry, curRuntimeEntry, scriptData);
					if (foundOffset != -1) {
						// found, so apply the patch
						debugC(kDebugLevelScriptPatcher, "Script-Patcher: '%s' on script %d offset %d", curEntry->description, scriptNr, foundOffset);
						applyPatch(curEntry, scriptData, foundOffset);
					}
					applyCount--;
				} while ((foundOffset != -1) && (applyCount));
			}
			curEntry++; curRuntimeEntry++;
		}
	}
}

} // End of namespace Sci<|MERGE_RESOLUTION|>--- conflicted
+++ resolved
@@ -1431,7 +1431,6 @@
 	PATCH_END
 };
 
-<<<<<<< HEAD
 // GK1 english pc floppy locks up on day 10 in the honfour (room 800) when
 //  using the keycard on an unlocked door's keypad. This is due to mistakenly
 //  calling handsOff instead of handsOn. Sierra fixed this in floppy patch 1.0a
@@ -1457,7 +1456,9 @@
 	0x81, 0x5b,                     // lag 5b
 	0x4a, PATCH_UINT16(0x000e),     // send e [ gkMessager:say ... 0 ]
 	0x38, PATCH_UINT16(0x0217),     // push 0217 [ handsOn ]
-=======
+	PATCH_END
+};
+
 // GK1 english pc floppy has a missing-points bug on day 5 in room 240.
 //  Showing Mosely the veve sketch and Hartridge's notes awards 2 points
 //  but not if you show the notes before the veve.
@@ -1511,7 +1512,6 @@
 	0x47, 0x0d, 0x01, SIG_UINT16(0x002),    // calle pro13_1 [ set flag 1a ]
 	0x39, 0x38,                             // pushi 38 [ cond ]
 	0x33, 0x09,                             // jmp 9 [ continue GkMessager:say ]
->>>>>>> 7b5a275f
 	PATCH_END
 };
 
