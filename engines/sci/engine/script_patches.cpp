--- conflicted
+++ resolved
@@ -8027,7 +8027,6 @@
 	PATCH_END
 };
 
-<<<<<<< HEAD
 // The castle's crest-operated bookshelf has an unconditional HAND message
 // which always says, "you haven't found the trigger yet," even after it's
 // open.
@@ -8129,7 +8128,9 @@
 
 static const uint16 qfg4CrestBookshelfMotionPatch[] = {
 	0x51, PATCH_GETORIGINALBYTEADJUST(+1, +6), // class PolyPath
-=======
+	PATCH_END
+};
+ 
 // The castle's great hall has a doorMat region that intermittently sends hero
 // back to the room they just left (the barrel room) the instant they arrive.
 //
@@ -8213,7 +8214,6 @@
 static const uint16 qfg4ConditionalVoidPatch[] = {
 	PATCH_ADDTOOFFSET(+4),              //
 	0x78,                               // push1 (Feed OR a literal 1)
->>>>>>> 8190b75f
 	PATCH_END
 };
 
