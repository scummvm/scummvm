/* ScummVM - Graphic Adventure Engine
 *
 * ScummVM is the legal property of its developers, whose names
 * are too numerous to list here. Please refer to the COPYRIGHT
 * file distributed with this source distribution.
 *
 * This program is free software; you can redistribute it and/or
 * modify it under the terms of the GNU General Public License
 * as published by the Free Software Foundation; either version 2
 * of the License, or (at your option) any later version.

 * This program is distributed in the hope that it will be useful,
 * but WITHOUT ANY WARRANTY; without even the implied warranty of
 * MERCHANTABILITY or FITNESS FOR A PARTICULAR PURPOSE.  See the
 * GNU General Public License for more details.

 * You should have received a copy of the GNU General Public License
 * along with this program; if not, write to the Free Software
 * Foundation, Inc., 51 Franklin Street, Fifth Floor, Boston, MA 02110-1301, USA.
 *
 * $URL$
 * $Id$
 *
 */

#include "sci/sci.h"
#include "sci/resource.h"
#include "sci/util.h"
#include "sci/engine/features.h"
#include "sci/engine/state.h"
#include "sci/engine/kernel.h"
#include "sci/engine/script.h"

#include "common/util.h"

namespace Sci {

Script::Script() : SegmentObj(SEG_TYPE_SCRIPT) {
	_nr = 0;
	_buf = NULL;
	_bufSize = 0;
	_scriptSize = 0;
	_heapSize = 0;

	_synonyms = NULL;
	_heapStart = NULL;
	_exportTable = NULL;

	_localsOffset = 0;
	_localsSegment = 0;
	_localsBlock = NULL;
	_localsCount = 0;

	_markedAsDeleted = false;
}

Script::~Script() {
	freeScript();
}

void Script::freeScript() {
	free(_buf);
	_buf = NULL;
	_bufSize = 0;

	_objects.clear();
}

void Script::init(int script_nr, ResourceManager *resMan) {
	Resource *script = resMan->findResource(ResourceId(kResourceTypeScript, script_nr), 0);

	if (!script)
		error("Script %d not found\n", script_nr);

	_localsOffset = 0;
	_localsBlock = NULL;
	_localsCount = 0;

	_markedAsDeleted = false;

	_nr = script_nr;
	_buf = 0;
	_heapStart = 0;

	_scriptSize = script->size;
	_bufSize = script->size;
	_heapSize = 0;

	_lockers = 1;

	if (getSciVersion() == SCI_VERSION_0_EARLY) {
		_bufSize += READ_LE_UINT16(script->data) * 2;
	} else if (getSciVersion() >= SCI_VERSION_1_1) {
		// In SCI11, the heap was in a separate space from the script. We append
		// it to the end of the script, and adjust addressing accordingly.
		// However, since we address the heap with a 16-bit pointer, the
		// combined size of the stack and the heap must be 64KB. So far this has
		// worked for SCI11, SCI2 and SCI21 games. SCI3 games use a different
		// script format, and theoretically they can exceed the 64KB boundary
		// using relocation.
		Resource *heap = resMan->findResource(ResourceId(kResourceTypeHeap, script_nr), 0);
		_bufSize += heap->size;
		_heapSize = heap->size;

		// Ensure that the start of the heap resource can be word-aligned.
		if (script->size & 2) {
			_bufSize++;
			_scriptSize++;
		}

		// As mentioned above, the script and the heap together should not exceed 64KB
		if (script->size + heap->size > 65535)
			error("Script and heap sizes combined exceed 64K. This means a fundamental "
					"design bug was made regarding SCI1.1 and newer games.\n"
					"Please report this error to the ScummVM team");
	}
}

void Script::load(ResourceManager *resMan) {
	Resource *script = resMan->findResource(ResourceId(kResourceTypeScript, _nr), 0);
	assert(script != 0);

	_buf = (byte *)malloc(_bufSize);
	assert(_buf);

	assert(_bufSize >= script->size);
	memcpy(_buf, script->data, script->size);

	// Check scripts for matching signatures and patch those, if found
	matchSignatureAndPatch(_nr, _buf, script->size);

	if (getSciVersion() >= SCI_VERSION_1_1) {
		Resource *heap = resMan->findResource(ResourceId(kResourceTypeHeap, _nr), 0);
		assert(heap != 0);

		_heapStart = _buf + _scriptSize;

		assert(_bufSize - _scriptSize <= heap->size);
		memcpy(_heapStart, heap->data, heap->size);
	}

	_exportTable = 0;
	_numExports = 0;
	_synonyms = 0;
	_numSynonyms = 0;
	
	if (getSciVersion() >= SCI_VERSION_1_1) {
		if (READ_LE_UINT16(_buf + 1 + 5) > 0) {	// does the script have an export table?
			_exportTable = (const uint16 *)(_buf + 1 + 5 + 2);
			_numExports = READ_SCI11ENDIAN_UINT16(_exportTable - 1);
		}
		_localsOffset = _scriptSize + 4;
		_localsCount = READ_SCI11ENDIAN_UINT16(_buf + _localsOffset - 2);
	} else {
		_exportTable = (const uint16 *)findBlock(SCI_OBJ_EXPORTS);
		if (_exportTable) {
			_numExports = READ_SCI11ENDIAN_UINT16(_exportTable + 1);
			_exportTable += 3;	// skip header plus 2 bytes (_exportTable is a uint16 pointer)
		}
		_synonyms = findBlock(SCI_OBJ_SYNONYMS);
		if (_synonyms) {
			_numSynonyms = READ_SCI11ENDIAN_UINT16(_synonyms + 2) / 4;
			_synonyms += 4;	// skip header
		}
		const byte* localsBlock = findBlock(SCI_OBJ_LOCALVARS);
		if (localsBlock) {
			_localsOffset = localsBlock - _buf + 4;
			_localsCount = (READ_LE_UINT16(_buf + _localsOffset - 2) - 4) >> 1;	// half block size
		}
	}

	if (getSciVersion() > SCI_VERSION_0_EARLY) {
		// Does the script actually have locals? If not, set the locals offset to 0
		if (!_localsCount)
			_localsOffset = 0;

		if (_localsOffset + _localsCount * 2 + 1 >= (int)_bufSize) {
			error("Locals extend beyond end of script: offset %04x, count %d vs size %d", _localsOffset, _localsCount, _bufSize);
			_localsCount = (_bufSize - _localsOffset) >> 1;
		}
	} else {
		// Old script block. There won't be a localvar block in this case.
		// Instead, the script starts with a 16 bit int specifying the
		// number of locals we need; these are then allocated and zeroed.
		_localsCount = READ_LE_UINT16(_buf);
		_localsOffset = -_localsCount * 2; // Make sure it's invalid
	}
}

Object *Script::getObject(uint16 offset) {
	if (_objects.contains(offset))
		return &_objects[offset];
	else
		return 0;
}

const Object *Script::getObject(uint16 offset) const {
	if (_objects.contains(offset))
		return &_objects[offset];
	else
		return 0;
}

Object *Script::scriptObjInit(reg_t obj_pos, bool fullObjectInit) {
	if (getSciVersion() < SCI_VERSION_1_1 && fullObjectInit)
		obj_pos.offset += 8;	// magic offset (SCRIPT_OBJECT_MAGIC_OFFSET)

	VERIFY(obj_pos.offset < _bufSize, "Attempt to initialize object beyond end of script\n");

	VERIFY(obj_pos.offset + kOffsetFunctionArea < (int)_bufSize, "Function area pointer stored beyond end of script\n");

	// Get the object at the specified position and init it. This will
	// automatically "allocate" space for it in the _objects map if necessary.
	Object *obj = &_objects[obj_pos.offset];
	obj->init(_buf, obj_pos, fullObjectInit);

	return obj;
}

void Script::scriptObjRemove(reg_t obj_pos) {
	if (getSciVersion() < SCI_VERSION_1_1)
		obj_pos.offset += 8;

	_objects.erase(obj_pos.toUint16());
}

// This helper function is used by Script::relocateLocal and Object::relocate
// Duplicate in segment.cpp and script.cpp
static bool relocateBlock(Common::Array<reg_t> &block, int block_location, SegmentId segment, int location, size_t scriptSize) {
	int rel = location - block_location;

	if (rel < 0)
		return false;

	uint idx = rel >> 1;

	if (idx >= block.size())
		return false;

	if (rel & 1) {
		error("Attempt to relocate odd variable #%d.5e (relative to %04x)\n", idx, block_location);
		return false;
	}
	block[idx].segment = segment; // Perform relocation
	if (getSciVersion() >= SCI_VERSION_1_1)
		block[idx].offset += scriptSize;

	return true;
}

bool Script::relocateLocal(SegmentId segment, int location) {
	if (_localsBlock)
		return relocateBlock(_localsBlock->_locals, _localsOffset, segment, location, _scriptSize);
	else
		return false;
}

void Script::relocate(reg_t block) {
	const byte *heap = _buf;
	uint16 heapSize = (uint16)_bufSize;
	uint16 heapOffset = 0;

	if (getSciVersion() >= SCI_VERSION_1_1) {
		heap = _heapStart;
		heapSize = (uint16)_heapSize;
		heapOffset = _scriptSize;
	}

	VERIFY(block.offset < (uint16)heapSize && READ_SCI11ENDIAN_UINT16(heap + block.offset) * 2 + block.offset < (uint16)heapSize,
	       "Relocation block outside of script\n");

	int count = READ_SCI11ENDIAN_UINT16(heap + block.offset);
	int exportIndex = 0;
	int pos = 0;

	for (int i = 0; i < count; i++) {
		pos = READ_SCI11ENDIAN_UINT16(heap + block.offset + 2 + (exportIndex * 2)) + heapOffset;
		// This occurs in SCI01/SCI1 games where usually one export value is
		// zero. It seems that in this situation, we should skip the export and
		// move to the next one, though the total count of valid exports remains
		// the same
		if (!pos) {
			exportIndex++;
			pos = READ_SCI11ENDIAN_UINT16(heap + block.offset + 2 + (exportIndex * 2)) + heapOffset;
			if (!pos)
				error("Script::relocate(): Consecutive zero exports found");
		}

		// In SCI0-SCI1, script local variables, objects and code are relocated.
		// We only relocate locals and objects here, and ignore relocation of
		// code blocks. In SCI1.1 and newer versions, only locals and objects
		// are relocated.
		if (!relocateLocal(block.segment, pos)) {
			// Not a local? It's probably an object or code block. If it's an
			// object, relocate it.
			const ObjMap::iterator end = _objects.end();
			for (ObjMap::iterator it = _objects.begin(); it != end; ++it)
				if (it->_value.relocate(block.segment, pos, _scriptSize))
					break;
		}

		exportIndex++;
	}
}

void Script::incrementLockers() {
	_lockers++;
}

void Script::decrementLockers() {
	if (_lockers > 0)
		_lockers--;
}

int Script::getLockers() const {
	return _lockers;
}

void Script::setLockers(int lockers) {
	_lockers = lockers;
}

uint16 Script::validateExportFunc(int pubfunct) {
	bool exportsAreWide = (g_sci->_features->detectLofsType() == SCI_VERSION_1_MIDDLE);

	if (_numExports <= pubfunct) {
		error("validateExportFunc(): pubfunct is invalid");
		return 0;
	}

	if (exportsAreWide)
		pubfunct *= 2;
	uint16 offset = READ_SCI11ENDIAN_UINT16(_exportTable + pubfunct);
	VERIFY(offset < _bufSize, "invalid export function pointer");

<<<<<<< HEAD
	if (offset == 0) {
		// Check if the game has a second export table (e.g. script 912 in Camelot)
		// Fixes bug #3039785
		if (g_sci->getGameId() == GID_ECOQUEST) // cheap fix in here for eco quest 1, [md5] plz look into this TODO FIXME
			return offset;
=======
	// Check if the offset found points to a second export table (e.g. script 912
	// in Camelot and script 306 in KQ4). Such offsets are usually small (i.e. < 10),
	// thus easily distinguished from actual code offsets.
	// This only makes sense for SCI0-SCI1, as the export table in SCI1.1+ games
	// is located at a specific address, thus findBlock() won't work.
	// Fixes bugs #3039785 and #3037595.
	if (offset < 10 && getSciVersion() <= SCI_VERSION_1_LATE) {
>>>>>>> 13e24af0
		const uint16 *secondExportTable = (const uint16 *)findBlock(SCI_OBJ_EXPORTS, 0);

		if (secondExportTable) {
			secondExportTable += 3;	// skip header plus 2 bytes (secondExportTable is a uint16 pointer)
			offset = READ_SCI11ENDIAN_UINT16(secondExportTable + pubfunct);
			VERIFY(offset < _bufSize, "invalid export function pointer");
		}
	}

	return offset;
}

byte *Script::findBlock(int type, int skipBlockIndex) {
	byte *buf = _buf;
	bool oldScriptHeader = (getSciVersion() == SCI_VERSION_0_EARLY);
	int blockIndex = 0;

	if (oldScriptHeader)
		buf += 2;

	do {
		int seekerType = READ_LE_UINT16(buf);

		if (seekerType == 0)
			break;
		if (seekerType == type && blockIndex != skipBlockIndex)
			return buf;

		int seekerSize = READ_LE_UINT16(buf + 2);
		assert(seekerSize > 0);
		buf += seekerSize;
		blockIndex++;
	} while (1);

	return NULL;
}

// memory operations

void Script::mcpyInOut(int dst, const void *src, size_t n) {
	if (_buf) {
		assert(dst + n <= _bufSize);
		memcpy(_buf + dst, src, n);
	}
}

bool Script::isValidOffset(uint16 offset) const {
	return offset < _bufSize;
}

SegmentRef Script::dereference(reg_t pointer) {
	if (pointer.offset > _bufSize) {
		error("Script::dereference(): Attempt to dereference invalid pointer %04x:%04x into script segment (script size=%d)",
				  PRINT_REG(pointer), (uint)_bufSize);
		return SegmentRef();
	}

	SegmentRef ret;
	ret.isRaw = true;
	ret.maxSize = _bufSize - pointer.offset;
	ret.raw = _buf + pointer.offset;
	return ret;
}

void Script::initialiseLocals(SegManager *segMan) {
	LocalVariables *locals = segMan->allocLocalsSegment(this);
	if (locals) {
		if (getSciVersion() > SCI_VERSION_0_EARLY) {
			const byte *base = (const byte *)(_buf + getLocalsOffset());

			for (uint16 i = 0; i < getLocalsCount(); i++)
				locals->_locals[i] = make_reg(0, READ_SCI11ENDIAN_UINT16(base + i * 2));
		} else {
			// In SCI0 early, locals are set at run time, thus zero them all here
			for (uint16 i = 0; i < getLocalsCount(); i++)
				locals->_locals[i] = NULL_REG;
		}
	}
}

void Script::initialiseClasses(SegManager *segMan) {
	const byte *seeker = 0;
	uint16 mult = 0;
	
	if (getSciVersion() >= SCI_VERSION_1_1) {
		seeker = _heapStart + 4 + READ_SCI11ENDIAN_UINT16(_heapStart + 2) * 2;
		mult = 2;
	} else {
		seeker = findBlock(SCI_OBJ_CLASS);
		mult = 1;
	}

	if (!seeker)
		return;

	uint16 marker;
	bool isClass;
	uint16 classpos;
	int16 species = 0;

	while (true) {
		// In SCI0-SCI1, this is the segment type. In SCI11, it's a marker (0x1234)
		marker = READ_SCI11ENDIAN_UINT16(seeker);
		classpos = seeker - _buf;

		if (!marker)
			break;

		if (getSciVersion() >= SCI_VERSION_1_1) {
			isClass = (READ_SCI11ENDIAN_UINT16(seeker + 14) & kInfoFlagClass);	// -info- selector
			species = READ_SCI11ENDIAN_UINT16(seeker + 10);
		} else {
			isClass = (marker == SCI_OBJ_CLASS);
			if (isClass)
				species = READ_SCI11ENDIAN_UINT16(seeker + 12);
			classpos += 12;
		}

		if (isClass) {
			// WORKAROUNDs for off-by-one script errors
			if (g_sci->getGameId() == GID_LSL2 && g_sci->isDemo() && species == (int)segMan->classTableSize())
				segMan->resizeClassTable(segMan->classTableSize() + 1);
			if (g_sci->getGameId() == GID_LSL3 && !g_sci->isDemo() && _nr == 500 && species == (int)segMan->classTableSize())
				segMan->resizeClassTable(segMan->classTableSize() + 1);
			if (g_sci->getGameId() == GID_SQ3 && !g_sci->isDemo() && _nr == 93 && species == (int)segMan->classTableSize())
				segMan->resizeClassTable(segMan->classTableSize() + 1);
			if (g_sci->getGameId() == GID_SQ3 && !g_sci->isDemo() && _nr == 99 && species == (int)segMan->classTableSize())
				segMan->resizeClassTable(segMan->classTableSize() + 1);

			if (species < 0 || species >= (int)segMan->classTableSize())
				error("Invalid species %d(0x%x) unknown max %d(0x%x) while instantiating script %d\n",
						  species, species, segMan->classTableSize(), segMan->classTableSize(), _nr);

			SegmentId segmentId = segMan->getScriptSegment(_nr);
			segMan->setClassOffset(species, make_reg(segmentId, classpos));
		}

		seeker += READ_SCI11ENDIAN_UINT16(seeker + 2) * mult;
	}
}

void Script::initialiseObjectsSci0(SegManager *segMan, SegmentId segmentId) {
	bool oldScriptHeader = (getSciVersion() == SCI_VERSION_0_EARLY);
	const byte *seeker = _buf + (oldScriptHeader ? 2 : 0);

	do {
		uint16 objType = READ_SCI11ENDIAN_UINT16(seeker);
		if (!objType)
			break;

		switch (objType) {
		case SCI_OBJ_OBJECT:
		case SCI_OBJ_CLASS:
			{
				reg_t addr = make_reg(segmentId, seeker - _buf + 4);
				Object *obj = scriptObjInit(addr);
				obj->initSpecies(segMan, addr);

				if (!obj->initBaseObject(segMan, addr)) {
					if (_nr == 202 && g_sci->getGameId() == GID_KQ5) {
						// WORKAROUND: Script 202 of KQ5 French and German 
						// (perhaps Spanish too?) has an invalid object.
						// This is non-fatal. Refer to bug #3035396.
					} else {
						error("Failed to locate base object for object at %04X:%04X; skipping", PRINT_REG(addr));
					}
					scriptObjRemove(addr);
				}
			}
			break;

		default:
			break;
		}

		seeker += READ_SCI11ENDIAN_UINT16(seeker + 2);
	} while ((uint32)(seeker - _buf) < getScriptSize() - 2);

	byte *relocationBlock = findBlock(SCI_OBJ_POINTERS);
	if (relocationBlock)
		relocate(make_reg(segmentId, relocationBlock - getBuf() + 4));
}

void Script::initialiseObjectsSci11(SegManager *segMan, SegmentId segmentId) {
	const byte *seeker = _heapStart + 4 + READ_SCI11ENDIAN_UINT16(_heapStart + 2) * 2;

	while (READ_SCI11ENDIAN_UINT16(seeker) == SCRIPT_OBJECT_MAGIC_NUMBER) {
		reg_t reg = make_reg(segmentId, seeker - _buf);
		Object *obj = scriptObjInit(reg);

		// Copy base from species class, as we need its selector IDs
		obj->setSuperClassSelector(
			segMan->getClassAddress(obj->getSuperClassSelector().offset, SCRIPT_GET_LOCK, NULL_REG));

		// If object is instance, get -propDict- from class and set it for this
		// object. This is needed for ::isMemberOf() to work.
		// Example test case - room 381 of sq4cd - if isMemberOf() doesn't work,
		// talk-clicks on the robot will act like clicking on ego
		if (!obj->isClass()) {
			reg_t classObject = obj->getSuperClassSelector();
			const Object *classObj = segMan->getObject(classObject);
			obj->setPropDictSelector(classObj->getPropDictSelector());
		}

		// Set the -classScript- selector to the script number.
		// FIXME: As this selector is filled in at run-time, it is likely
		// that it is supposed to hold a pointer. The Obj::isKindOf method
		// uses this selector together with -propDict- to compare classes.
		// For the purpose of Obj::isKindOf, using the script number appears
		// to be sufficient.
		obj->setClassScriptSelector(make_reg(0, _nr));

		seeker += READ_SCI11ENDIAN_UINT16(seeker + 2) * 2;
	}

	relocate(make_reg(segmentId, READ_SCI11ENDIAN_UINT16(_heapStart)));
}

reg_t Script::findCanonicAddress(SegManager *segMan, reg_t addr) const {
	addr.offset = 0;
	return addr;
}

void Script::freeAtAddress(SegManager *segMan, reg_t addr) {
	/*
		debugC(2, kDebugLevelGC, "[GC] Freeing script %04x:%04x", PRINT_REG(addr));
		if (_localsSegment)
			debugC(2, kDebugLevelGC, "[GC] Freeing locals %04x:0000", _localsSegment);
	*/

	if (_markedAsDeleted)
		segMan->deallocateScript(_nr);
}

Common::Array<reg_t> Script::listAllDeallocatable(SegmentId segId) const {
	const reg_t r = make_reg(segId, 0);
	return Common::Array<reg_t>(&r, 1);
}

Common::Array<reg_t> Script::listAllOutgoingReferences(reg_t addr) const {
	Common::Array<reg_t> tmp;
	if (addr.offset <= _bufSize && addr.offset >= -SCRIPT_OBJECT_MAGIC_OFFSET && RAW_IS_OBJECT(_buf + addr.offset)) {
		const Object *obj = getObject(addr.offset);
		if (obj) {
			// Note all local variables, if we have a local variable environment
			if (_localsSegment)
				tmp.push_back(make_reg(_localsSegment, 0));

			for (uint i = 0; i < obj->getVarCount(); i++)
				tmp.push_back(obj->getVariable(i));
		} else {
			error("Request for outgoing script-object reference at %04x:%04x failed", PRINT_REG(addr));
		}
	} else {
		/*		warning("Unexpected request for outgoing script-object references at %04x:%04x", PRINT_REG(addr));*/
		/* Happens e.g. when we're looking into strings */
	}
	return tmp;
}

Common::Array<reg_t> Script::listObjectReferences() const {
	Common::Array<reg_t> tmp;

	// Locals, if present
	if (_localsSegment)
		tmp.push_back(make_reg(_localsSegment, 0));

	// All objects (may be classes, may be indirectly reachable)
	ObjMap::iterator it;
	const ObjMap::iterator end = _objects.end();
	for (it = _objects.begin(); it != end; ++it) {
		tmp.push_back(it->_value.getPos());
	}

	return tmp;
}

} // End of namespace Sci<|MERGE_RESOLUTION|>--- conflicted
+++ resolved
@@ -333,13 +333,6 @@
 	uint16 offset = READ_SCI11ENDIAN_UINT16(_exportTable + pubfunct);
 	VERIFY(offset < _bufSize, "invalid export function pointer");
 
-<<<<<<< HEAD
-	if (offset == 0) {
-		// Check if the game has a second export table (e.g. script 912 in Camelot)
-		// Fixes bug #3039785
-		if (g_sci->getGameId() == GID_ECOQUEST) // cheap fix in here for eco quest 1, [md5] plz look into this TODO FIXME
-			return offset;
-=======
 	// Check if the offset found points to a second export table (e.g. script 912
 	// in Camelot and script 306 in KQ4). Such offsets are usually small (i.e. < 10),
 	// thus easily distinguished from actual code offsets.
@@ -347,7 +340,6 @@
 	// is located at a specific address, thus findBlock() won't work.
 	// Fixes bugs #3039785 and #3037595.
 	if (offset < 10 && getSciVersion() <= SCI_VERSION_1_LATE) {
->>>>>>> 13e24af0
 		const uint16 *secondExportTable = (const uint16 *)findBlock(SCI_OBJ_EXPORTS, 0);
 
 		if (secondExportTable) {
