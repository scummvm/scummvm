/* ScummVM - Graphic Adventure Engine
 *
 * ScummVM is the legal property of its developers, whose names
 * are too numerous to list here. Please refer to the COPYRIGHT
 * file distributed with this source distribution.
 *
 * This program is free software; you can redistribute it and/or
 * modify it under the terms of the GNU General Public License
 * as published by the Free Software Foundation; either version 2
 * of the License, or (at your option) any later version.

 * This program is distributed in the hope that it will be useful,
 * but WITHOUT ANY WARRANTY; without even the implied warranty of
 * MERCHANTABILITY or FITNESS FOR A PARTICULAR PURPOSE.  See the
 * GNU General Public License for more details.

 * You should have received a copy of the GNU General Public License
 * along with this program; if not, write to the Free Software
 * Foundation, Inc., 51 Franklin Street, Fifth Floor, Boston, MA 02110-1301, USA.
 *
 * $URL$
 * $Id$
 *
 */

#include "sci/sci.h"
#include "sci/engine/features.h"
#include "sci/engine/state.h"
#include "sci/engine/selector.h"
#include "sci/engine/kernel.h"
#include "sci/console.h"
#include "sci/debug.h"	// for g_debug_simulated_key
#include "sci/event.h"
#include "sci/graphics/coordadjuster.h"
#include "sci/graphics/cursor.h"

namespace Sci {

#define SCI_VARIABLE_GAME_SPEED 3

reg_t kGetEvent(EngineState *s, int argc, reg_t *argv) {
	int mask = argv[0].toUint16();
	reg_t obj = argv[1];
	SciEvent curEvent;
	int oldx, oldy;
	int modifier_mask = getSciVersion() <= SCI_VERSION_01 ? SCI_KEYMOD_ALL : SCI_KEYMOD_NO_FOOLOCK;
	SegManager *segMan = s->_segMan;
	Common::Point mousePos;

	mousePos = g_sci->_gfxCursor->getPosition();
#ifdef ENABLE_SCI32
	if (getSciVersion() >= SCI_VERSION_2_1)
		g_sci->_gfxCoordAdjuster->fromDisplayToScript(mousePos.y, mousePos.x);
#endif

	// If there's a simkey pending, and the game wants a keyboard event, use the
	// simkey instead of a normal event
	if (g_debug_simulated_key && (mask & SCI_EVENT_KEYBOARD)) {
		PUT_SEL32V(segMan, obj, SELECTOR(type), SCI_EVENT_KEYBOARD); // Keyboard event
		PUT_SEL32V(segMan, obj, SELECTOR(message), g_debug_simulated_key);
		PUT_SEL32V(segMan, obj, SELECTOR(modifiers), SCI_KEYMOD_NUMLOCK); // Numlock on
		PUT_SEL32V(segMan, obj, SELECTOR(x), mousePos.x);
		PUT_SEL32V(segMan, obj, SELECTOR(y), mousePos.y);
		g_debug_simulated_key = 0;
		return make_reg(0, 1);
	}

	oldx = mousePos.x;
	oldy = mousePos.y;
	curEvent = g_sci->getEventManager()->getSciEvent(mask);

	if (s->_voc)
		s->_voc->parser_event = NULL_REG; // Invalidate parser event

	PUT_SEL32V(segMan, obj, SELECTOR(x), mousePos.x);
	PUT_SEL32V(segMan, obj, SELECTOR(y), mousePos.y);

	//s->_gui->moveCursor(s->gfx_state->pointer_pos.x, s->gfx_state->pointer_pos.y);

	switch (curEvent.type) {
	case SCI_EVENT_QUIT:
		s->abortScriptProcessing = kAbortQuitGame; // Terminate VM
		g_sci->_debugState.seeking = kDebugSeekNothing;
		g_sci->_debugState.runningStep = 0;
		break;

	case SCI_EVENT_KEYBOARD:
		PUT_SEL32V(segMan, obj, SELECTOR(type), SCI_EVENT_KEYBOARD); // Keyboard event
		s->r_acc = make_reg(0, 1);

		PUT_SEL32V(segMan, obj, SELECTOR(message), curEvent.character);
		// We only care about the translated character
		PUT_SEL32V(segMan, obj, SELECTOR(modifiers), curEvent.modifiers & modifier_mask);
		break;

	case SCI_EVENT_MOUSE_RELEASE:
	case SCI_EVENT_MOUSE_PRESS:

		// track left buttton clicks, if requested
		if (curEvent.type == SCI_EVENT_MOUSE_PRESS && curEvent.data == 1 && g_debug_track_mouse_clicks) {
			g_sci->getSciDebugger()->DebugPrintf("Mouse clicked at %d, %d\n",
						mousePos.x, mousePos.y);
		}

		if (mask & curEvent.type) {
			int extra_bits = 0;

			switch (curEvent.data) {
			case 2:
				extra_bits = SCI_KEYMOD_LSHIFT | SCI_KEYMOD_RSHIFT;
				break;
			case 3:
				extra_bits = SCI_KEYMOD_CTRL;
			default:
				break;
			}

			PUT_SEL32V(segMan, obj, SELECTOR(type), curEvent.type);
			PUT_SEL32V(segMan, obj, SELECTOR(message), 0);
			PUT_SEL32V(segMan, obj, SELECTOR(modifiers), (curEvent.modifiers | extra_bits) & modifier_mask);
			s->r_acc = make_reg(0, 1);
		}
		break;

	default:
		s->r_acc = NULL_REG; // Unknown or no event
	}

	if ((s->r_acc.offset) && (g_sci->_debugState.stopOnEvent)) {
		g_sci->_debugState.stopOnEvent = false;

		// A SCI event occurred, and we have been asked to stop, so open the debug console
		Console *con = g_sci->getSciDebugger();
		con->DebugPrintf("SCI event occurred: ");
		switch (curEvent.type) {
		case SCI_EVENT_QUIT:
			con->DebugPrintf("quit event\n");
			break;
		case SCI_EVENT_KEYBOARD:
			con->DebugPrintf("keyboard event\n");
			break;
		case SCI_EVENT_MOUSE_RELEASE:
		case SCI_EVENT_MOUSE_PRESS:
			con->DebugPrintf("mouse click event\n");
			break;
		default:
			con->DebugPrintf("unknown or no event (event type %d)\n", curEvent.type);
		}

		con->attach();
		con->onFrame();
	}

	if (g_sci->_features->detectDoSoundType() <= SCI_VERSION_0_LATE) {
		// If we're running a sound-SCI0 game, update the sound cues, to
		// compensate for the fact that sound-SCI0 does not poll to update
		// the sound cues itself, like sound-SCI1 and later do with
		// cmdUpdateSoundCues. kGetEvent is called quite often, so emulate
		// the sound-SCI1 behavior of cmdUpdateSoundCues with this call
		g_sci->_soundCmd->updateSci0Cues();
	}

	return s->r_acc;
}

reg_t kMapKeyToDir(EngineState *s, int argc, reg_t *argv) {
	reg_t obj = argv[0];
	SegManager *segMan = s->_segMan;

	if (GET_SEL32V(segMan, obj, SELECTOR(type)) == SCI_EVENT_KEYBOARD) { // Keyboard
		int mover = -1;
		switch (GET_SEL32V(segMan, obj, SELECTOR(message))) {
		case SCI_KEY_HOME:
			mover = 8;
			break;
		case SCI_KEY_UP:
			mover = 1;
			break;
		case SCI_KEY_PGUP:
			mover = 2;
			break;
		case SCI_KEY_LEFT:
			mover = 7;
			break;
		case SCI_KEY_CENTER:
		case 76:
			mover = 0;
			break;
		case SCI_KEY_RIGHT:
			mover = 3;
			break;
		case SCI_KEY_END:
			mover = 6;
			break;
		case SCI_KEY_DOWN:
			mover = 5;
			break;
		case SCI_KEY_PGDOWN:
			mover = 4;
			break;
		default:
			break;
		}

		if (mover >= 0) {
<<<<<<< HEAD
			PUT_SEL32V(segMan, obj, SELECTOR(type), SCI_EVENT_JOYSTICK);
			PUT_SEL32V(segMan, obj, SELECTOR(message), mover);
=======
			if (g_sci->getEventManager()->getUsesNewKeyboardDirectionType())
				writeSelectorValue(segMan, obj, SELECTOR(type), SCI_EVENT_KEYBOARD | SCI_EVENT_DIRECTION);
			else
				writeSelectorValue(segMan, obj, SELECTOR(type), SCI_EVENT_DIRECTION);
			writeSelectorValue(segMan, obj, SELECTOR(message), mover);
>>>>>>> fffec23a
			return make_reg(0, 1);
		} else
			return NULL_REG;
	}

	return s->r_acc;
}

reg_t kGlobalToLocal(EngineState *s, int argc, reg_t *argv) {
	reg_t obj = argv[0];
	reg_t planeObject = argc > 1 ? argv[1] : NULL_REG; // SCI32
	SegManager *segMan = s->_segMan;

	if (obj.segment) {
		int16 x = GET_SEL32V(segMan, obj, SELECTOR(x));
		int16 y = GET_SEL32V(segMan, obj, SELECTOR(y));

		g_sci->_gfxCoordAdjuster->kernelGlobalToLocal(x, y, planeObject);

		PUT_SEL32V(segMan, obj, SELECTOR(x), x);
		PUT_SEL32V(segMan, obj, SELECTOR(y), y);
	}

	return s->r_acc;

}

reg_t kLocalToGlobal(EngineState *s, int argc, reg_t *argv) {
	reg_t obj = argv[0];
	reg_t planeObject = argc > 1 ? argv[1] : NULL_REG; // SCI32
	SegManager *segMan = s->_segMan;

	if (obj.segment) {
		int16 x = GET_SEL32V(segMan, obj, SELECTOR(x));
		int16 y = GET_SEL32V(segMan, obj, SELECTOR(y));

		g_sci->_gfxCoordAdjuster->kernelLocalToGlobal(x, y, planeObject);

		PUT_SEL32V(segMan, obj, SELECTOR(x), x);
		PUT_SEL32V(segMan, obj, SELECTOR(y), y);
	}

	return s->r_acc;
}

reg_t kJoystick(EngineState *s, int argc, reg_t *argv) {
	// Subfunction 12 sets/gets joystick repeat rate
	debug(5, "Unimplemented syscall 'Joystick()'");
	return NULL_REG;
}

} // End of namespace Sci<|MERGE_RESOLUTION|>--- conflicted
+++ resolved
@@ -47,6 +47,8 @@
 	SegManager *segMan = s->_segMan;
 	Common::Point mousePos;
 
+	// Limit the mouse cursor position, if necessary
+	g_sci->_gfxCursor->refreshPosition();
 	mousePos = g_sci->_gfxCursor->getPosition();
 #ifdef ENABLE_SCI32
 	if (getSciVersion() >= SCI_VERSION_2_1)
@@ -56,11 +58,11 @@
 	// If there's a simkey pending, and the game wants a keyboard event, use the
 	// simkey instead of a normal event
 	if (g_debug_simulated_key && (mask & SCI_EVENT_KEYBOARD)) {
-		PUT_SEL32V(segMan, obj, SELECTOR(type), SCI_EVENT_KEYBOARD); // Keyboard event
-		PUT_SEL32V(segMan, obj, SELECTOR(message), g_debug_simulated_key);
-		PUT_SEL32V(segMan, obj, SELECTOR(modifiers), SCI_KEYMOD_NUMLOCK); // Numlock on
-		PUT_SEL32V(segMan, obj, SELECTOR(x), mousePos.x);
-		PUT_SEL32V(segMan, obj, SELECTOR(y), mousePos.y);
+		writeSelectorValue(segMan, obj, SELECTOR(type), SCI_EVENT_KEYBOARD); // Keyboard event
+		writeSelectorValue(segMan, obj, SELECTOR(message), g_debug_simulated_key);
+		writeSelectorValue(segMan, obj, SELECTOR(modifiers), SCI_KEYMOD_NUMLOCK); // Numlock on
+		writeSelectorValue(segMan, obj, SELECTOR(x), mousePos.x);
+		writeSelectorValue(segMan, obj, SELECTOR(y), mousePos.y);
 		g_debug_simulated_key = 0;
 		return make_reg(0, 1);
 	}
@@ -69,11 +71,11 @@
 	oldy = mousePos.y;
 	curEvent = g_sci->getEventManager()->getSciEvent(mask);
 
-	if (s->_voc)
-		s->_voc->parser_event = NULL_REG; // Invalidate parser event
-
-	PUT_SEL32V(segMan, obj, SELECTOR(x), mousePos.x);
-	PUT_SEL32V(segMan, obj, SELECTOR(y), mousePos.y);
+	if (g_sci->getVocabulary())
+		g_sci->getVocabulary()->parser_event = NULL_REG; // Invalidate parser event
+
+	writeSelectorValue(segMan, obj, SELECTOR(x), mousePos.x);
+	writeSelectorValue(segMan, obj, SELECTOR(y), mousePos.y);
 
 	//s->_gui->moveCursor(s->gfx_state->pointer_pos.x, s->gfx_state->pointer_pos.y);
 
@@ -85,12 +87,12 @@
 		break;
 
 	case SCI_EVENT_KEYBOARD:
-		PUT_SEL32V(segMan, obj, SELECTOR(type), SCI_EVENT_KEYBOARD); // Keyboard event
+		writeSelectorValue(segMan, obj, SELECTOR(type), SCI_EVENT_KEYBOARD); // Keyboard event
 		s->r_acc = make_reg(0, 1);
 
-		PUT_SEL32V(segMan, obj, SELECTOR(message), curEvent.character);
+		writeSelectorValue(segMan, obj, SELECTOR(message), curEvent.character);
 		// We only care about the translated character
-		PUT_SEL32V(segMan, obj, SELECTOR(modifiers), curEvent.modifiers & modifier_mask);
+		writeSelectorValue(segMan, obj, SELECTOR(modifiers), curEvent.modifiers & modifier_mask);
 		break;
 
 	case SCI_EVENT_MOUSE_RELEASE:
@@ -115,9 +117,9 @@
 				break;
 			}
 
-			PUT_SEL32V(segMan, obj, SELECTOR(type), curEvent.type);
-			PUT_SEL32V(segMan, obj, SELECTOR(message), 0);
-			PUT_SEL32V(segMan, obj, SELECTOR(modifiers), (curEvent.modifiers | extra_bits) & modifier_mask);
+			writeSelectorValue(segMan, obj, SELECTOR(type), curEvent.type);
+			writeSelectorValue(segMan, obj, SELECTOR(message), 0);
+			writeSelectorValue(segMan, obj, SELECTOR(modifiers), (curEvent.modifiers | extra_bits) & modifier_mask);
 			s->r_acc = make_reg(0, 1);
 		}
 		break;
@@ -167,9 +169,9 @@
 	reg_t obj = argv[0];
 	SegManager *segMan = s->_segMan;
 
-	if (GET_SEL32V(segMan, obj, SELECTOR(type)) == SCI_EVENT_KEYBOARD) { // Keyboard
+	if (readSelectorValue(segMan, obj, SELECTOR(type)) == SCI_EVENT_KEYBOARD) { // Keyboard
 		int mover = -1;
-		switch (GET_SEL32V(segMan, obj, SELECTOR(message))) {
+		switch (readSelectorValue(segMan, obj, SELECTOR(message))) {
 		case SCI_KEY_HOME:
 			mover = 8;
 			break;
@@ -203,16 +205,11 @@
 		}
 
 		if (mover >= 0) {
-<<<<<<< HEAD
-			PUT_SEL32V(segMan, obj, SELECTOR(type), SCI_EVENT_JOYSTICK);
-			PUT_SEL32V(segMan, obj, SELECTOR(message), mover);
-=======
 			if (g_sci->getEventManager()->getUsesNewKeyboardDirectionType())
 				writeSelectorValue(segMan, obj, SELECTOR(type), SCI_EVENT_KEYBOARD | SCI_EVENT_DIRECTION);
 			else
 				writeSelectorValue(segMan, obj, SELECTOR(type), SCI_EVENT_DIRECTION);
 			writeSelectorValue(segMan, obj, SELECTOR(message), mover);
->>>>>>> fffec23a
 			return make_reg(0, 1);
 		} else
 			return NULL_REG;
@@ -227,13 +224,13 @@
 	SegManager *segMan = s->_segMan;
 
 	if (obj.segment) {
-		int16 x = GET_SEL32V(segMan, obj, SELECTOR(x));
-		int16 y = GET_SEL32V(segMan, obj, SELECTOR(y));
+		int16 x = readSelectorValue(segMan, obj, SELECTOR(x));
+		int16 y = readSelectorValue(segMan, obj, SELECTOR(y));
 
 		g_sci->_gfxCoordAdjuster->kernelGlobalToLocal(x, y, planeObject);
 
-		PUT_SEL32V(segMan, obj, SELECTOR(x), x);
-		PUT_SEL32V(segMan, obj, SELECTOR(y), y);
+		writeSelectorValue(segMan, obj, SELECTOR(x), x);
+		writeSelectorValue(segMan, obj, SELECTOR(y), y);
 	}
 
 	return s->r_acc;
@@ -246,13 +243,13 @@
 	SegManager *segMan = s->_segMan;
 
 	if (obj.segment) {
-		int16 x = GET_SEL32V(segMan, obj, SELECTOR(x));
-		int16 y = GET_SEL32V(segMan, obj, SELECTOR(y));
+		int16 x = readSelectorValue(segMan, obj, SELECTOR(x));
+		int16 y = readSelectorValue(segMan, obj, SELECTOR(y));
 
 		g_sci->_gfxCoordAdjuster->kernelLocalToGlobal(x, y, planeObject);
 
-		PUT_SEL32V(segMan, obj, SELECTOR(x), x);
-		PUT_SEL32V(segMan, obj, SELECTOR(y), y);
+		writeSelectorValue(segMan, obj, SELECTOR(x), x);
+		writeSelectorValue(segMan, obj, SELECTOR(y), y);
 	}
 
 	return s->r_acc;
