/* ScummVM - Graphic Adventure Engine
 *
 * ScummVM is the legal property of its developers, whose names
 * are too numerous to list here. Please refer to the COPYRIGHT
 * file distributed with this source distribution.
 *
 * This program is free software; you can redistribute it and/or
 * modify it under the terms of the GNU General Public License
 * as published by the Free Software Foundation; either version 2
 * of the License, or (at your option) any later version.
 *
 * This program is distributed in the hope that it will be useful,
 * but WITHOUT ANY WARRANTY; without even the implied warranty of
 * MERCHANTABILITY or FITNESS FOR A PARTICULAR PURPOSE.  See the
 * GNU General Public License for more details.
 *
 * You should have received a copy of the GNU General Public License
 * along with this program; if not, write to the Free Software
 * Foundation, Inc., 51 Franklin Street, Fifth Floor, Boston, MA 02110-1301, USA.
 *
 */

namespace Sci {

#include "sci/sci.h"

#define GUIO_STD16 GUIO5(GUIO_NOSPEECH, GAMEOPTION_PREFER_DIGITAL_SFX, GAMEOPTION_ORIGINAL_SAVELOAD, GAMEOPTION_FB01_MIDI, GAMEOPTION_RGB_RENDERING)
#define GUIO_STD16_UNDITHER GUIO6(GUIO_NOSPEECH, GAMEOPTION_EGA_UNDITHER, GAMEOPTION_PREFER_DIGITAL_SFX, GAMEOPTION_ORIGINAL_SAVELOAD, GAMEOPTION_FB01_MIDI, GAMEOPTION_RGB_RENDERING)
#define GUIO_STD16_PALETTEMODS GUIO7(GUIO_NOSPEECH, GAMEOPTION_EGA_UNDITHER, GAMEOPTION_PREFER_DIGITAL_SFX, GAMEOPTION_ORIGINAL_SAVELOAD, GAMEOPTION_FB01_MIDI, GAMEOPTION_RGB_RENDERING, GAMEOPTION_PALETTE_MODS)
#define GUIO_STD16_SPEECH GUIO4(GAMEOPTION_PREFER_DIGITAL_SFX, GAMEOPTION_ORIGINAL_SAVELOAD, GAMEOPTION_FB01_MIDI, GAMEOPTION_RGB_RENDERING)

#define FANMADE_L(name, resMapMd5, resMapSize, resMd5, resSize, lang) \
	{"sci-fanmade", name, { \
		{"resource.map", 0, resMapMd5, resMapSize}, \
		{"resource.001", 0, resMd5, resSize}, \
		AD_LISTEND}, lang, Common::kPlatformDOS, 0, GUIO_STD16 \
	}

#define FANMADE(name, resMapMd5, resMapSize, resMd5, resSize) FANMADE_L(name, resMapMd5, resMapSize, resMd5, resSize, Common::EN_ANY)

// Game descriptions
static const struct ADGameDescription SciGameDescriptions[] = {
	// Astro Chicken - English DOS
	// SCI interpreter version 0.000.453
	{"astrochicken", "", {
		{"resource.map", 0, "f3d1be7752d30ba60614533d531e2e98", 474},
		{"resource.001", 0, "6fd05926c2199af0af6f72f90d0d7260", 126895},
		AD_LISTEND},
		Common::EN_ANY, Common::kPlatformDOS, 0, GUIO_STD16_UNDITHER	},

	// Castle of Dr. Brain - English Amiga (from www.back2roots.org)
	// Executable scanning reports "1.005.000"
	// SCI interpreter version 1.000.510
	{"castlebrain", "", {
		{"resource.map", 0, "9f9fb826aa7e944b95eadbf568244a68", 2766},
		{"resource.000", 0, "0efa8409c43d42b32642f96652d3230d", 314773},
		{"resource.001", 0, "3fb02ce493f6eacdcc3713851024f80e", 559540},
		{"resource.002", 0, "d226d7d3b4f77c4a566913fc310487fc", 792380},
		{"resource.003", 0, "d226d7d3b4f77c4a566913fc310487fc", 464348},
		AD_LISTEND},
		Common::EN_ANY, Common::kPlatformAmiga, 0, GUIO_STD16	},

	// Castle of Dr. Brain - German Amiga (from www.back2roots.org, also includes English language)
	// Executable scanning reports "1.005.001"
	// SCI interpreter version 1.000.510
	{"castlebrain", "", {
		{"resource.map", 0, "8e60424682db52a982bcc3535a7e86f3", 2796},
		{"resource.000", 0, "0efa8409c43d42b32642f96652d3230d", 332468},
		{"resource.001", 0, "4e0836fadc324316c1a418125709ba45", 569057},
		{"resource.002", 0, "85e51acb5f9c539d66e3c8fe40e17da5", 826309},
		{"resource.003", 0, "85e51acb5f9c539d66e3c8fe40e17da5", 493638},
		AD_LISTEND},
		Common::DE_DEU, Common::kPlatformAmiga, ADGF_ADDENGLISH, GUIO_STD16	},

	// Castle of Dr. Brain Macintosh (from omer_mor, bug report #3328251)
	{"castlebrain", "", {
		{"resource.map", 0, "75cb06a94d2e0641295edd043f26f3a8", 2763},
		{"resource.000", 0, "27ec5fa09cd12a7fd16e86d96a2ed245", 476566},
		{"resource.001", 0, "7f7da982f5cd868e1e608cd4f6515656", 400521},
		{"resource.002", 0, "e1a6b6f1060f60be9dcb6d28ad7a2a20", 1168310},
		{"resource.003", 0, "6c3d1bb26ad532c94046bc9ac49b5ff4", 891295},
		AD_LISTEND},
		Common::EN_ANY, Common::kPlatformMacintosh, 0, GUIO_STD16	},

	// Castle of Dr. Brain - English DOS Non-Interactive Demo
	// SCI interpreter version 1.000.005
	{"castlebrain", "Demo", {
		{"resource.map", 0, "467bb5e3224bb54640c3280032aebff5", 633},
		{"resource.000", 0, "9780f040d58182994e22d2e34fab85b0", 67367},
		{"resource.001", 0, "2af49dbd8f2e1db4ab09f9310dc91259", 570553},
		AD_LISTEND},
		Common::EN_ANY, Common::kPlatformDOS, ADGF_DEMO, GUIO_STD16	},

	// Castle of Dr. Brain - English DOS 5.25" Floppy EGA (from omer_mor, bug report #3035349)
	{"castlebrain", "EGA", {
		{"resource.map", 0, "88d106f945f7fd9d1aeda961cfec38a9", 2646},
		{"resource.000", 0, "6e125f4ce3f4f5c35f2617c7b66c6e21", 25325},
		{"resource.001", 0, "1d806162f6d3cfbe3c0135414efe6f88", 99931},
		{"resource.002", 0, "6a41a0eb5237778427dddf92ae07cf9b", 294772},
		{"resource.003", 0, "0c6ab4efb3be4d991ae9762e19f17c92", 306378},
		{"resource.004", 0, "5e7b90949422de005f80285979972e43", 292423},
		{"resource.005", 0, "8a5ed3ba96e2eaf18e36fedfaab89419", 297838},
		{"resource.006", 0, "dceed92e709cad1bd9582809a235b0a0", 266682},
		AD_LISTEND},
		Common::EN_ANY, Common::kPlatformDOS, 0, GUIO_STD16	},

	// Castle of Dr. Brain - English DOS 3.5" Floppy EGA (from nozomi77, bug report #3405307)
	{"castlebrain", "EGA", {
		{"resource.map", 0, "dfcf23e36cb81223bdf11166aaf90754", 2730},
		{"resource.000", 0, "27ec5fa09cd12a7fd16e86d96a2ed245", 300857},
		{"resource.001", 0, "6e0020a9f9bef9a9d65943dc013f14b5", 222108},
		{"resource.002", 0, "de2f182529efaad2c4b510b452ab77ac", 633662},
		{"resource.003", 0, "38b4b37febc6b4f5061c461a283df148", 430388},
		AD_LISTEND},
		Common::EN_ANY, Common::kPlatformDOS, 0, GUIO_STD16	},

	// Castle of Dr. Brain - English DOS Floppy (from jvprat)
	// Executable scanning reports "1.000.044", Floppy label reports "1.0, 10.30.91", VERSION file reports "1.000"
	// SCI interpreter version 1.000.510
	{"castlebrain", "", {
		{"resource.map", 0, "1302ceb141d44b05a42723791b2d84c6", 2739},
		{"resource.000", 0, "27ec5fa09cd12a7fd16e86d96a2ed245", 346731},
		{"resource.001", 0, "d2f5a1be74ed963fa849a76892be5290", 794832},
		{"resource.002", 0, "c0c29c51af66d65cb53f49e785a2d978", 1280907},
		AD_LISTEND},
		Common::EN_ANY, Common::kPlatformDOS, 0, GUIO_STD16	},

	// Castle of Dr. Brain - English DOS 5.25" Floppy VGA 1.1 (from rnjacobs, bug report #3578286)
	{"castlebrain", "", {
		{"resource.map", 0, "a1deac2647ad09472c63656bfb950a4d", 2739},
		{"resource.000", 0, "27ec5fa09cd12a7fd16e86d96a2ed245", 347071},
		{"resource.001", 0, "13e81e1839cd7b216d2bb5615c1ca160", 356812},
		{"resource.002", 0, "583d348c908f89f94f8551d7fe0a2eca", 991752},
		{"resource.003", 0, "6c3d1bb26ad532c94046bc9ac49b5ff4", 728315},
		AD_LISTEND},
		Common::EN_ANY, Common::kPlatformDOS, 0, GUIO_STD16	},

	// Castle of Dr. Brain - English DOS Floppy 1.1
	{"castlebrain", "", {
		{"resource.map", 0, "f77728304c70017c54793eb6ca648174", 2745},
		{"resource.000", 0, "27ec5fa09cd12a7fd16e86d96a2ed245", 347071},
		{"resource.001", 0, "13e81e1839cd7b216d2bb5615c1ca160", 796776},
		{"resource.002", 0, "930e416bec196b9703a331d81b3d66f2", 1283812},
		AD_LISTEND},
		Common::EN_ANY, Common::kPlatformDOS, 0, GUIO_STD16	},

	// Castle of Dr. Brain - English DOS Floppy 1.000
	// Reported by graxer in bug report #3037942
	{"castlebrain", "", {
		{"resource.map", 0, "453daa935535cef68d19704c2b1b78a2", 2649},
		{"resource.000", 0, "6e125f4ce3f4f5c35f2617c7b66c6e21", 25929},
		{"resource.001", 0, "4891faa2f6594c622e482f0ddce24fb4", 99404},
		{"resource.002", 0, "aebb56d5d005557ca0d122a03aa85386", 322459},
		{"resource.003", 0, "278ec1e6132c7be844d433dd23beb318", 335156},
		{"resource.004", 0, "fca1c3f2be660185206f004bda09f4fb", 333549},
		{"resource.005", 0, "9294e55da1e83708ad3104b2a3963e18", 327537},
		{"resource.006", 0, "1d778a0c65cac9ddbab65495e50a94ee", 335281},
		{"resource.007", 0, "063bb8ce4157c778cf30d1c912c006f1", 335631},
		AD_LISTEND},
		Common::EN_ANY, Common::kPlatformDOS, 0, GUIO_STD16	},

	// Castle of Dr. Brain - Spanish DOS (also includes english language)
	// SCI interpreter version 1.000.510
	{"castlebrain", "", {
		{"resource.map", 0, "5738c163e014bbe046474de009020b82", 2727},
		{"resource.000", 0, "27ec5fa09cd12a7fd16e86d96a2ed245", 1197694},
		{"resource.001", 0, "735be4e58957180cfc807d5e18fdffcd", 1433302},
		AD_LISTEND},
		Common::ES_ESP, Common::kPlatformDOS, ADGF_ADDENGLISH, GUIO_STD16	},

	// Castle of Dr. Brain aka Dr. Brain Puzzle no Shiro - Japanese PC-98 Floppy (from m_kiewitz)
	// includes both Japanese and English text
	// Executable scanning reports "x.yyy.zzz", VERSION file reports "1.000"
	{"castlebrain", "", {
		{"resource.map", 0, "ff9674d5d0215a7ebae25ee38d5a72af", 2631},
		{"resource.000", 0, "27ec5fa09cd12a7fd16e86d96a2ed245", 548272},
		{"resource.001", 0, "7c3e82c390e934de9b7afcab6de9cec4", 1117317},
		AD_LISTEND},
		Common::JA_JPN, Common::kPlatformPC98, ADGF_ADDENGLISH, GUIO6(GUIO_NOSPEECH, GUIO_NOASPECT, GAMEOPTION_PREFER_DIGITAL_SFX, GAMEOPTION_ORIGINAL_SAVELOAD, GAMEOPTION_FB01_MIDI, GAMEOPTION_RGB_RENDERING)	},

#ifdef ENABLE_SCI32
	// Inside the Chest / Behind the Developer's Shield
	// SCI interpreter version 2.000.000
	{"chest", "", {
		{"resource.map", 0, "9dd015e79cac4f91e7de805448f39775", 1912},
		{"resource.000", 0, "e4efcd042f86679dd4e1834bb3a38edb", 3770943},
		AD_LISTEND},
		Common::EN_ANY, Common::kPlatformDOS, ADGF_UNSTABLE, GUIO8(GUIO_NOSUBTITLES, GUIO_NOMUSIC, GUIO_NOSPEECH, GUIO_NOSFX, GUIO_NOMIDI, GUIO_NOLAUNCHLOAD, GUIO_NOASPECT, GAMEOPTION_RGB_RENDERING)	},
#endif

	// Christmas Card 1988 - English DOS
	// SCI interpreter version 0.000.294
	{"christmas1988", "", {
		{"resource.map", 0, "39485580d34a72997f3d5b3aba4d24f1", 426},
		{"resource.001", 0, "11391434f41c834090d7a1e9488ce936", 129739},
		AD_LISTEND},
		Common::EN_ANY, Common::kPlatformDOS, 0, GUIO_STD16_UNDITHER	},

	// Christmas Card 1990: The Seasoned Professional - English DOS (16 Colors)
	// SCI interpreter version 1.000.172
	{"christmas1990", "16 Colors", {
		{"resource.map", 0, "8f656714a05b94423ac6eb10ee8797d0", 600},
		{"resource.001", 0, "acde93e58fca4f7a2a5a220558a94aa8", 272629},
		AD_LISTEND},
		Common::EN_ANY, Common::kPlatformDOS, 0, GUIO_STD16	},

	// Christmas Card 1990: The Seasoned Professional - English DOS (256 Colors)
	// SCI interpreter version 1.000.174
	{"christmas1990", "256 Colors", {
		{"resource.map", 0, "44b8f45b841b9b5e17e939a35e443988", 600},
		{"resource.001", 0, "acde93e58fca4f7a2a5a220558a94aa8", 335362},
		AD_LISTEND},
		Common::EN_ANY, Common::kPlatformDOS, 0, GUIO_STD16	},

	// Christmas Card 1992 - English DOS
	// SCI interpreter version 1.001.055
	{"christmas1992", "", {
		{"resource.map", 0, "f1f8c8a8443f523422af70b4ec85b71c", 318},
		{"resource.000", 0, "62fb9256f8e7e6e65a6875efdb7939ac", 203396},
		AD_LISTEND},
		Common::EN_ANY, Common::kPlatformDOS, 0, GUIO_STD16	},

	// Codename: Iceman - English Amiga (from www.back2roots.org)
	// Executable scanning reports "1.002.031"
	// SCI interpreter version 0.000.685
	{"iceman", "", {
		{"resource.map", 0, "035829b391709a4e542d7c7b224625f6", 6000},
		{"resource.000", 0, "b1bccd827453d4cb834bfd5b45bef63c", 73682},
		{"resource.001", 0, "ede5a0e1e2a80fb629dae72c72f33d37", 293145},
		{"resource.002", 0, "36670a917550757d57df84c96cf9e6d9", 469387},
		{"resource.003", 0, "d97a96f1ab91b41cf46a02cc89b0a04e", 619219},
		{"resource.004", 0, "8613c45fc771d658e5a505b9a4a54f31", 713382},
		{"resource.005", 0, "605b67a9ef199a9bb015745e7c004cf4", 478384},
		AD_LISTEND},
		Common::EN_ANY, Common::kPlatformAmiga, 0, GUIO_STD16_UNDITHER	},

	// Codename: Iceman - English Atari ST
	// Game version 1.041
	// Executable reports "1.002.041"
	{ "iceman", "",{
		{ "resource.map", 0, "066e89b685ad788e06bae0b76d0d37d3", 5718 },
		{ "resource.000", 0, "053278385ce910a3f630f2e45e3c10be", 26987 },
		{ "resource.001", 0, "32b351072fccf76fc82234d73d28c08b", 438880 },
		{ "resource.002", 0, "36670a917550757d57df84c96cf9e6d9", 566667 },
		{ "resource.003", 0, "d97a96f1ab91b41cf46a02cc89b0a04e", 624304 },
		{ "resource.004", 0, "8613c45fc771d658e5a505b9a4a54f31", 670884 },
		AD_LISTEND },
		Common::EN_ANY, Common::kPlatformAtariST, 0, GUIO_STD16_UNDITHER },

	// Codename: Iceman - English DOS Non-Interactive Demo
	// Executable scanning reports "0.000.685"
	{"iceman", "Demo", {
		{"resource.map", 0, "782974f29d8a824782d2d4aea39964e3", 1056},
		{"resource.001", 0, "d4b75e280d1c3a97cfef1b0bebff387c", 573647},
		AD_LISTEND},
		Common::EN_ANY, Common::kPlatformDOS, ADGF_DEMO, GUIO_STD16_UNDITHER	},

	// Codename: Iceman - English DOS (from jvprat)
	// Executable scanning reports "0.000.685", Floppy label reports "1.033, 6.8.90", VERSION file reports "1.033"
	// SCI interpreter version 0.000.685
	{"iceman", "", {
		{"resource.map", 0, "a18f3cef4481a81d3415fb87a754343e", 5700},
		{"resource.000", 0, "b1bccd827453d4cb834bfd5b45bef63c", 26989},
		{"resource.001", 0, "32b351072fccf76fc82234d73d28c08b", 438872},
		{"resource.002", 0, "36670a917550757d57df84c96cf9e6d9", 566549},
		{"resource.003", 0, "d97a96f1ab91b41cf46a02cc89b0a04e", 624303},
		{"resource.004", 0, "8613c45fc771d658e5a505b9a4a54f31", 670883},
		AD_LISTEND},
		Common::EN_ANY, Common::kPlatformDOS, 0, GUIO_STD16_UNDITHER	},

	// Codename: Iceman - English DOS (from FRG)
	// SCI interpreter version 0.000.668
	{"iceman", "", {
		{"resource.map", 0, "554b44b79b0e9a7fc59f66dda0daac02", 5670},
		{"resource.000", 0, "b1bccd827453d4cb834bfd5b45bef63c", 26974},
		{"resource.001", 0, "005bd332d4b0f9d8e99d3b905223a332", 438501},
		{"resource.002", 0, "250b859381ebf2bf8922bd99683b0cc1", 566464},
		{"resource.003", 0, "dc7c5280e7acfaffe6ef2a6c963c5f94", 622118},
		{"resource.004", 0, "64f342463f6f35ba71b3509ef696ae3f", 669188},
		AD_LISTEND},
		Common::EN_ANY, Common::kPlatformDOS, 0, GUIO_STD16_UNDITHER	},

	// Codename: Iceman - English DOS v1.022 (supplied by misterhands in bug report Trac #10678)
	// SCI interpreter version 0.000.668
	{"iceman", "", {
		{"resource.map", 0, "7cca4017825bc21186aed5542912fbcd", 5670},
		{"resource.000", 0, "b1bccd827453d4cb834bfd5b45bef63c", 26974},
		{"resource.001", 0, "005bd332d4b0f9d8e99d3b905223a332", 438601},
		{"resource.002", 0, "250b859381ebf2bf8922bd99683b0cc1", 566571},
		{"resource.003", 0, "1f2f79e399098859c73e49ac6a3545d8", 622122},
		{"resource.004", 0, "64f342463f6f35ba71b3509ef696ae3f", 669179},
		AD_LISTEND},
		Common::EN_ANY, Common::kPlatformDOS, 0, GUIO5(GUIO_NOSPEECH, GAMEOPTION_EGA_UNDITHER, GAMEOPTION_PREFER_DIGITAL_SFX, GAMEOPTION_ORIGINAL_SAVELOAD, GAMEOPTION_FB01_MIDI)	},

	// Codename: Iceman - English DOS (supplied by ssburnout in bug report #3049193)
	// 1.022 9x5.25" (label: Int#0.000.668)
	{"iceman", "", {
		{"resource.map", 0, "2948e06dab4930e4c8098c24ac874db8", 6252},
		{"resource.000", 0, "b1bccd827453d4cb834bfd5b45bef63c", 26974},
		{"resource.001", 0, "005bd332d4b0f9d8e99d3b905223a332", 126839},
		{"resource.002", 0, "250b859381ebf2bf8922bd99683b0cc1", 307001},
		{"resource.003", 0, "7d7a840701d2f6eff57679bf7dced747", 318060},
		{"resource.004", 0, "e0e72970bad9a956db13dcb63d898437", 322457},
		{"resource.005", 0, "1f2f79e399098859c73e49ac6a3545d8", 330657},
		{"resource.006", 0, "08050329aa113a9f14ed99cbfe3536ec", 232942},
		{"resource.007", 0, "64f342463f6f35ba71b3509ef696ae3f", 267811},
		AD_LISTEND},
		Common::EN_ANY, Common::kPlatformDOS, 0, GUIO_STD16_UNDITHER	},

	// Codename: Iceman - English DOS 1.023 (from abevi, bug report #2612718)
	{"iceman", "", {
		{"resource.map", 0, "da131654de1d6f640222c092313c6ca5", 6252},
		{"resource.000", 0, "b1bccd827453d4cb834bfd5b45bef63c", 26974},
		{"resource.001", 0, "005bd332d4b0f9d8e99d3b905223a332", 126833},
		{"resource.002", 0, "250b859381ebf2bf8922bd99683b0cc1", 306891},
		{"resource.003", 0, "7d7a840701d2f6eff57679bf7dced747", 317954},
		{"resource.004", 0, "e0e72970bad9a956db13dcb63d898437", 322483},
		{"resource.005", 0, "dc7c5280e7acfaffe6ef2a6c963c5f94", 330653},
		{"resource.006", 0, "08050329aa113a9f14ed99cbfe3536ec", 232942},
		{"resource.007", 0, "64f342463f6f35ba71b3509ef696ae3f", 267702},
		AD_LISTEND},
		Common::EN_ANY, Common::kPlatformDOS, 0, GUIO_STD16_UNDITHER	},

	// Conquests of Camelot - English Amiga (from www.back2roots.org)
	// Executable scanning reports "1.002.030"
	// SCI interpreter version 0.000.685
	{"camelot", "", {
		{"resource.map", 0, "51aba42f8e63b219755d4372ea424509", 6654},
		{"resource.000", 0, "dfadf0b4c9fb44ce55570149856c302d", 128100},
		{"resource.001", 0, "67391de361b9347f123ac0899b4b91f7", 300376},
		{"resource.002", 0, "8c7f12b2c38d225d4c7121b30ea1b4d2", 605334},
		{"resource.003", 0, "82a73e7572e7ee627429bb5111ff82ca", 672392},
		{"resource.004", 0, "6821dc97cf643ba521a4e840dda3c58b", 647410},
		{"resource.005", 0, "c6e551bdc24f0acc193159038d4ca767", 605882},
		{"resource.006", 0, "8f880a536908ab496bbc552f7f5c3738", 585255},
		AD_LISTEND},
		Common::EN_ANY, Common::kPlatformAmiga, 0, GUIO_STD16_UNDITHER	},

	// Conquests of Camelot - English DOS Non-Interactive Demo
	// SCI interpreter version 0.000.668
	{"camelot", "Demo", {
		{"resource.map", 0, "f4cd75c15be75e04cdca3acda2c0b0ea", 468},
		{"resource.001", 0, "4930708722f34bfbaa4945fb08f55f61", 232523},
		AD_LISTEND},
		Common::EN_ANY, Common::kPlatformDOS, ADGF_DEMO, GUIO_STD16_UNDITHER	},

	// Conquests of Camelot - English DOS (from jvprat)
	// Executable scanning reports "0.000.685", Floppy label reports "1.001, 0.000.685", VERSION file reports "1.001.000"
	// SCI interpreter version 0.000.685
	{"camelot", "", {
		{"resource.map", 0, "95eca3991906dfd7ed26d193df07596f", 7278},
		{"resource.001", 0, "8e1a3a8c588007404b532b8dfacc1460", 596774},
		{"resource.002", 0, "8e1a3a8c588007404b532b8dfacc1460", 722250},
		{"resource.003", 0, "8e1a3a8c588007404b532b8dfacc1460", 723712},
		{"resource.004", 0, "8e1a3a8c588007404b532b8dfacc1460", 729143},
		AD_LISTEND},
		Common::EN_ANY, Common::kPlatformDOS, 0, GUIO_STD16_UNDITHER	},

	// Conquests of Camelot - English Atari ST
	// Game version 1.019.000
	// Floppy: INT#10.12.90
	// Executable reports "1.002.038"
	{"camelot", "", {
		{"resource.map", 0, "0f80a11867be91a158823887a49cf443", 7290},
		{"resource.001", 0, "162f66c42e4146ee63f78fba6f1a6757", 596773},
		{"resource.002", 0, "162f66c42e4146ee63f78fba6f1a6757", 724615},
		{"resource.003", 0, "162f66c42e4146ee63f78fba6f1a6757", 713351},
		{"resource.004", 0, "162f66c42e4146ee63f78fba6f1a6757", 718766},
		AD_LISTEND},
		Common::EN_ANY, Common::kPlatformAtariST, 0, GUIO_STD16_UNDITHER	},

	// Conquests of Camelot - English DOS
	// SCI interpreter version 0.000.685
	{"camelot", "", {
		{"resource.map", 0, "86bffb2a393b7a5d8de45e735091f037", 9504},
		{"resource.001", 0, "8e1a3a8c588007404b532b8dfacc1460", 212461},
		{"resource.002", 0, "8e1a3a8c588007404b532b8dfacc1460", 317865},
		{"resource.003", 0, "8e1a3a8c588007404b532b8dfacc1460", 359145},
		{"resource.004", 0, "8e1a3a8c588007404b532b8dfacc1460", 345180},
		{"resource.005", 0, "8e1a3a8c588007404b532b8dfacc1460", 345734},
		{"resource.006", 0, "8e1a3a8c588007404b532b8dfacc1460", 332446},
		{"resource.007", 0, "8e1a3a8c588007404b532b8dfacc1460", 358182},
		AD_LISTEND},
		Common::EN_ANY, Common::kPlatformDOS, 0, GUIO_STD16_UNDITHER	},

	// Conquests of the Longbow - English Amiga (from www.back2roots.org)
	// Executable scanning reports "1.005.001"
	// SCI interpreter version 1.000.510
	{"longbow", "", {
		{"resource.map", 0, "6204f3d00c0f6c0f5f95a29a4190f2f9", 6048},
		{"resource.000", 0, "8d11c744b4a51e7a8ceac687a46f08ca", 830333},
		{"resource.001", 0, "76caf8593e065a98c8ab4a6e2c7dbafc", 839008},
		{"resource.002", 0, "eb312373045906b54a3181bebaf6651a", 733145},
		{"resource.003", 0, "7fe3b3372d7fdda60045807e9c8e4867", 824554},
		{"resource.004", 0, "d1038c75d85a6650d48e07d174a6a913", 838175},
		{"resource.005", 0, "1c3804e56b114028c5873a35c2f06d13", 653002},
		{"resource.006", 0, "f9487732289a4f4966b4e34eea413325", 842817},
		AD_LISTEND},
		Common::EN_ANY, Common::kPlatformAmiga, 0, GUIO_STD16	},

	// Conquests of the Longbow - English DOS
	// SCI interpreter version 1.000.510
	{"longbow", "", {
		{"resource.map", 0, "36d3b81ff75b67dd4d27b7f5d3166503", 6261},
		{"resource.000", 0, "36e8fda5d0b8c49e587c8a9617959f72", 1096767},
		{"resource.001", 0, "d4c299213f8d799da1492680d12d0fb3", 1133226},
		{"resource.002", 0, "7f6ce331219d58d5087731e4475ab4f1", 1128555},
		{"resource.003", 0, "21ebe6b39b57a73fc449f67f013765aa", 972635},
		{"resource.004", 0, "9cfce07e204a329e94fda8b5657621da", 1064637},
		{"resource.005", 0, "d036df0872f2db19bca34601276be2d7", 1154950},
		{"resource.006", 0, "b367a6a59f29ee30dde1d88a5a41152d", 1042966},
		AD_LISTEND},
		Common::EN_ANY, Common::kPlatformDOS, 0, GUIO_STD16	},

	// Conquests of the Longbow - English DOS Floppy (from jvprat)
	// Executable scanning reports "1.000.168", Floppy label reports "1.1, 1.13.92", VERSION file reports "1.1"
	// SCI interpreter version 1.000.510
	{"longbow", "", {
		{"resource.map", 0, "247f955865572569342751de47e861ab", 6027},
		{"resource.000", 0, "36e8fda5d0b8c49e587c8a9617959f72", 1297120},
		{"resource.001", 0, "1e6084a19f7a6c50af88d3a9b32c411e", 1366155},
		{"resource.002", 0, "7f6ce331219d58d5087731e4475ab4f1", 1234743},
		{"resource.003", 0, "1867136d01ece57b531032d466910522", 823686},
		{"resource.004", 0, "9cfce07e204a329e94fda8b5657621da", 1261462},
		{"resource.005", 0, "21ebe6b39b57a73fc449f67f013765aa", 1284720},
		AD_LISTEND},
		Common::EN_ANY, Common::kPlatformDOS, 0, GUIO_STD16	},

	// Conquests of the Longbow - English DOS
	// SCI interpreter version 1.000.510
	{"longbow", "", {
		{"resource.map", 0, "737c6f83a1ee601727ff026898f19fa1", 6045},
		{"resource.000", 0, "36e8fda5d0b8c49e587c8a9617959f72", 1296607},
		{"resource.001", 0, "1e6084a19f7a6c50af88d3a9b32c411e", 1379267},
		{"resource.002", 0, "7f6ce331219d58d5087731e4475ab4f1", 1234140},
		{"resource.003", 0, "1867136d01ece57b531032d466910522", 823610},
		{"resource.004", 0, "9cfce07e204a329e94fda8b5657621da", 1260237},
		{"resource.005", 0, "21ebe6b39b57a73fc449f67f013765aa", 1284609},
		AD_LISTEND},
		Common::EN_ANY, Common::kPlatformDOS, 0, GUIO_STD16	},

	// Conquests of the Longbow EGA - English DOS
	// SCI interpreter version 1.000.510
	{"longbow", "EGA", {
		{"resource.map", 0, "7676ec9f08967d7a9a7724f5170456e0", 6261},
		{"resource.000", 0, "36e8fda5d0b8c49e587c8a9617959f72", 718161},
		{"resource.001", 0, "3c3735caa34fa3f261a9552831bb43ed", 705680},
		{"resource.002", 0, "7025b87e735b1df3f0e9488a621f4333", 700633},
		{"resource.003", 0, "eaca7933e8e56bea22b42f7fd5d7a8a7", 686510},
		{"resource.004", 0, "b7bb35c027bb424ecefcd122768e5e60", 705631},
		{"resource.005", 0, "58942b1aa6d6ffeb66e9f8897fd4435f", 469243},
		{"resource.006", 0, "8c767b3939add63d11274065e46aad04", 713158},
		AD_LISTEND},
		Common::EN_ANY, Common::kPlatformDOS, 0, GUIO_STD16	},

	// Conquests of the Longbow DOS 1.0 EGA (4 x 5.25" disks)
	// Provided by ssburnout in bug report #3046802
	{"longbow", "EGA", {
		{"resource.map", 0, "0517ca368ec844df0cb21a05020fae01", 6021},
		{"resource.000", 0, "36e8fda5d0b8c49e587c8a9617959f72", 934643},
		{"resource.001", 0, "76c729e563809170e6cc8b2f3f6cf0a4", 1196133},
		{"resource.002", 0, "8c767b3939add63d11274065e46aad04", 1152478},
		{"resource.003", 0, "7025b87e735b1df3f0e9488a621f4333", 1171439},
		AD_LISTEND},
		Common::EN_ANY, Common::kPlatformDOS, 0, GUIO_STD16	},

	// Conquests of the Longbow - English DOS Non-Interactive Demo
	// SCI interpreter version 1.000.510
	{"longbow", "Demo", {
		{"resource.map", 0, "cbc5cb73341de1bff1b1e20a640af220", 588},
		{"resource.001", 0, "f05a20cc07eee85da8e999d0ac0f596b", 869916},
		AD_LISTEND},
		Common::EN_ANY, Common::kPlatformDOS, ADGF_DEMO, GUIO_STD16	},

	// Conquests of the Longbow - German DOS (suplied by markcoolio in bug report #2727681, also includes english language)
	// SCI interpreter version 1.000.510
	{"longbow", "", {
		{"resource.map", 0, "7376b7a07f8bd3a8ab8d67595d3f5b51", 6285},
		{"resource.000", 0, "ee39f92e006142424cf9209329e727c6", 977281},
		{"resource.001", 0, "d4c299213f8d799da1492680d12d0fb3", 1167657},
		{"resource.002", 0, "7f6ce331219d58d5087731e4475ab4f1", 1172521},
		{"resource.003", 0, "a204de2a083a7770ff455a838210a678", 1165249},
		{"resource.004", 0, "9cfce07e204a329e94fda8b5657621da", 1101869},
		{"resource.005", 0, "d036df0872f2db19bca34601276be2d7", 1176914},
		{"resource.006", 0, "b367a6a59f29ee30dde1d88a5a41152d", 1123585},
		AD_LISTEND},
		Common::DE_DEU, Common::kPlatformDOS, ADGF_ADDENGLISH, GUIO_STD16	},

	// Eco Quest - English DOS Non-Interactive Demo (from FRG)
	// Executable scanning reports "x.yyy.zzz"
	// SCI interpreter version 1.001.069 (just a guess)
	{"ecoquest", "Demo", {
		{"resource.map", 0, "c819e171359b7c95f4c13b846d5c034e", 873},
		{"resource.001", 0, "baf9393a9bfa73098adb501e5bc5487b", 657518},
		AD_LISTEND},
		Common::EN_ANY, Common::kPlatformDOS, ADGF_DEMO, GUIO_STD16	},

	// Eco Quest - English DOS CD 1.1
	// SCI interpreter version 1.001.064
	{"ecoquest", "CD", {
		{"resource.map", 0, "a4b73d5d2b55bdb6e44345e99c8fbdd0", 4804},
		{"resource.000", 0, "d908dbef56816ac6c60dd145fdeafb2b", 3536046},
		AD_LISTEND},
		Common::EN_ANY, Common::kPlatformDOS, ADGF_CD, GUIO_STD16_SPEECH	},

	// Eco Quest - English DOS CD 1.1
	// SCI interpreter version 1.001.064
	// Same entry as the DOS version above. This one is used for the alternate
	// General MIDI music tracks in the Windows version
	{"ecoquest", "CD", {
		{"resource.map", 0, "a4b73d5d2b55bdb6e44345e99c8fbdd0", 4804},
		{"resource.000", 0, "d908dbef56816ac6c60dd145fdeafb2b", 3536046},
		AD_LISTEND},
		Common::EN_ANY, Common::kPlatformWindows, ADGF_CD, GUIO5(GUIO_MIDIGM, GAMEOPTION_PREFER_DIGITAL_SFX, GAMEOPTION_ORIGINAL_SAVELOAD, GAMEOPTION_FB01_MIDI, GAMEOPTION_RGB_RENDERING)	},

	// Eco Quest - English DOS Floppy (reported by misterhands in bug #6599)
	// Game v1.10, interpreter 2.000.286, INT #6.12.92
	{"ecoquest", "Floppy", {
		{"resource.map", 0, "acb10c12bf15ffa7d0fac36124b20c8e", 4890},
		{"resource.000", 0, "89cf7c8eed99afd0a9f4188170b81ebe", 3428654},
		AD_LISTEND},
		Common::EN_ANY, Common::kPlatformDOS, 0, GUIO_STD16	},

	// Eco Quest - English DOS Floppy
	// SCI interpreter version 1.000.510
	{"ecoquest", "Floppy", {
		{"resource.map", 0, "704367225929a88aad281ac72844ddac", 4053},
		{"resource.000", 0, "241b98d3903f6a5b872baa19b80aef3b", 1099239},
		{"resource.001", 0, "96d4435d24c01f1c1675e46457604c5f", 1413719},
		{"resource.002", 0, "28fe9b4f0567e71feb198bc9f3a2c605", 1241816},
		{"resource.003", 0, "f3146df0ad4297f5ce35aa8c4753bf6c", 586832},
		AD_LISTEND},
		Common::EN_ANY, Common::kPlatformDOS, 0, GUIO_STD16	},

	// Eco Quest - English DOS Floppy
	// SCI interpreter version 1.000.510
	{"ecoquest", "Floppy", {
		{"resource.map", 0, "f77baec05fae76707205f5be6534a7f3", 4059},
		{"resource.000", 0, "241b98d3903f6a5b872baa19b80aef3b", 858490},
		{"resource.001", 0, "2fed7451bca81b0c891eed1a956f2263", 1212161},
		{"resource.002", 0, "323b3b12f43d53f27d259beb225f0aa7", 1129316},
		{"resource.003", 0, "83ac03e4bddb2c1ac2d36d2a587d0536", 1145616},
		AD_LISTEND},
		Common::EN_ANY, Common::kPlatformDOS, 0, GUIO_STD16	},

	// Eco Quest - German DOS Floppy (supplied by markcoolio in bug report #2723744, also includes english language)
	// SCI interpreter version 1.000.510
	{"ecoquest", "Floppy", {
		{"resource.map", 0, "7a9b43bf27dc000ac8559ecbe824b659", 4395},
		{"resource.000", 0, "99b73d40403a51c7e60d01df0d6cd34a", 998227},
		{"resource.001", 0, "2fed7451bca81b0c891eed1a956f2263", 1212060},
		{"resource.002", 0, "02d7d0411f7903aacb3bc8b0f8ca8a9a", 1202581},
		{"resource.003", 0, "84dd11b6825255671c703aee5ceff620", 1175835},
		AD_LISTEND},
		Common::DE_DEU, Common::kPlatformDOS, ADGF_ADDENGLISH, GUIO_STD16	},

	// Eco Quest - Spanish DOS Floppy (from jvprat, also includes english language)
	// Executable scanning reports "1.ECO.013", VERSION file reports "1.000, 11.12.92"
	// SCI interpreter version 1.000.510
	{"ecoquest", "Floppy", {
		{"resource.map", 0, "82e6b1e3bdb2f064b18380009df7b345", 4395},
		{"resource.000", 0, "0b12a91c935e385308af8d17811deded", 1004085},
		{"resource.001", 0, "2fed7451bca81b0c891eed1a956f2263", 1212060},
		{"resource.002", 0, "2d21a1d2dcbffa551552e3e0725d2284", 1186033},
		{"resource.003", 0, "84dd11b6825255671c703aee5ceff620", 1174993},
		AD_LISTEND},
		Common::ES_ESP, Common::kPlatformDOS, ADGF_ADDENGLISH, GUIO_STD16	},

	// Eco Quest - French DOS Floppy (from Strangerke, also includes english language)
	// SCI interpreter version 1.ECO.013
	{"ecoquest", "Floppy", {
		{"resource.map", 0, "67742945cd59b896d9f22a549f605217", 4407},
		{"resource.000", 0, "0b12a91c935e385308af8d17811deded", 973723},
		{"resource.001", 0, "fc7fba54b6bb88fd7e9c229636599aa9", 1205841},
		{"resource.002", 0, "b836c6ee9de67d814ac5d1b05f5b9858", 1173872},
		{"resource.003", 0, "f8f767f9d6351432621c6e54c1b2ba8c", 1141520},
		AD_LISTEND},
		Common::FR_FRA, Common::kPlatformDOS, ADGF_ADDENGLISH, GUIO_STD16	},

	// Eco Quest 2 - English DOS Non-Interactive Demo
	// SCI interpreter version 1.001.055
	{"ecoquest2", "Demo", {
		{"resource.map", 0, "607cfa0d8a03b7d348c06ee727e3d939", 1321},
		{"resource.000", 0, "dd6f614c43c029f063e93cd243af90a4", 525992},
		AD_LISTEND},
		Common::EN_ANY, Common::kPlatformDOS, ADGF_DEMO, GUIO_STD16	},

	// Eco Quest 2 - English DOS Floppy (supplied by markcoolio in bug report #2723761)
	// SCI interpreter version 1.001.065
	{"ecoquest2", "Floppy", {
		{"resource.map", 0, "28fb7b6abb9fc1cb8882d7c2e701b63f", 5658},
		{"resource.000", 0, "cc1d17e5637528dbe4a812699e1cbfc6", 4208192},
		AD_LISTEND},
		Common::EN_ANY, Common::kPlatformDOS, 0, GUIO_STD16	},

	// Eco Quest 2 - French DOS Floppy (from Strangerke)
	// SCI interpreter version 1.001.081
	{"ecoquest2", "Floppy", {
		{"resource.map", 0, "c22ab8b33c339c138b6b1697b77b9e79", 5588},
		{"resource.000", 0, "1c4093f7248240329121fdf8c0d59152", 4231946},
		AD_LISTEND},
		Common::FR_FRA, Common::kPlatformDOS, 0, GUIO_STD16	},

	// Eco Quest 2 - Spanish DOS Floppy (supplied by umbrio in bug report #3313962)
	{"ecoquest2", "Floppy", {
		{"resource.map", 0, "a6b271b934afa7e84d03816a4fefa67b", 5593},
		{"resource.000", 0, "1c4093f7248240329121fdf8c0d59152", 4209150},
		{"resource.msg", 0, "eff8be1925d42288de55e405983e9314", 117810},
		AD_LISTEND},
		Common::ES_ESP, Common::kPlatformDOS, 0, GUIO_STD16	},

	// Eco Quest 2 - German DOS Floppy (supplied by frankenbuam in bug report #3615072)
	{"ecoquest2", "Floppy", {
		{"resource.map", 0, "d8b20073e64f41f6437f73143a186753", 5643},
		{"resource.000", 0, "cc1d17e5637528dbe4a812699e1cbfc6", 4210876},
		{"resource.msg", 0, "2f231d31af172ea72ed533fd112f971b", 133458},
		AD_LISTEND},
		Common::DE_DEU, Common::kPlatformDOS, 0, GUIO_STD16	},

	// Freddy Pharkas - English DOS demo (from FRG)
	// SCI interpreter version 1.001.069
	{"freddypharkas", "Demo", {
		{"resource.map", 0, "97aa9fcfe84c9993a64debd28c32393a", 1909},
		{"resource.000", 0, "5ea8e7a3ea10cce6efd5c106dc62fd8c", 867724},
		AD_LISTEND},
		Common::EN_ANY, Common::kPlatformDOS, ADGF_DEMO, GUIO_STD16	},

	// Freddy Pharkas - English CD DOS (from FRG)
	// SCI interpreter version 1.001.132
	{"freddypharkas", "CD", {
		{"resource.map", 0, "d46b282f228a67ba13bd4b4009e95f8f", 6058},
		{"resource.000", 0, "ee3c64ffff0ba9fb08bea2624631c598", 5490246},
		AD_LISTEND},
		Common::EN_ANY, Common::kPlatformDOS, ADGF_CD, GUIO_STD16_SPEECH	},

	// Freddy Pharkas - English DOS Floppy (updated information from markcoolio in bug reports #2723773 and #2724720)
	// Executable scanning reports "1.cfs.081"
	// SCI interpreter version 1.001.132 (just a guess)
	{"freddypharkas", "Floppy", {
		{"resource.map", 0, "a32674e7fbf7b213b4a066c8037f16b6", 5816},
		{"resource.000", 0, "96b07e9b914dba1c8dc6c78a176326df", 5233230},
		{"resource.msg", 0, "554f65315d851184f6e38211489fdd8f", -1},
		AD_LISTEND},
		Common::EN_ANY, Common::kPlatformDOS, 0, GUIO_STD16	},

	// Freddy Pharkas - French DOS Floppy (supplied by misterhands in bug report #3589449)
	// Executable scanning reports "1.cfs.081"
	{"freddypharkas", "Floppy", {
		{"resource.map", 0, "a32674e7fbf7b213b4a066c8037f16b6", 5816},
		{"resource.000", 0, "fed4808fdb72486908ac7ad0044b14d8", 5233230},
		{"resource.msg", 0, "4dc478f5c73b57e5d690bdfffdcf1c44", 816518},
		AD_LISTEND},
		Common::FR_FRA, Common::kPlatformDOS, 0, GUIO_STD16	},

	// Freddy Pharkas - Windows (supplied by abevi in bug report #2612718)
	// Executable scanning reports "1.cfs.081"
	// SCI interpreter version 1.001.132 (just a guess)
	{"freddypharkas", "Floppy", {
		{"resource.map", 0, "a32674e7fbf7b213b4a066c8037f16b6", 5816},
		{"resource.000", 0, "fed4808fdb72486908ac7ad0044b14d8", 5233230},
		AD_LISTEND},
		Common::EN_ANY, Common::kPlatformWindows, 0, GUIO_STD16	},

	// Freddy Pharkas - German DOS Floppy (from Tobis87, updated information from markcoolio in bug reports #2723772 and #2724720)
	// Executable scanning reports "1.cfs.081"
	// SCI interpreter version 1.001.132 (just a guess)
	{"freddypharkas", "", {
		{"resource.map", 0, "a32674e7fbf7b213b4a066c8037f16b6", 5816},
		{"resource.000", 0, "96b07e9b914dba1c8dc6c78a176326df", 5233230},
		{"resource.msg", 0, "304b5a5781800affd2235152a5794fa8", -1},
		AD_LISTEND},
		Common::DE_DEU, Common::kPlatformDOS, 0, GUIO_STD16	},

	// Freddy Pharkas - Spanish DOS (from jvprat)
	// Executable scanning reports "1.cfs.081", VERSION file reports "1.000, March 30, 1995"
	// SCI interpreter version 1.001.132 (just a guess)
	{"freddypharkas", "CD", {
		{"resource.map", 0, "a32674e7fbf7b213b4a066c8037f16b6", 5816},
		{"resource.000", 0, "fed4808fdb72486908ac7ad0044b14d8", 1456640},
		{"resource.001", 0, "15298fac241b5360763bfb68add1db07", 1456640},
		{"resource.002", 0, "419dbd5366f702b4123dedbbb0cffaae", 1456640},
		{"resource.003", 0, "05acdc256c742e79c50b9fe7ec2cc898", 863310},
		{"resource.msg", 0, "45b5bf74933ac3727e4cc844446dc052", 796156},
		AD_LISTEND},
		Common::ES_ESP, Common::kPlatformDOS, ADGF_CD, GUIO_STD16_SPEECH	},

	// Freddy Pharkas - Spanish DOS (from jvprat)
	// Executable scanning reports "1.cfs.081", VERSION file reports "1.000, March 30, 1995"
	// SCI interpreter version 1.001.132 (just a guess)
	{"freddypharkas", "Floppy", {
		{"resource.map", 0, "a32674e7fbf7b213b4a066c8037f16b6", 5816},
		{"resource.000", 0, "96b07e9b914dba1c8dc6c78a176326df", 5233230},
		{"resource.msg", 0, "45b5bf74933ac3727e4cc844446dc052", 796156},
		AD_LISTEND},
		Common::ES_ESP, Common::kPlatformDOS, 0, GUIO_STD16	},

	// Freddy Pharkas - English DOS CD Demo
	// SCI interpreter version 1.001.095
	{"freddypharkas", "CD Demo", {
		{"resource.map", 0, "a62a7eae85dd1e6b07f39662b278437e", 1918},
		{"resource.000", 0, "4962a3c4dd44e36e78ea4a7a374c2220", 957382},
		AD_LISTEND},
		Common::EN_ANY, Common::kPlatformDOS, ADGF_DEMO, GUIO_STD16_SPEECH	},

	// Freddy Pharkas - English Macintosh
	{"freddypharkas", "", {
		{"Data1", 0, "ef7cbd62727989818f1cfae69c9fd61d", 3038492},
		{"Data2", 0, "2424b418f7d52c385cea4701f529c69a", 4721732},
		AD_LISTEND},
		Common::EN_ANY, Common::kPlatformMacintosh, ADGF_MACRESFORK, GUIO_STD16	},

	// Fun Seeker's Guide - English DOS
	// SCI interpreter version 0.000.506
	{"funseeker", "", {
		{"resource.map", 0, "7ee6859ef74314f6d91938c3595348a9", 282},
		{"resource.001", 0, "f1e680095424e31f7fae1255d36bacba", 40692},
		AD_LISTEND},
		Common::EN_ANY, Common::kPlatformDOS, 0, GUIO_STD16_UNDITHER	},

	// Gabriel Knight - English DOS Demo
	// SCI interpreter version 1.001.092
	// Note: we are not using ADGF_DEMO here, to avoid a game ID like gk1demo-demo
	{"gk1demo", "Demo", {
		{"resource.map", 0, "39645952ae0ed8072c7e838f31b75464", 2490},
		{"resource.000", 0, "eb3ed7477ca4110813fe1fcf35928561", 1718450},
		AD_LISTEND},
		Common::EN_ANY, Common::kPlatformDOS, 0, GUIO_STD16_SPEECH	},

	// Gabriel Knight - English DOS Demo (from DrMcCoy)
	// SCI interpreter version 1.001.092
	// Note: we are not using ADGF_DEMO here, to avoid a game ID like gk1demo-demo
	{"gk1demo", "Demo", {
		{"resource.map", 0, "8cad2a256f41463030cbb7ea1bfb2857", 2490},
		{"resource.000", 0, "eb3ed7477ca4110813fe1fcf35928561", 1718450},
		AD_LISTEND},
		Common::EN_ANY, Common::kPlatformDOS, 0, GUIO_STD16_SPEECH	},

#ifdef ENABLE_SCI32
#define GUIO_GK1_FLOPPY GUIO2(GUIO_NOSPEECH, \
                              GAMEOPTION_ORIGINAL_SAVELOAD)
#define GUIO_GK1_CD_DOS GUIO4(GUIO_LINKSPEECHTOSFX, \
                              GAMEOPTION_ORIGINAL_SAVELOAD, \
                              GAMEOPTION_HIGH_RESOLUTION_GRAPHICS, \
                              GAMEOPTION_HQ_VIDEO)
#define GUIO_GK1_CD_WIN GUIO3(GUIO_LINKSPEECHTOSFX, \
                              GAMEOPTION_ORIGINAL_SAVELOAD, \
                              GAMEOPTION_HQ_VIDEO)
#define GUIO_GK1_MAC    GUIO_GK1_FLOPPY

	// Gabriel Knight - English DOS Floppy
	// SCI interpreter version 2.000.000
	{"gk1", "", {
		{"resource.map", 0, "372d059f75856afa6d73dd84cbb8913d", 10783},
		{"resource.000", 0, "69b7516962510f780d38519cc15fcc7c", 13022630},
		AD_LISTEND},
		Common::EN_ANY, Common::kPlatformDOS, ADGF_NO_FLAGS, GUIO_GK1_FLOPPY },

	// Gabriel Knight - English DOS Floppy (supplied my markcoolio in bug report #2723777)
	// SCI interpreter version 2.000.000
	{"gk1", "", {
		{"resource.map", 0, "65e8c14092e4c9b3b3538b7602c8c5ec", 10783},
		{"resource.000", 0, "69b7516962510f780d38519cc15fcc7c", 13022630},
		AD_LISTEND},
		Common::EN_ANY, Common::kPlatformDOS, ADGF_NO_FLAGS, GUIO_GK1_FLOPPY },

	// Gabriel Knight - English DOS Floppy
	// SCI interpreter version 2.000.000, VERSION file reports "1.0\nGabriel Knight\n11/22/10:33 pm\n\x1A"
	{"gk1", "", {
		{"resource.map", 0, "ef41df08cf2c1f680216cdbeed0f8311", 10783},
		{"resource.000", 0, "69b7516962510f780d38519cc15fcc7c", 13022630},
		AD_LISTEND},
		Common::EN_ANY, Common::kPlatformDOS, ADGF_NO_FLAGS, GUIO_GK1_FLOPPY },

	// Gabriel Knight - German DOS Floppy (supplied my markcoolio in bug report #2723775)
	// SCI interpreter version 2.000.000
	{"gk1", "", {
		{"resource.map", 0, "ad6508b0296b25c07b1f58828dc33696", 10789},
		{"resource.000", 0, "091cf08910780feabc56f8551b09cb36", 13077029},
		AD_LISTEND},
		Common::DE_DEU, Common::kPlatformDOS, ADGF_NO_FLAGS, GUIO_GK1_FLOPPY },

	// Gabriel Knight - French DOS Floppy (supplied my kervala in bug report #3611487)
	// SCI interpreter version 2.000.000
	{"gk1", "", {
		{"resource.map", 0, "236e36cc847cdeafdd5e5fa8cba916ed", 10801},
		{"resource.000", 0, "091cf08910780feabc56f8551b09cb36", 13033072},
		AD_LISTEND},
		Common::FR_FRA, Common::kPlatformDOS, ADGF_NO_FLAGS, GUIO_GK1_FLOPPY },

	// Gabriel Knight - English DOS CD (from jvprat)
	// Executable scanning reports "2.000.000", VERSION file reports "01.100.000"
	{"gk1", "CD", {
		{"resource.map", 0, "372d059f75856afa6d73dd84cbb8913d", 10996},
		{"resource.000", 0, "69b7516962510f780d38519cc15fcc7c", 12581736},
		AD_LISTEND},
		Common::EN_ANY, Common::kPlatformDOS, ADGF_CD, GUIO_GK1_CD_DOS },

	// Gabriel Knight - English Windows CD (from jvprat)
	// Executable scanning reports "2.000.000", VERSION file reports "01.100.000"
	{"gk1", "CD", {
		{"resource.map", 0, "372d059f75856afa6d73dd84cbb8913d", 10996},
		{"resource.000", 0, "69b7516962510f780d38519cc15fcc7c", 12581736},
		AD_LISTEND},
		Common::EN_ANY, Common::kPlatformWindows, ADGF_CD, GUIO_GK1_CD_WIN },

	// Gabriel Knight - German DOS CD (from Tobis87)
	// SCI interpreter version 2.000.000
	{"gk1", "CD", {
		{"resource.map", 0, "a7d3e55114c65647310373cb390815ba", 11392},
		{"resource.000", 0, "091cf08910780feabc56f8551b09cb36", 13400497},
		AD_LISTEND},
		Common::DE_DEU, Common::kPlatformDOS, ADGF_CD, GUIO_GK1_CD_DOS },

	// Gabriel Knight - Spanish DOS CD (from jvprat)
	// Executable scanning reports "2.000.000", VERSION file reports "1.000.000, April 13, 1995"
	{"gk1", "CD", {
		{"resource.map", 0, "7cb6e9bba15b544ec7a635c45bde9953", 11404},
		{"resource.000", 0, "091cf08910780feabc56f8551b09cb36", 13381599},
		AD_LISTEND},
		Common::ES_ESP, Common::kPlatformDOS, ADGF_CD, GUIO_GK1_CD_DOS },

	// Gabriel Knight - French DOS CD (from Hkz)
	// VERSION file reports "1.000.000, May 3, 1994"
	{"gk1", "CD", {
		{"resource.map", 0, "55f909ba93a2515042a08d8a2da8414e", 11392},
		{"resource.000", 0, "091cf08910780feabc56f8551b09cb36", 13325145},
		AD_LISTEND},
		Common::FR_FRA, Common::kPlatformDOS, ADGF_CD, GUIO_GK1_CD_DOS },

	// Gabriel Knight - English Macintosh (Floppy!)
	// This version is hi-res ONLY, so it should NOT get GAMEOPTION_HIGH_RESOLUTION_GRAPHICS
	// (which is meant for enforcing hi-res graphics), but instead hi-res mode should be enabled all the time.
	// Confirmed by [md5] and originally by clone2727.
	{"gk1", "", {
		{"Data1", 0, "044d3bcd7e5b5bb0393d954ade8053fe", 5814918},
		{"Data2", 0, "99a0c63febf9e44e12a00f99c00eae0f", 6685352},
		{"Data3", 0, "f25068b408b09275d8b698866462f578", 3677599},
		{"Data4", 0, "1cceebbe411b26c860a74f91c337fdf3", 3230086},
		AD_LISTEND},
		Common::EN_ANY, Common::kPlatformMacintosh, ADGF_MACRESFORK | ADGF_UNSTABLE, GUIO_GK1_MAC },

#undef GUIO_GK1_FLOPPY
#undef GUIO_GK1_CD_DOS
#undef GUIO_GK1_CD_WIN
#undef GUIO_GK1_MAC

#define GUIO_GK2_DEMO GUIO8(GUIO_NOSUBTITLES, \
                            GUIO_NOMUSIC, \
                            GUIO_NOSFX, \
                            GUIO_NOSPEECH, \
                            GUIO_NOMIDI, \
                            GUIO_NOLAUNCHLOAD, \
                            GUIO_NOASPECT, \
                            GAMEOPTION_HQ_VIDEO)
#define GUIO_GK2      GUIO7(GUIO_NOSUBTITLES, \
                            GUIO_LINKSPEECHTOSFX, \
                            GUIO_NOMIDI, \
                            GUIO_NOASPECT, \
                            GAMEOPTION_ORIGINAL_SAVELOAD, \
                            GAMEOPTION_ENABLE_BLACK_LINED_VIDEO, \
                            GAMEOPTION_HQ_VIDEO)
#define GUIO_GK2_MAC  GUIO_GK2

	// Gabriel Knight 2 - English Windows Non-Interactive Demo
	// Executable scanning reports "2.100.002"
	{"gk2", "Demo", {
		{"resource.map", 0, "e0effce11c4908f4b91838741716c83d", 1351},
		{"resource.000", 0, "d04cfc7f04b6f74d13025378be49ec2b", 4640330},
		AD_LISTEND},
		Common::EN_ANY, Common::kPlatformWindows, ADGF_DEMO, GUIO_GK2_DEMO },

	// Gabriel Knight 2 - English DOS (GOG version) - ressci.* merged in ressci.000
	// using Enrico Rolfi's HD/DVD installer: http://gkpatches.vogons.zetafleet.com/
	{"gk2", "", {
		{"resmap.000", 0, "b996fa1e57389a1e179a00a0049de1f4", 8110},
		{"ressci.000", 0, "a19fc3604c6e5407abcf03d59ee87217", 168522221},
		AD_LISTEND},
		Common::EN_ANY, Common::kPlatformDOS, ADGF_NO_FLAGS, GUIO_GK2 },

	// Gabriel Knight 2 - English DOS (from jvprat)
	// Executable scanning reports "2.100.002", VERSION file reports "1.1"
	{"gk2", "", {
		{"resmap.001", 0, "1b8bf6a23b37ed67358eb825fc687260", 2776},
		{"ressci.001", 0, "24463ae235b1afbbc4ff5e2ed1b8e3b2", 50496082},
		{"resmap.002", 0, "2028230674bb54cd24370e0745e7a9f4", 1975},
		{"ressci.002", 0, "f0edc1dcd704bd99e598c5a742dc7150", 42015676},
		{"resmap.003", 0, "51f3372a2133c406719dafad86369be3", 1687},
		{"ressci.003", 0, "86cb3f3d176994e7f8a9ad663a4b907e", 35313750},
		{"resmap.004", 0, "0f6e48f3e84e867f7d4a5215fcff8d5c", 2719},
		{"ressci.004", 0, "4f30aa6e6f895132402c8652f9e1d741", 58317316},
		{"resmap.005", 0, "2dac0e232262b4a51271fd28559b3e70", 2065},
		{"ressci.005", 0, "14b62d4a3bddee57a03cb1495a798a0f", 38075705},
		{"resmap.006", 0, "ce9359037277b7d7976da185c2fa0aad", 2977},
		{"ressci.006", 0, "8e44e03890205a7be12f45aaba9644b4", 60659424},
		AD_LISTEND},
		Common::EN_ANY, Common::kPlatformDOS, ADGF_NO_FLAGS, GUIO_GK2 },

	// Gabriel Knight 2 - French DOS (6-CDs Sierra Originals reedition)
	// Executable scanning reports "2.100.002", VERSION file reports "1.0"
	{"gk2", "", {
		{"resmap.001", 0, "5752eb78e0dffd6ad1d6ada75fe1222e", 2800},
		{"ressci.001", 0, "37d2df0e1ec0603b605d0c87f1c09ce5", 50810410},
		{"resmap.002", 0, "1ca433e4bc26383ff134a817386b723e", 1987},
		{"ressci.002", 0, "5d07e6b51afaa3a5850b17a3dbd800a0", 41367424},
		{"resmap.003", 0, "27b15dea1f9c73e1f5b57467c2d98b80", 1699},
		{"ressci.003", 0, "93c561e5d49a804deed4ea4c2eda7386", 35200452},
		{"resmap.004", 0, "9e5aaa053785d1ea61b1448df930db1a", 2743},
		{"ressci.004", 0, "5d07e6b51afaa3a5850b17a3dbd800a0", 58988750},
		{"resmap.005", 0, "6b1f4b59a7af58e1aff21259cc457851", 2077},
		{"ressci.005", 0, "1eb5a72744799f5a5518543f5b4c3c79", 37882126},
		{"resmap.006", 0, "11b2e722170b8c93fdaa5428e2c7676f", 3001},
		{"ressci.006", 0, "4037d941aec39d2e654e20960429aefc", 60568486},
		AD_LISTEND},
		Common::FR_FRA, Common::kPlatformDOS, ADGF_NO_FLAGS, GUIO_GK2 },

	// Gabriel Knight 2 - German DOS/Windows (6-CDs original release, provided by m_kiewitz)
	// Executable scanning reports "2.100.002", VERSION file reports "1.0"
	{"gk2", "", {
		{"ressci.001", 0, "5a4f25f3a08a45a9a1452b0922f1c716", 50942045},
		{"ressci.003", 0, "93c561e5d49a804deed4ea4c2eda7386", 35233438},
		{"ressci.002", 0, "04657f765ca35b7c620df9cfc2737228", 41718539},
		{"ressci.005", 0, "f7a9057385041bc99a282c4667ba5309", 37952633},
		{"ressci.004", 0, "3292b853404d613a8314dfc8dc8c07c0", 59450811},
		{"ressci.006", 0, "7a3aaeef377cf4b1b2e7914791d34fca", 60585298},
		{"resmap.001", 0, "ae48ed125f846ad5850ed8d768963947", 2806},
		{"resmap.002", 0, "8fb07268e064a9dec7776cb70cd45cee", 1981},
		{"resmap.003", 0, "d9c7eeb5337f01865ab46865e546a10d", 1699},
		{"resmap.004", 0, "ecbcf7f54dd1d2d29cb234e106558984", 2737},
		{"resmap.005", 0, "9fe7e86d66deabfeb10760990d2b1724", 2053},
		{"resmap.006", 0, "c5323f49b7ee6a2c08c4852290e351c0", 2995},
		AD_LISTEND},
		Common::DE_DEU, Common::kPlatformDOS, ADGF_NO_FLAGS, GUIO_GK2 },

	// Gabriel Knight 2 - English Macintosh
	// NOTE: This only contains disc 1 files (as well as the persistent file:
	// Data1. Other discs have conflicting names :(
	{"gk2", "", {
		{"Data1", 0, "81cb3b4461af845efc59450a74b49fe6", 693041},
		{"Data2", 0, "69a05445a7c8c2da06d8f5a70200974d", 16774575},
		{"Data3", 0, "256309284f6447aaa5028103753e7e78", 15451830},
		{"Data4", 0, "8b843c62eb53136a855d6e0087e3cb0d", 5889553},
		{"Data5", 0, "f9fcf9ab2eb13b2125c33a1cda03a093", 14349984},
		AD_LISTEND},
		Common::EN_ANY, Common::kPlatformMacintosh, ADGF_MACRESFORK | ADGF_UNSTABLE, GUIO_GK2_MAC },

	// Gabriel Knight 2 - PIRATED US English GOG.com version with German data
	// From Trac#9744
	{"gk2", "", {
		{"resource.aud", 0, "3812e15c3a187f5b633bde3a4832b2cf", 167630831},
		{"ressci.000", 0, "a19fc3604c6e5407abcf03d59ee87217", 169500205},
		{"resmap.000", 0, "e6bab045e2b5eb205e150338e74d8641", 8092},
		AD_LISTEND},
		Common::DE_DEU, Common::kPlatformDOS, ADGF_PIRATED, GUIO_GK2 },

#undef GUIO_GK2_DEMO
#undef GUIO_GK2
#undef GUIO_GK2_MAC

#endif // ENABLE_SCI32

	// Hoyle 1 - English DOS (supplied by ssburnout in bug report #3049193)
	// 1.000.104 3x5.25" (label:INT.0.000.519)
	{"hoyle1", "", {
		{"resource.map", 0, "d6c37503a8f282636e1b08f7a6cf4afd", 7818},
		{"resource.001", 0, "e0dd44069a62a463fd124974b915f10d", 162805},
		{"resource.002", 0, "e0dd44069a62a463fd124974b915f10d", 342149},
		{"resource.003", 0, "e0dd44069a62a463fd124974b915f10d", 328925},
		AD_LISTEND},
		Common::EN_ANY, Common::kPlatformDOS, 0, GUIO_STD16_UNDITHER	},

	// Hoyle 1 - English DOS (supplied by wibble92 in bug report #2644547)
	// SCI interpreter version 0.000.530
	{"hoyle1", "", {
		{"resource.map", 0, "9de9aa6d23569b3c8bf798503cf1216a", 7818},
		{"resource.001", 0, "e0dd44069a62a463fd124974b915f10d", 162783},
		{"resource.002", 0, "e0dd44069a62a463fd124974b915f10d", 342309},
		{"resource.003", 0, "e0dd44069a62a463fd124974b915f10d", 328912},
		AD_LISTEND},
		Common::EN_ANY, Common::kPlatformDOS, 0, GUIO_STD16_UNDITHER	},

	// Hoyle 1 - English DOS (supplied by merkur in bug report #2719227)
	// SCI interpreter version 0.000.530
	{"hoyle1", "", {
		{"resource.map", 0, "1034a218943d12f1f36e753fa10c95b8", 4386},
		{"resource.001", 0, "e0dd44069a62a463fd124974b915f10d", 518308},
		AD_LISTEND},
		Common::EN_ANY, Common::kPlatformDOS, 0, GUIO_STD16_UNDITHER	},

	// Hoyle 1 3.5' - English DOS (supplied by eddydrama in bug report #3052366 and dinnerx in bug report #3090841)
	{"hoyle1", "", {
		{"resource.map", 0, "0af9a3dcd72a091960de070432e1f524", 4386},
		{"resource.001", 0, "e0dd44069a62a463fd124974b915f10d", 518127},
		AD_LISTEND},
		Common::EN_ANY, Common::kPlatformDOS, 0, GUIO_STD16_UNDITHER	},

	// Hoyle 1 - English DOS v1.000.115 (supplied by misterhands in bug report #6597)
	// Executable scanning reports "0.000.668"
	{"hoyle1", "", {
		{"resource.map", 0, "3ddf55fdbe14eb0e89a27a2cfc1338bd", 4386},
		{"resource.001", 0, "e0dd44069a62a463fd124974b915f10d", 519525},
		AD_LISTEND},
		Common::EN_ANY, Common::kPlatformDOS, 0, GUIO_STD16_UNDITHER	},

	// Hoyle 1 - English Amiga (from www.back2roots.org - verified by waltervn in bug report #6870)
	// Game version 1.000.139, SCI interpreter version x.yyy.zzz
	{"hoyle1", "", {
		{"resource.map", 0, "2a72b1aba65fa6e339370eb86d8601d1", 5166},
		{"resource.001", 0, "e0dd44069a62a463fd124974b915f10d", 218755},
		{"resource.002", 0, "e0dd44069a62a463fd124974b915f10d", 439502},
		AD_LISTEND},
		Common::EN_ANY, Common::kPlatformAmiga, 0, GUIO_STD16	},

	// Hoyle 1 - English Atari ST
	// Game version 1.000.104, SCI interpreter version 1.002.024
	{"hoyle1", "", {
		{"resource.001", 0, "e0dd44069a62a463fd124974b915f10d", 518127},
		{"resource.map", 0, "0af9a3dcd72a091960de070432e1f524", 4386},
		AD_LISTEND},
		Common::EN_ANY, Common::kPlatformAtariST, 0, GUIO_STD16	},

	// Hoyle 1 - English Atari ST
	// Game version 1.000.108, SCI interpreter version 1.002.026
	{"hoyle1", "", {
		{"resource.map", 0, "ed8355f84752e49ffa1f0cf9eca4b28e", 4140},
		{"resource.001", 0, "e0dd44069a62a463fd124974b915f10d", 517454},
		AD_LISTEND},
		Common::EN_ANY, Common::kPlatformAtariST, 0, GUIO_STD16	},

	// Hoyle 2 - English DOS
	// SCI interpreter version 0.000.572
	{"hoyle2", "", {
		{"resource.map", 0, "4f894d203f64aa23d9ff64d30ae36926", 2100},
		{"resource.001", 0, "8f2dd70abe01112eca464cda818b5eb6", 98138},
		{"resource.002", 0, "8f2dd70abe01112eca464cda818b5eb6", 196631},
		AD_LISTEND},
		Common::EN_ANY, Common::kPlatformDOS, 0, GUIO_STD16_UNDITHER	},

	// Hoyle 2 - English DOS (supplied by ssburnout in bug report #3049193)
	// 1.000.011 1x3.5" (label:Int#6.21.90)
	{"hoyle2", "", {
		{"resource.map", 0, "db0ba08b953e9904a4960ad99cd29c20", 1356},
		{"resource.001", 0, "8f2dd70abe01112eca464cda818b5eb6", 216315},
		AD_LISTEND},
		Common::EN_ANY, Common::kPlatformDOS, 0, GUIO_STD16_UNDITHER	},

	// Hoyle 2 - English DOS (supplied by m_kiewitz)
	// SCI interpreter version 0.000.668, Ver 1.000.014, 2x5.25"
	{"hoyle2", "", {
		{"resource.map", 0, "8cef06c93d17d96f44aacd5902d84b30", 2100},
		{"resource.001", 0, "8f2dd70abe01112eca464cda818b5eb6", 98289},
		{"resource.002", 0, "8f2dd70abe01112eca464cda818b5eb6", 197326},
		AD_LISTEND},
		Common::EN_ANY, Common::kPlatformDOS, 0, GUIO_STD16_UNDITHER	},

	// Hoyle 2 - English DOS (supplied by misterhands in bug report #6598)
	// Game v1.000.016, interpreter 0.000.668, INT #12.5.90
	{"hoyle2", "", {
		{"resource.map", 0, "d8758a4eb6f34f6b3130bf25a496d123", 1356},
		{"resource.001", 0, "8f2dd70abe01112eca464cda818b5eb6", 217880},
		AD_LISTEND},
		Common::EN_ANY, Common::kPlatformDOS, 0, GUIO_STD16_UNDITHER	},

	// Hoyle 2 - English Amiga (from www.back2roots.org)
	// Executable scanning reports "1.002.032"
	// SCI interpreter version 0.000.685
	{"hoyle2", "", {
		{"resource.map", 0, "62ed48d20c580e5a98f102f7cd93706a", 1356},
		{"resource.001", 0, "8f2dd70abe01112eca464cda818b5eb6", 222704},
		AD_LISTEND},
		Common::EN_ANY, Common::kPlatformAmiga, 0, GUIO_STD16_UNDITHER	},

	// Hoyle 2 - English Atari ST
	// Game version 1.001.017
	// Executable scanning reports "1.002.034"
	{"hoyle2", "", {
		{"resource.map", 0, "13c8cc977598b6ad61d24c6296a090fd", 1356},
		{"resource.001", 0, "8f2dd70abe01112eca464cda818b5eb6", 216280},
		AD_LISTEND},
		Common::EN_ANY, Common::kPlatformAtariST, 0, GUIO_STD16_UNDITHER	},

	// Hoyle 2 - English Macintosh
	// Executable scanning reports "x.yyy.zzz"
	{"hoyle2", "", {
		{"resource.map", 0, "1af1d3aa3cf564f93477c9f87e53f495", 1728},
		{"resource.001", 0, "b73b8131669d69d41a326415e4519138", 482882},
		AD_LISTEND},
		Common::EN_ANY, Common::kPlatformMacintosh, 0, GUIO_STD16_UNDITHER	},

	// Hoyle 3 - English Amiga (from www.back2roots.org)
	// Executable scanning reports "1.005.000"
	// SCI interpreter version 1.000.510
	{"hoyle3", "", {
		{"resource.map", 0, "f1f158e428398cb87fc41fb4aa8c2119", 2088},
		{"resource.000", 0, "595b6039ea1356e7f96a52c58eedcf22", 355791},
		{"resource.001", 0, "143df8aef214a2db34c2d48190742012", 632273},
		AD_LISTEND},
<<<<<<< HEAD
		Common::EN_ANY, Common::kPlatformAmiga, 0, GUIO_STD16	},
#endif
=======
		Common::EN_ANY, Common::kPlatformAmiga, 0, GUIO4(GUIO_NOSPEECH, GAMEOPTION_PREFER_DIGITAL_SFX, GAMEOPTION_ORIGINAL_SAVELOAD, GAMEOPTION_FB01_MIDI)	},
>>>>>>> cfee64e6

	// Hoyle 3 - English DOS Non-Interactive Demo
	// Executable scanning reports "x.yyy.zzz"
	// SCI interpreter version 1.000.510 (just a guess)
	{"hoyle3", "Demo", {
		{"resource.map", 0, "0d06cacc87dc21a08cd017e73036f905", 735},
		{"resource.001", 0, "24db2bccda0a3c43ac4a7b5edb116c7e", 797678},
		AD_LISTEND},
		Common::EN_ANY, Common::kPlatformDOS, ADGF_DEMO, GUIO_STD16	},

	// Hoyle 3 - English DOS Floppy (from jvprat)
	// Executable scanning reports "x.yyy.zzz", Floppy label reports "1.0, 11.2.91", VERSION file reports "1.000"
	// SCI interpreter version 1.000.510 (just a guess)
	{"hoyle3", "", {
		{"resource.map", 0, "7216a2972f9c595c45ab314941628e43", 2247},
		{"resource.000", 0, "6ef28cac094dcd97fdb461662ead6f92", 541845},
		{"resource.001", 0, "0a98a268ee99b92c233a0d7187c1f0fa", 845795},
		AD_LISTEND},
		Common::EN_ANY, Common::kPlatformDOS, 0, GUIO_STD16	},

	// Hoyle 3 - English DOS Floppy (supplied by eddydrama in bug report #3038837)
	{"hoyle3", "", {
		{"resource.map", 0, "31c9fc0977ac6e5b566c37096803d0cb", 2469},
		{"resource.000", 0, "6ef28cac094dcd97fdb461662ead6f92", 12070},
		{"resource.001", 0, "ca6a9750a2c138d8bcbba369126040e9", 348646},
		{"resource.002", 0, "0a98a268ee99b92c233a0d7187c1f0fa", 345811},
		{"resource.003", 0, "97cfd72633f8f9b2a0b1d4116cf3ee81", 346116},
		{"resource.004", 0, "2884fb91b225fabd9ca87ea231293b48", 351218},
		AD_LISTEND},
		Common::EN_ANY, Common::kPlatformDOS, 0, GUIO_STD16	},

	// Hoyle 3 EGA - English DOS Floppy 1.0 (supplied by abevi in bug report #2612718)
	{"hoyle3", "EGA", {
		{"resource.map", 0, "1728af1f6a85938c3522e64449e76ca1", 2205},
		{"resource.000", 0, "6ef28cac094dcd97fdb461662ead6f92", 319905},
		{"resource.001", 0, "0a98a268ee99b92c233a0d7187c1f0fa", 526438},
		AD_LISTEND},
		Common::EN_ANY, Common::kPlatformDOS, 0, GUIO_STD16_UNDITHER	},

	// Hoyle 4 (Hoyle Classic Card Games) - English DOS Demo
	{"hoyle4", "Demo", {
		{"resource.map", 0, "60f764020a6b788bbbe415dbc2ccb9f3", 931},
		{"resource.000", 0, "5fe3670e3ddcd4f85c10013b5453141a", 615522},
		AD_LISTEND},
		Common::EN_ANY, Common::kPlatformDOS, ADGF_DEMO, GUIO_STD16	},

	// Hoyle 4 (Hoyle Classic Card Games) - English DOS Demo
	// SCI interpreter version 1.001.200 (just a guess)
	// Does anyone have this version? -clone2727
	{"hoyle4", "Demo", {
		{"resource.map", 0, "662087cb383e52e3cc4ae7ecb10e20aa", 938},
		{"resource.000", 0, "24c10844792c54d476d272213cbac300", 675252},
		AD_LISTEND},
		Common::EN_ANY, Common::kPlatformDOS, ADGF_DEMO, GUIO_STD16	},

	// Hoyle 4 (Hoyle Classic Card Games) - English DOS/Win
	// Supplied by abevi in bug report #3039291
	{"hoyle4", "", {
		{"resource.map", 0, "2b577c975cc8d8d43f61b6a756129fe3", 4352},
		{"resource.000", 0, "43e2c15ce436aab611a462ad0603e12d", 2000132},
		AD_LISTEND},
		Common::EN_ANY, Common::kPlatformDOS, 0, GUIO_STD16	},

	// Hoyle 4 (Hoyle Classic Card Games) - English Macintosh Floppy
	// VERSION file reports "2.0"
	{"hoyle4", "", {
		{"Data1", 0, "99575fae4579540a314bbedd72d51e8c", 7682887},
		{"Data2", 0, "7d4bf5bdf3c02edbf35cb8471c84ec13", 1539134},
		AD_LISTEND},
		Common::EN_ANY, Common::kPlatformMacintosh, ADGF_MACRESFORK, GUIO_STD16	},

#ifdef ENABLE_SCI32
#define GUIO_HOYLE5 GUIO5(GUIO_NOMIDI, \
                          GUIO_NOLAUNCHLOAD, \
                          GUIO_LINKMUSICTOSFX, \
                          GUIO_LINKSPEECHTOSFX, \
                          GUIO_NOASPECT)

	// Hoyle 5 (Hoyle Classic Games) - Windows demo
	{"hoyle5", "Demo", {
		{"ressci.000", 0, "98a39ae535dd01714ac313f8ba925045", 7260363},
		{"resmap.000", 0, "10267a1542a73d527e50f0340549088b", 4900},
		AD_LISTEND},
		Common::EN_ANY, Common::kPlatformWindows, ADGF_DEMO | ADGF_TESTING | ADGF_DROPPLATFORM, GUIO_HOYLE5 },

	// Hoyle 5 (Hoyle Classic Games) - Windows
	{"hoyle5", "", {
		{"resource.aud", 0, "cc4a7e21dc864ae21cf823e893c279ad", 257483406},
		{"ressci.000", 0, "55ae04012a73abc15b93debf60a7df71", 16909704},
		{"resmap.000", 0, "daf64a91344a7934fe4374765267c2af", 5767},
		AD_LISTEND},
		Common::EN_ANY, Common::kPlatformWindows, ADGF_TESTING | ADGF_DROPPLATFORM, GUIO_HOYLE5 },

	// Hoyle 5 (Hoyle Classic Games for Laptops) - Windows
	// SCI 2.100.002
	// Reported by misterhands in bug Trac #10676
	{"hoyle5", "", {
		{"ressci.000", 0, "ca50cf09f80a5f982a965afea852cc42", 3278849},
		{"resmap.000", 0, "d5eef6f2529313e950c4d78251a95b1e", 4213},
		AD_LISTEND},
		Common::EN_ANY, Common::kPlatformWindows, ADGF_TESTING | ADGF_DROPPLATFORM, GUIO_HOYLE5 },

	// Hoyle Bridge - Windows
	{"hoyle5bridge", "", {
		{"resource.aud", 0, "cc4a7e21dc864ae21cf823e893c279ad", 257585548},
		{"ressci.000", 0, "b83cba09229d3003df9e0c864843f962", 16842499},
		{"resmap.000", 0, "7b3e3030b0ad5f341053c18afce7d176", 5647},
		AD_LISTEND},
		Common::EN_ANY, Common::kPlatformWindows, ADGF_TESTING | ADGF_DROPPLATFORM, GUIO_HOYLE5 },

	// Hoyle Children's Collection - Windows
	{"hoyle5children", "", {
		{"resource.aud", 0, "cc4a7e21dc864ae21cf823e893c279ad", 257585548},
		{"ressci.000", 0, "fd1f7dbeebd4510cd37e171a72f2b6ad", 16824349},
		{"resmap.000", 0, "b0fe1bcc69596e10fe5caa11d0b55b23", 5671},
		AD_LISTEND},
		Common::EN_ANY, Common::kPlatformWindows, ADGF_TESTING | ADGF_DROPPLATFORM, GUIO_HOYLE5 },

	// Hoyle Solitaire (CD version) - Windows
	{"hoyle5solitaire", "CD", {
		{"resource.aud", 0, "d41d8cd98f00b204e9800998ecf8427e", 0},
		{"ressci.000", 0, "fa4eeb24b1fbf6f33739995360554485", 11628203},
		{"resmap.000", 0, "3f63df73a49800f080775d2a9ad0e949", 3079},
		AD_LISTEND},
		Common::EN_ANY, Common::kPlatformWindows, ADGF_TESTING | ADGF_DROPPLATFORM, GUIO_HOYLE5 },

	// Hoyle Solitaire (Hard Drive version) - Windows
	{"hoyle5solitaire", "Hard Drive", {
		{"resource.aud", 0, "d41d8cd98f00b204e9800998ecf8427e", 0},
		{"ressci.000", 0, "da180c67d54d4208c84a48fcd8709671", 8582335},
		{"resmap.000", 0, "e2feb47ab16f9e22a9b6a8580d1da3f0", 3055},
		AD_LISTEND},
		Common::EN_ANY, Common::kPlatformWindows, ADGF_TESTING | ADGF_DROPPLATFORM, GUIO_HOYLE5 },

#undef GUIO_HOYLE5

#endif // ENABLE_SCI32

	// ImagiNation Network (INN) Demo
	// SCI interpreter version 1.001.097
	{"inndemo", "", {
		{"resource.000", 0, "535b1b920441ec73f42eaa4ccfd47b89", 514578},
		{"resource.map", 0, "333daf27c3e8a6d274a3e0061ed7cd5c", 1545},
		AD_LISTEND},
		Common::EN_ANY, Common::kPlatformDOS, 0, GUIO_STD16	},

	// Jones in the Fast Lane EGA - English DOS
	// SCI interpreter version 1.000.172 (not 100% sure FIXME)
	{"jones", "EGA", {
		{"resource.map", 0, "be4cf9e8c1e253623ef35ae3b8a1d998", 1800},
		{"resource.001", 0, "bac3ec6cb3e3920984ab0f32becf5163", 202105},
		{"resource.002", 0, "b86daa3ba2784d1502da881eedb80d9b", 341771},
		AD_LISTEND},
		Common::EN_ANY, Common::kPlatformDOS, 0, GUIO_STD16	},

	// Jones in the Fast Lane EGA - English DOS (supplied by EddyDrama in bug report #3038761)
	{"jones", "EGA", {
		{"resource.map", 0, "8e92cf319180cc8b5b87b2ce93a4fe22", 1602},
		{"resource.001", 0, "bac3ec6cb3e3920984ab0f32becf5163", 511528},
		AD_LISTEND},
		Common::EN_ANY, Common::kPlatformDOS, 0, GUIO_STD16	},

	// Jones in the Fast Lane VGA - English DOS
	// SCI interpreter version 1.000.172
	{"jones", "", {
		{"resource.map", 0, "65cbe19b36fffc71c8e7b2686bd49ad7", 1800},
		{"resource.001", 0, "bac3ec6cb3e3920984ab0f32becf5163", 313476},
		{"resource.002", 0, "b86daa3ba2784d1502da881eedb80d9b", 719747},
		AD_LISTEND},
		Common::EN_ANY, Common::kPlatformDOS, 0, GUIO_STD16	},

	// Jones in the Fast Lane VGA - English DOS (supplied by omer_mor in bug report #3037054)
	// VERSION file reports "1.000.060"
	{"jones", "", {
		{"resource.map", 0, "db175ab494ab0666f19ab8f2597a8e49", 1602},
		{"resource.001", 0, "bac3ec6cb3e3920984ab0f32becf5163", 994487},
		AD_LISTEND},
		Common::EN_ANY, Common::kPlatformDOS, 0, GUIO_STD16	},

	// Jones in the Fast Lane - English DOS CD
	{"jones", "CD", {
		{"resource.map", 0, "459f5b04467bc2107aec02f5c4b71b37", 4878},
		{"resource.001", 0, "3876da2ce16fb7dea2f5d943d946fa84", 1652150},
		AD_LISTEND},
		Common::EN_ANY, Common::kPlatformDOS, ADGF_CD, GUIO2(GAMEOPTION_JONES_CDAUDIO, GAMEOPTION_RGB_RENDERING)	},

	// Jones in the Fast Lane - English DOS CD
	// Same entry as the DOS version above. This one is used for the alternate
	// General MIDI music tracks in the Windows version
	{"jones", "CD", {
		{"resource.map", 0, "459f5b04467bc2107aec02f5c4b71b37", 4878},
		{"resource.001", 0, "3876da2ce16fb7dea2f5d943d946fa84", 1652150},
		AD_LISTEND},
		Common::EN_ANY, Common::kPlatformWindows, ADGF_CD, GUIO5(GUIO_MIDIGM, GAMEOPTION_PREFER_DIGITAL_SFX, GAMEOPTION_FB01_MIDI, GAMEOPTION_JONES_CDAUDIO, GAMEOPTION_RGB_RENDERING)	},

	// Jones in the Fast Lane - English DOS US CD (alternate version)
	// Supplied by collector9 in bug #3614668
	{"jones", "CD", {
		{"resource.map", 0, "4344ff3f796707843b992adec2c87663", 4878},
		{"resource.001", 0, "3876da2ce16fb7dea2f5d943d946fa84", 1652062},
		AD_LISTEND},
		Common::EN_ANY, Common::kPlatformDOS, ADGF_CD, GUIO2(GAMEOPTION_JONES_CDAUDIO, GAMEOPTION_RGB_RENDERING)	},

	// Jones in the Fast Lane - English DOS US CD (alternate version)
	// Same entry as the DOS version above. This one is used for the alternate
	// General MIDI music tracks in the Windows version
	{"jones", "CD", {
		{"resource.map", 0, "4344ff3f796707843b992adec2c87663", 4878},
		{"resource.001", 0, "3876da2ce16fb7dea2f5d943d946fa84", 1652062},
		AD_LISTEND},
		Common::EN_ANY, Common::kPlatformWindows, ADGF_CD, GUIO5(GUIO_MIDIGM, GAMEOPTION_PREFER_DIGITAL_SFX, GAMEOPTION_FB01_MIDI, GAMEOPTION_JONES_CDAUDIO, GAMEOPTION_RGB_RENDERING)	},

	// King's Quest 1 SCI Remake - English Amiga (from www.back2roots.org)
	// Executable scanning reports "1.003.007"
	// SCI interpreter version 0.001.010
	{"kq1sci", "SCI", {
		{"resource.map", 0, "37ed1a05eb719629eba15059c2eb6cbe", 6798},
		{"resource.001", 0, "9ae2a13708d691cd42f9129173c4b39d", 266621},
		{"resource.002", 0, "9ae2a13708d691cd42f9129173c4b39d", 795123},
		{"resource.003", 0, "9ae2a13708d691cd42f9129173c4b39d", 763224},
		{"resource.004", 0, "9ae2a13708d691cd42f9129173c4b39d", 820443},
		AD_LISTEND},
		Common::EN_ANY, Common::kPlatformAmiga, 0, GUIO_STD16	},

	// King's Quest 1 SCI Remake - English DOS Non-Interactive Demo
	// Executable scanning reports "S.old.010"
	{"kq1sci", "SCI/Demo", {
		{"resource.map", 0, "59b13619078bd47011421468959ee5d4", 954},
		{"resource.001", 0, "4cfb9040db152868f7cb6a1e8151c910", 296555},
		AD_LISTEND},
		Common::EN_ANY, Common::kPlatformDOS, ADGF_DEMO, GUIO_STD16_UNDITHER	},

	// King's Quest 1 SCI Remake - English DOS (from the King's Quest Collection)
	// Executable scanning reports "S.old.010", VERSION file reports "1.000.051"
	// SCI interpreter version 0.000.999
	{"kq1sci", "SCI", {
		{"resource.map", 0, "7fe9399a0bec84ca5727309778d27f07", 5790},
		{"resource.001", 0, "fed9e0072ffd511d248674e60dee2099", 555439},
		{"resource.002", 0, "fed9e0072ffd511d248674e60dee2099", 714062},
		{"resource.003", 0, "fed9e0072ffd511d248674e60dee2099", 717478},
		AD_LISTEND},
		Common::EN_ANY, Common::kPlatformDOS, 0, GUIO_STD16_UNDITHER	},

	// King's Quest 1 SCI Remake - English DOS (supplied by ssburnout in bug report #3049193)
	// 1.000.051 9x5.25" (label: INT#9.19.90)
	{"kq1sci", "SCI", {
		{"resource.map", 0, "4dac689e98b2fa6806232fdd61e24712", 9936},
		{"resource.001", 0, "fed9e0072ffd511d248674e60dee2099", 196027},
		{"resource.002", 0, "fed9e0072ffd511d248674e60dee2099", 330278},
		{"resource.003", 0, "fed9e0072ffd511d248674e60dee2099", 355008},
		{"resource.004", 0, "fed9e0072ffd511d248674e60dee2099", 265478},
		{"resource.005", 0, "fed9e0072ffd511d248674e60dee2099", 316854},
		{"resource.006", 0, "fed9e0072ffd511d248674e60dee2099", 351062},
		{"resource.007", 0, "fed9e0072ffd511d248674e60dee2099", 330472},
		AD_LISTEND},
		Common::EN_ANY, Common::kPlatformDOS, 0, GUIO_STD16	},

	// King's Quest 4 - English Amiga (from www.back2roots.org)
	// Executable scanning reports "1.002.032"
	// SCI interpreter version 0.000.685
	{"kq4sci", "SCI", {
		{"resource.map", 0, "f88dd267fb9504d40a04d599c048d42b", 6354},
		{"resource.000", 0, "77615c595388acf3d1df8e107bfb6b52", 138523},
		{"resource.001", 0, "52c2231765eced34faa7f7bcff69df83", 44751},
		{"resource.002", 0, "fb351106ec865fad9af5d78bd6b8e3cb", 663629},
		{"resource.003", 0, "fd16c9c223f7dc5b65f06447615224ff", 683016},
		{"resource.004", 0, "3fac034c7d130e055d05bc43a1f8d5f8", 549993},
		AD_LISTEND},
		Common::EN_ANY, Common::kPlatformAmiga, 0, GUIO_STD16_UNDITHER	},

	// King's Quest 4 - English DOS Non-Interactive Demo
	// Executable scanning reports "0.000.494"
	{"kq4sci", "SCI/Demo", {
		{"resource.map", 0, "992ac7cc31d3717fe53818a9bb6d1dae", 594},
		{"resource.001", 0, "143e1c14f15ad0fbfc714f648a65f661", 205330},
		AD_LISTEND},
		Common::EN_ANY, Common::kPlatformDOS, ADGF_DEMO, GUIO_STD16_UNDITHER	},

	// King's Quest 4 - English DOS (original boxed release, 3 1/2" disks)
	// SCI interpreter version 0.000.247
	{"kq4sci", "SCI", {
		{"resource.map", 0, "042d54434174d8f9faf926ade2ffd805", 7416},
		{"resource.001", 0, "851a62d00972dc4002f472cc0d84e71d", 491919},
		{"resource.002", 0, "851a62d00972dc4002f472cc0d84e71d", 678804},
		{"resource.003", 0, "851a62d00972dc4002f472cc0d84e71d", 683145},
		{"resource.004", 0, "851a62d00972dc4002f472cc0d84e71d", 649441},
		AD_LISTEND},
		Common::EN_ANY, Common::kPlatformDOS, 0, GUIO_STD16_UNDITHER	},

	// King's Quest 4 - English DOS (from the King's Quest Collection)
	// Executable scanning reports "0.000.502"
	// SCI interpreter version 0.000.502
	{"kq4sci", "SCI", {
		{"resource.map", 0, "3164a39790b599c954ecf716d0b32be8", 7476},
		{"resource.001", 0, "77615c595388acf3d1df8e107bfb6b52", 452523},
		{"resource.002", 0, "77615c595388acf3d1df8e107bfb6b52", 536573},
		{"resource.003", 0, "77615c595388acf3d1df8e107bfb6b52", 707591},
		{"resource.004", 0, "77615c595388acf3d1df8e107bfb6b52", 479562},
		AD_LISTEND},
		Common::EN_ANY, Common::kPlatformDOS, 0, GUIO_STD16_UNDITHER	},

	// King's Quest 4 - English DOS (supplied by ssburnout in bug report #3049193)
	// 1.006.003 8x5.25" (label: Int.#0.000.502)
	{"kq4sci", "SCI", {
		{"resource.map", 0, "a22b66e6fa0d82460b985e9f7e562950", 9384},
		{"resource.001", 0, "6db7de6f93c6ea62dca78abee677f8c0", 174852},
		{"resource.002", 0, "6db7de6f93c6ea62dca78abee677f8c0", 356024},
		{"resource.003", 0, "6db7de6f93c6ea62dca78abee677f8c0", 335716},
		{"resource.004", 0, "6db7de6f93c6ea62dca78abee677f8c0", 312231},
		{"resource.005", 0, "6db7de6f93c6ea62dca78abee677f8c0", 283466},
		{"resource.006", 0, "6db7de6f93c6ea62dca78abee677f8c0", 324789},
		{"resource.007", 0, "6db7de6f93c6ea62dca78abee677f8c0", 334441},
		AD_LISTEND},
		Common::EN_ANY, Common::kPlatformDOS, 0, GUIO_STD16_UNDITHER	},

	// King's Quest 4 - English DOS
	// SCI interpreter version 0.000.274
	{"kq4sci", "SCI", {
		{"resource.map", 0, "adbe267662a5915d3c89c9075ec8cf3e", 9474},
		{"resource.001", 0, "851a62d00972dc4002f472cc0d84e71d", 188239},
		{"resource.002", 0, "851a62d00972dc4002f472cc0d84e71d", 329895},
		{"resource.003", 0, "851a62d00972dc4002f472cc0d84e71d", 355385},
		{"resource.004", 0, "851a62d00972dc4002f472cc0d84e71d", 322951},
		{"resource.005", 0, "851a62d00972dc4002f472cc0d84e71d", 321593},
		{"resource.006", 0, "851a62d00972dc4002f472cc0d84e71d", 333777},
		{"resource.007", 0, "851a62d00972dc4002f472cc0d84e71d", 341038},
		AD_LISTEND},
		Common::EN_ANY, Common::kPlatformDOS, 0, GUIO_STD16_UNDITHER	},

	// King's Quest 4 - English DOS
	// SCI interpreter version 0.000.253
	{"kq4sci", "SCI", {
		{"resource.map", 0, "381d9dcb69c626f0a60631dbfec1d13a", 9474},
		{"resource.001", 0, "0c8566848a76eea19a6d6220914030a7", 191559},
		{"resource.002", 0, "0c8566848a76eea19a6d6220914030a7", 333345},
		{"resource.003", 0, "0c8566848a76eea19a6d6220914030a7", 358513},
		{"resource.004", 0, "0c8566848a76eea19a6d6220914030a7", 326297},
		{"resource.005", 0, "0c8566848a76eea19a6d6220914030a7", 325102},
		{"resource.006", 0, "0c8566848a76eea19a6d6220914030a7", 337288},
		{"resource.007", 0, "0c8566848a76eea19a6d6220914030a7", 343882},
		AD_LISTEND},
		Common::EN_ANY, Common::kPlatformDOS, 0, GUIO_STD16_UNDITHER	},

	// King's Quest 4 - English Atari ST (double-sided diskettes)
	// Game version 1.003.006 (January 12, 1989)
	// SCI interpreter version 1.001.008
	// Provided by fischersfritz in bug report #3110941
	{"kq4sci", "SCI", {
		{"resource.map", 0, "8800cd62b1eee93752099986dc704a16", 7416},
		{"resource.001", 0, "a3cdb4848fb859fdd302976fff56490f", 450790},
		{"resource.002", 0, "a3cdb4848fb859fdd302976fff56490f", 535276},
		{"resource.003", 0, "a3cdb4848fb859fdd302976fff56490f", 705074},
		{"resource.004", 0, "a3cdb4848fb859fdd302976fff56490f", 478366},
		AD_LISTEND},
		Common::EN_ANY, Common::kPlatformAtariST, 0, GUIO_STD16_UNDITHER	},

	// King's Quest 5 - English Amiga (from www.back2roots.org)
	// Executable scanning reports "1.004.018"
	// SCI interpreter version 1.000.060
	{"kq5", "", {
		{"resource.map", 0, "fcbcca058e1157221ffc27251cd59bc3", 8040},
		{"resource.000", 0, "c595ca99e7fa9b2cabcf69cfab0caf67", 344909},
		{"resource.001", 0, "964a3be90d810a99baf72ea70c09f935", 836477},
		{"resource.002", 0, "d10f3e8ff2cd95a798b21cd08797b694", 814730},
		{"resource.003", 0, "f72fdd994d9ba03a8360d639f256344e", 804882},
		{"resource.004", 0, "a5b80f95c66b3a032348989408eec287", 747914},
		{"resource.005", 0, "31a5487f4d942e6354d5be49d59707c9", 834146},
		{"resource.006", 0, "26c0c25399b6715fec03fc3e12544fe3", 823048},
		{"resource.007", 0, "b914b5901e786327213e779725d30dd1", 778772},
		AD_LISTEND},
		Common::EN_ANY, Common::kPlatformAmiga, 0, GUIO_STD16	},

	// King's Quest 5 - German Amiga (also includes english language)
	// Executable scanning reports "1.004.024"
	// SCI interpreter version 1.000.060
	{"kq5", "", {
		{"resource.map", 0, "bfbffd923cd64b24498e54f797aa6e41", 8250},
		{"resource.000", 0, "79479b5e4e5b0085d8eea1c7ff0f9f5a", 306893},
		{"resource.001", 0, "7840aadc82977c7b4f504a7e4a12829f", 720376},
		{"resource.002", 0, "d547167d4204170b44de8e1d63506215", 792586},
		{"resource.003", 0, "9cbb0712816097cbc9d0c1f987717c7f", 646446},
		{"resource.004", 0, "319712573661bd122390cdfbafb000fd", 831842},
		{"resource.005", 0, "5aa3d59968b569cd509dde00d4eb8751", 754201},
		{"resource.006", 0, "56546b20db11a4836f900efa6d3a3e74", 672099},
		{"resource.007", 0, "56546b20db11a4836f900efa6d3a3e74", 794194},
		AD_LISTEND},
		Common::DE_DEU, Common::kPlatformAmiga, ADGF_ADDENGLISH, GUIO_STD16	},

	// King's Quest 5 - Italian Amiga (also includes english language)
	// Executable scanning reports "1.004.024"
	// SCI interpreter version 1.000.060
	{"kq5", "", {
		{"resource.map", 0, "12e2f80c0269932411716dad06d2b229", 8250},
		{"resource.000", 0, "c598ff615a61bc0e418761283409f128", 305879},
		{"resource.001", 0, "17e63cfe78632fe07222e13a26dc0fb2", 720023},
		{"resource.002", 0, "abb340a53e4873a7c3bacfb16c0b779d", 792432},
		{"resource.003", 0, "aced8ce0be07eef77c0e7cff8cc4e476", 646088},
		{"resource.004", 0, "13fc1f1679f7f226ba52ffffe2e65f38", 831805},
		{"resource.005", 0, "de3c5c09e350fded36ca354998c2194d", 754784},
		{"resource.006", 0, "11cb750f5f816445ad0f4b9f50a4f59a", 672527},
		{"resource.007", 0, "11cb750f5f816445ad0f4b9f50a4f59a", 794259},
		AD_LISTEND},
		Common::IT_ITA, Common::kPlatformAmiga, ADGF_ADDENGLISH, GUIO_STD16	},

	// King's Quest 5 - English DOS CD (from the King's Quest Collection)
	// Executable scanning reports "x.yyy.zzz", VERSION file reports "1.000.052"
	// SCI interpreter version 1.000.784
	{"kq5", "CD", {
		{"resource.map", 0, "f68ba690e5920725dcf9328001b90e33", 13122},
		{"resource.000", 0, "449471bfd77be52f18a3773c7f7d843d", 571368},
		{"resource.001", 0, "b45a581ff8751e052c7e364f58d3617f", 16800210},
		AD_LISTEND},
		Common::EN_ANY, Common::kPlatformDOS, ADGF_CD, GUIO_STD16_SPEECH	},

	// King's Quest 5 - English DOS CD (from the King's Quest Collection)
	// Executable scanning reports "x.yyy.zzz", VERSION file reports "1.000.052"
	// SCI interpreter version 1.000.784
	// Same entry as the DOS version above. This one is used for the alternate
	// MIDI music tracks in the Windows version
	{"kq5", "CD", {
		{"resource.map", 0, "f68ba690e5920725dcf9328001b90e33", 13122},
		{"resource.000", 0, "449471bfd77be52f18a3773c7f7d843d", 571368},
		{"resource.001", 0, "b45a581ff8751e052c7e364f58d3617f", 16800210},
		AD_LISTEND},
		Common::EN_ANY, Common::kPlatformWindows, ADGF_CD, GUIO5(GUIO_MIDIGM, GAMEOPTION_PREFER_DIGITAL_SFX, GAMEOPTION_ORIGINAL_SAVELOAD, GAMEOPTION_FB01_MIDI, GAMEOPTION_RGB_RENDERING)	},

	// King's Quest 5 - English DOS Floppy
	// SCI interpreter version 1.000.060
	{"kq5", "", {
		{"resource.map", 0, "d6172c27b453350e158815fbae23f41e", 8004},
		{"resource.000", 0, "a591bd4b879fc832b8095c0b3befe9e2", 276351},
		{"resource.001", 0, "3f28c72dc7531aaccf8e972c7ee50d14", 1022087},
		{"resource.002", 0, "3e56ba5bf5e8637c619b57f6b6cacbb4", 1307211},
		{"resource.003", 0, "5d5d498f33ca7cde0d5b058630b36ad3", 1347875},
		{"resource.004", 0, "944a996f9cc90dabde9f51ed7dd52366", 1239689},
		{"resource.005", 0, "b6c43441cb78a9b484efc8e614aac092", 1287999},
		{"resource.006", 0, "672ede1136e9e401658538e51bd5dc22", 1172619},
		{"resource.007", 0, "2f48faf27666b58c276dda20f91f4a93", 1240456},
		AD_LISTEND},
		Common::EN_ANY, Common::kPlatformDOS, 0, GUIO_STD16	},

	// King's Quest 5 - English DOS Floppy
	// VERSION file reports "0.000.051"
	// Supplied by misterhands in bug report #3536863.
	// This is the original English version, which has been externally patched to
	// Polish in the Polish release below.
	{"kq5", "", {
		{"resource.map", 0, "70010c20138541f89013bb5e1b30f16a", 7998},
		{"resource.000", 0, "a591bd4b879fc832b8095c0b3befe9e2", 276398},
		{"resource.001", 0, "c0f48d4a7ebeaa6aa074fc98d77423e9", 1018560},
		{"resource.002", 0, "7f188a95acdb60bbe32a8379ba299393", 1307048},
		{"resource.003", 0, "0860785af59518b94d54718dddcd6907", 1348500},
		{"resource.004", 0, "c4745dd1e261c22daa6477961d08bf6c", 1239887},
		{"resource.005", 0, "6556ff8e7c4d1acf6a78aea154daa76c", 1287869},
		{"resource.006", 0, "da82e4beb744731d0a151f1d4922fafa", 1170456},
		{"resource.007", 0, "431def14ca29cdb5e6a5e84d3f38f679", 1240176},
		AD_LISTEND},
		Common::EN_ANY, Common::kPlatformDOS, 0, GUIO_STD16	},

	// King's Quest 5 - English DOS Floppy (supplied by omer_mor in bug report #3036996)
	// VERSION file reports "0.000.051"
	{"kq5", "", {
		{"resource.map", 0, "8b2158083302568b73b16fa3655360fe", 8184},
		{"resource.000", 0, "a591bd4b879fc832b8095c0b3befe9e2", 276398},
		{"resource.001", 0, "c0f48d4a7ebeaa6aa074fc98d77423e9", 1099506},
		{"resource.002", 0, "e0c40d0e85340357d2404f9b5ae1921c", 1061243},
		{"resource.003", 0, "89c00d788d022c13a9b250fa96290ab0", 1110169},
		{"resource.004", 0, "d68f0d8a52ac990aa5641b7087476253", 1153751},
		{"resource.005", 0, "ef4f1166bc37b6cfab70234ea60ddc3d", 1032675},
		{"resource.006", 0, "06cb3f689836086ebe08b1efc0126592", 921113},
		{"resource.007", 0, "252249753c6e850eacceb8af634986d3", 1133608},
		AD_LISTEND},
		Common::EN_ANY, Common::kPlatformDOS, 0, GUIO_STD16	},

	// King's Quest 5 EGA (supplied by markcoolio in bug report #2829470)
	// SCI interpreter version 1.000.060
	// VERSION file reports "0.000.055"
	{"kq5", "EGA", {
		{"resource.map", 0, "baf888a4e4797ce0de0b19d4e183583c", 7662},
		{"resource.000", 0, "a591bd4b879fc832b8095c0b3befe9e2", 394242},
		{"resource.001", 0, "c1eef048fa9fe76298c2d4705ef9549f", 558362},
		{"resource.002", 0, "076aa0bf1d8d2c147d64aeffbe2928e5", 597593},
		{"resource.003", 0, "ecb47cd04d06b2ab2f9f883667db6e81", 487608},
		{"resource.004", 0, "4d74e8094ff57cea6ee92faf63dbd0af", 621513},
		{"resource.005", 0, "3cca5b2dae8afe94532edfdc98d7edbe", 669919},
		{"resource.006", 0, "698c698570cde9015e4d51eb8d2e9db1", 666527},
		{"resource.007", 0, "703d8df30e89541af337d7706540d5c4", 541743},
		AD_LISTEND},
		Common::EN_ANY, Common::kPlatformDOS, 0, GUIO_STD16	},

	// King's Quest 5 EGA 1.2M disk version (from LordHoto)
	// VERSION file reports "0.000.055"
	{"kq5", "EGA", {
		{"resource.002", 0, "4d74e8094ff57cea6ee92faf63dbd0af", 1195538},
		{"resource.003", 0, "3cca5b2dae8afe94532edfdc98d7edbe", 1092132},
		{"resource.000", 0, "a591bd4b879fc832b8095c0b3befe9e2", 413818},
		{"resource.001", 0, "c1eef048fa9fe76298c2d4705ef9549f", 1162752},
		{"resource.map", 0, "53206afb4fd73871a484e83acab80f31", 7608},
		{"resource.004", 0, "83568edf7fde18b3eed988bc5d22ceb1", 1188053},
		AD_LISTEND},
		Common::EN_ANY, Common::kPlatformDOS, 0, GUIO_STD16	},

	// King's Quest 5 EGA (supplied by omer_mor in bug report #3035421)
	// VERSION file reports "0.000.062"
	{"kq5", "EGA", {
		{"resource.map", 0, "e17cfb38175382b9188da75c53bbab64", 7656},
		{"resource.000", 0, "a591bd4b879fc832b8095c0b3befe9e2", 394072},
		{"resource.001", 0, "c1eef048fa9fe76298c2d4705ef9549f", 561444},
		{"resource.002", 0, "076aa0bf1d8d2c147d64aeffbe2928e5", 597580},
		{"resource.003", 0, "ecb47cd04d06b2ab2f9f883667db6e81", 487633},
		{"resource.004", 0, "4d74e8094ff57cea6ee92faf63dbd0af", 620749},
		{"resource.005", 0, "3cca5b2dae8afe94532edfdc98d7edbe", 669961},
		{"resource.006", 0, "698c698570cde9015e4d51eb8d2e9db1", 666541},
		{"resource.007", 0, "703d8df30e89541af337d7706540d5c4", 541762},
		AD_LISTEND},
		Common::EN_ANY, Common::kPlatformDOS, 0, GUIO_STD16	},

	// King's Quest 5 - English DOS Floppy (from telanus, bug report Trac#9624)
	// Game version 0.000.062
	{"kq5", "", {
		{"resource.map", 0, "86a4ae3fafb1bbcc81b78cf427e45ba0", 8184},
		{"resource.001", 0, "51797b784eccab97d1d4b1f8dc3ef671", 1099768},
		{"resource.002", 0, "93c6f0fc7682fda52a632f34bcc1c975", 1060941},
		{"resource.003", 0, "44388574401a25938f660dca90bdd040", 1109594},
		{"resource.000", 0, "a591bd4b879fc832b8095c0b3befe9e2", 276351},
		{"resource.007", 0, "a4cb2eba783a7b05f5b005d47bd94936", 1133814},
		{"resource.004", 0, "464109fa0fd76f722fff73fd26e98271", 1153791},
		{"resource.005", 0, "3c292d392c3cc3b532e9063d0d1fb7aa", 1032802},
		{"resource.006", 0, "0380ee8181b39a8d7b66daf61a5b7d51", 921308},
		AD_LISTEND},
		Common::EN_ANY, Common::kPlatformDOS, 0, GUIO_STD16	},

	// King's Quest V DOS 0.000.062 EGA (5 x 5.25" disks)
	// Supplied by ssburnout in bug report #3046780
	{"kq5", "EGA", {
		{"resource.map", 0, "ef4fdc72ca7aef62054e8b075d7960d8", 7596},
		{"resource.000", 0, "a591bd4b879fc832b8095c0b3befe9e2", 413648},
		{"resource.001", 0, "c1eef048fa9fe76298c2d4705ef9549f", 1162806},
		{"resource.002", 0, "4d74e8094ff57cea6ee92faf63dbd0af", 1194799},
		{"resource.003", 0, "3cca5b2dae8afe94532edfdc98d7edbe", 1092325},
		{"resource.004", 0, "8e5c1bc4d738cf7316ff506f59d265e2", 1187803},
		AD_LISTEND},
		Common::EN_ANY, Common::kPlatformDOS, 0, GUIO_STD16	},

	// King's Quest 5 DOS Spanish Floppy 0.000.062 VGA (5 x 3.5" disks)
	// Supplied by dianiu in bug report #3555646
	{"kq5", "", {
		{"resource.map", 0, "c09896a2a30c9b002c5cbbc62f5a5c3a", 8169},
		{"resource.000", 0, "1f1d03aead44da46362ff40c0074a3ec", 335871},
		{"resource.001", 0, "d1803ad904127ae091edb274ee8c047f", 1180637},
		{"resource.002", 0, "d9cd5972016f650cc31fb7c2a2b0953a", 1102207},
		{"resource.003", 0, "829c8caeff793f3cfcea2cb01aaa4150", 965586},
		{"resource.004", 0, "0bd9e570ee04b025e43d3075998fae5b", 1117965},
		{"resource.005", 0, "4aaa2e9a69089b9afbaaccbbf2c4e647", 1202936},
		{"resource.006", 0, "65b520e60c4217e6a6572d9edf77193b", 1141985},
		{"resource.007", 0, "f42b0100f0a1c30806814f8648b6bc28", 1145583},
		AD_LISTEND},
		Common::ES_ESP, Common::kPlatformDOS, ADGF_ADDENGLISH, GUIO_STD16	},

	// King's Quest 5 - German DOS Floppy (supplied by markcoolio in bug report #2727101, also includes english language)
	// SCI interpreter version 1.000.060
	{"kq5", "", {
		{"resource.map", 0, "bff44f0c326a71b1757c793a02b502d6", 8283},
		{"resource.000", 0, "d7ed18ec4a5de02a9a57830aa65a600d", 336826},
		{"resource.001", 0, "b1e5ec6a17be7e75ddb955f6f73191e4", 1136919},
		{"resource.002", 0, "04a88122db44610a4af019a579ec5ff6", 1340813},
		{"resource.003", 0, "215bb35acefae75fc80757c717166d7e", 1323916},
		{"resource.004", 0, "fecdec847e3bd8e3b0f9827900aa95fd", 1331811},
		{"resource.005", 0, "9c429782d102739f6bbb81e8b953b0cb", 1267525},
		{"resource.006", 0, "d1a75fdc01840664d00366cff6919366", 1208972},
		{"resource.007", 0, "c07494f0cce7c05210893938786a955b", 1337361},
		AD_LISTEND},
		Common::DE_DEU, Common::kPlatformDOS, ADGF_ADDENGLISH, GUIO_STD16	},

	// King's Quest 5 - French DOS Floppy (from the King's Quest Collector's Edition 1994, also includes english language)
	// Supplied by aroenai in bug report #2812611
	// VERSION file reports "1.000", SCI interpreter version 1.000.784
	{"kq5", "", {
		{"resource.map", 0, "eb7853832f3bb10900b13b421a0bbe7f", 8283},
		{"resource.000", 0, "f063775b279208c14a83eda47073be90", 332806},
		{"resource.001", 0, "3e6add38564250fd1a5bb10593007530", 1136827},
		{"resource.002", 0, "d9a97a9cf6c79bbe8f19378f6dea45d5", 1343738},
		{"resource.003", 0, "bef90d755076c110e67ee3e635503f82", 1324811},
		{"resource.004", 0, "c14dbafcfbe00855ac6b2f2701058047", 1332216},
		{"resource.005", 0, "f4b31cafc5defac75125c5f7b7f9a31a", 1268334},
		{"resource.006", 0, "f7dc85307632ef657ceb1651204f6f51", 1210081},
		{"resource.007", 0, "7db4d0a1d8d547c0019cb7d2a6acbdd4", 1338473},
		AD_LISTEND},
		Common::FR_FRA, Common::kPlatformDOS, ADGF_ADDENGLISH, GUIO_STD16	},

	// King's Quest 5 - Italian DOS Floppy (from glorifindel, includes english language)
	// SCI interpreter version 1.000.060
	{"kq5", "", {
		{"resource.map", 0, "d55c9e83894a0885e37cd79bacf86384", 8283},
		{"resource.000", 0, "c99bbb11ace4aaacdc98b588a2ecea06", 332246},
		{"resource.001", 0, "42b98457b1a7282daa27afd89eef53f4", 1136389},
		{"resource.002", 0, "8cdc160f9dfc84aed7caa6c66fa31000", 1340730},
		{"resource.003", 0, "d0cb52dc41488c018359aa79a6527f51", 1323676},
		{"resource.004", 0, "e5c57060adf2b5c6fc24142acba023da", 1331097},
		{"resource.005", 0, "f4e441f284560eaa8022102315656a7d", 1267757},
		{"resource.006", 0, "8eeabd92af71e766e323db2100879102", 1209325},
		{"resource.007", 0, "dc10c107e0923b902326a040b9c166b9", 1337859},
		AD_LISTEND},
		Common::IT_ITA, Common::kPlatformDOS, ADGF_ADDENGLISH, GUIO_STD16	},

	// King's Quest 5 - Polish DOS Floppy (supplied by jacek909 in bug report #2725722)
	// SCI interpreter version 1.000.060
	// VERSION file reports "0.000.051".
	// This is actually an English version with external text resource patches (bug #3536863).
	{"kq5", "", {
		{"resource.map", 0, "70010c20138541f89013bb5e1b30f16a", 7998},
		{"resource.000", 0, "a591bd4b879fc832b8095c0b3befe9e2", 276398},
		{"resource.001", 0, "c0f48d4a7ebeaa6aa074fc98d77423e9", 1018560},
		{"resource.002", 0, "7f188a95acdb60bbe32a8379ba299393", 1307048},
		{"resource.003", 0, "0860785af59518b94d54718dddcd6907", 1348500},
		{"resource.004", 0, "c4745dd1e261c22daa6477961d08bf6c", 1239887},
		{"resource.005", 0, "6556ff8e7c4d1acf6a78aea154daa76c", 1287869},
		{"resource.006", 0, "da82e4beb744731d0a151f1d4922fafa", 1170456},
		{"resource.007", 0, "431def14ca29cdb5e6a5e84d3f38f679", 1240176},
		{"text.000",     0, "601aa35a3ddeb558e1280e0963e955a2", 1517},
		AD_LISTEND},
		Common::PL_POL, Common::kPlatformDOS, ADGF_ADDENGLISH, GUIO_STD16	},

	// King's Quest 5 - English Macintosh
	// VERSION file reports "1.000.055"
	{"kq5", "", {
		{"resource.map", 0, "4d4bd26ac9f3014f5dae6b21cdcde747", 8598},
		{"resource.000", 0, "e8965601526ce840887b8af3a8593156", 328291},
		{"resource.001", 0, "aa2fae60f67edf2aacd43b92b59c2b3d", 1071492},
		{"resource.002", 0, "14311ed6d0f4ae0af7561470953cc466", 1373044},
		{"resource.003", 0, "aa606e541901b1dd150b49014ace6d11", 1401126},
		{"resource.004", 0, "bb81f49927cdb0ac4d902e64f2bc40ec", 1377139},
		{"resource.005", 0, "432e2a58e4d496d730697db072437337", 1366732},
		{"resource.006", 0, "3d22904a374c192f51e5665b74364133", 1264079},
		{"resource.007", 0, "ffe17e23d5833a79f3695addfc149a56", 1361965},
		AD_LISTEND},
		Common::EN_ANY, Common::kPlatformMacintosh, 0, GUIO_STD16	},

	// King's Quest 5 - FM-Towns (supplied by abevi in bug report #3038720)
	{"kq5", "", {
		{"resource.map", 0, "20c7cd248ff1a349ed354568eebd972b", 12733},
		{"resource.000", 0, "71afd220d46bde1109c58e6acc0f3a01", 469094},
		{"resource.001", 0, "72a569f46f1abf2d9d2b1526ad3799c3", 12808839},
		AD_LISTEND},
		Common::JA_JPN, Common::kPlatformFMTowns, ADGF_ADDENGLISH, GUIO4(GUIO_NOASPECT, GAMEOPTION_ORIGINAL_SAVELOAD, GUIO_MIDITOWNS, GAMEOPTION_RGB_RENDERING) },

	// King's Quest 5 - Japanese PC-98 Floppy 0.000.015 (supplied by omer_mor in bug report #3073583)
	{"kq5", "", {
		{"resource.map", 0, "3bca188108ec5b6ad91612483a6cbc27", 7875},
		{"resource.000", 0, "70d6a2ec17fd49a63217992fc4347cd9", 493681},
		{"resource.001", 0, "a504e91327a4d51ee4818eb72026dbe9", 950364},
		{"resource.002", 0, "0750a84ece1d89d3a952e2a2b90b525c", 911833},
		{"resource.003", 0, "6f8d552b60ec82a165619a99e19c509d", 1078032},
		{"resource.004", 0, "e114ce8f884601c43308fb5cbbea4874", 1174129},
		{"resource.005", 0, "349ad9438172265d00680075c5a988d0", 1019669},
		AD_LISTEND},
		Common::JA_JPN, Common::kPlatformPC98, ADGF_ADDENGLISH, GUIO6(GUIO_NOSPEECH, GUIO_NOASPECT, GAMEOPTION_PREFER_DIGITAL_SFX, GAMEOPTION_ORIGINAL_SAVELOAD, GAMEOPTION_FB01_MIDI, GAMEOPTION_RGB_RENDERING)	},

	// King's Quest 6 - English DOS Non-Interactive Demo
	// Executable scanning reports "1.001.055", VERSION file reports "1.000.000"
	// SCI interpreter version 1.001.055
	{"kq6", "Demo", {
		{"resource.map", 0, "f75727c00a6d884234fa2a43c951943a", 706},
		{"resource.000", 0, "535b1b920441ec73f42eaa4ccfd47b89", 264116},
		{"resource.msg", 0, "54d1fdc936f98c81f9e4c19e04fb1510", 8260},
		AD_LISTEND},
		Common::EN_ANY, Common::kPlatformDOS, ADGF_DEMO, GUIO_STD16	},

	// King's Quest 6 - English DOS Playable CD "Sneak Peaks" Demo (first island fully playable)
	//  (supplied by KQ5 G5 in bug report #6824)
	// Executable scanning reports "1.cfs.158 Not a release version", VERSION file reports "1.000.000"
	// SCI interpreter version ???
	{"kq6", "Demo/CD", {
		{"resource.000", 0, "233394a5f33b475ae5975e7e9a420865", 8345598},
		{"resource.map", 0, "eb9e177281b7cde188dc0d83194cd365", 8960},
		{"resource.msg", 0, "3cf5de44de36191f109d425b8450efc8", 259510},
		AD_LISTEND},
		Common::EN_ANY, Common::kPlatformDOS, ADGF_CD | ADGF_DEMO, GUIO6(GUIO_NOSPEECH, GAMEOPTION_HIGH_RESOLUTION_GRAPHICS, GAMEOPTION_PREFER_DIGITAL_SFX, GAMEOPTION_ORIGINAL_SAVELOAD, GAMEOPTION_FB01_MIDI, GAMEOPTION_RGB_RENDERING)	},

	// King's Quest 6 - English DOS Floppy
	// SCI interpreter version 1.001.054
	{"kq6", "", {
		{"resource.map", 0, "a362063318eebe7d6423b1d9dc6213e1", 8703},
		{"resource.000", 0, "f2b7f753992c56a0c7a08d6a5077c895", 7863324},
		{"resource.msg", 0, "3cf5de44de36191f109d425b8450efc8", 258590},
		AD_LISTEND},
		Common::EN_ANY, Common::kPlatformDOS, 0, GUIO_STD16	},

	// King's Quest 6 - French DOS Floppy (supplied by misterhands in bug #3503425)
	// SCI interpreter version ???
	{"kq6", "", {
		{"resource.map", 0, "a362063318eebe7d6423b1d9dc6213e1", 8703},
		{"resource.000", 0, "f2b7f753992c56a0c7a08d6a5077c895", 7863324},
		{"resource.msg", 0, "adc2aa8adbdcc97507d44a6f492fbd77", 265194},
		AD_LISTEND},
		Common::FR_FRA, Common::kPlatformDOS, 0, GUIO_STD16	},

	// King's Quest 6 - German DOS Floppy (supplied by markcoolio in bug report #2727156)
	// SCI interpreter version 1.001.054
	{"kq6", "", {
		{"resource.map", 0, "a362063318eebe7d6423b1d9dc6213e1", 8703},
		{"resource.000", 0, "f2b7f753992c56a0c7a08d6a5077c895", 7863324},
		{"resource.msg", 0, "756297b2155db9e43f621c6f6fb763c3", 282822},
		AD_LISTEND},
		Common::DE_DEU, Common::kPlatformDOS, 0, GUIO_STD16	},

	// King's Quest 6 - Spanish DOS Floppy (from jvprat)
	// Executable scanning reports "1.cfs.158", VERSION file reports "1.000.000, July 5, 1994"
	// SCI interpreter version 1.001.055
	{"kq6", "", {
		{"resource.map", 0, "a73a5ab04b8f60c4b75b946a4dccea5a", 8953},
		{"resource.000", 0, "4da3ad5868a775549a7cc4f72770a58e", 8537260},
		{"resource.msg", 0, "41eed2d3893e1ca6c3695deba4e9d2e8", 267102},
		AD_LISTEND},
		Common::ES_ESP, Common::kPlatformDOS, 0, GUIO_STD16	},

	// King's Quest 6 - Italian DOS Floppy (supplied by guybrush79 in bug report #3606719)
	{"kq6", "", {
		{"resource.map", 0, "48c9fc8e96cbdac078ca7d3df274e29a", 8942},
		{"resource.000", 0, "d3358ba7306378aed83d02b5c3f11311", 8531908},
		{"resource.msg", 0, "b7e8220be596fd6a9287eae5a8fd354a", 279886},
		AD_LISTEND},
		Common::IT_ITA, Common::kPlatformDOS, 0, GUIO_STD16	},

	// King's Quest 6 - English DOS CD (from the King's Quest Collection)
	// Executable scanning reports "1.cfs.158", VERSION file reports "1.034 9/11/94 - KQ6 version 1.000.00G"
	// SCI interpreter version 1.001.054
	{"kq6", "CD", {
		{"resource.map", 0, "7a550ebfeae2575ca00d47703a6a774c", 9215},
		{"resource.000", 0, "233394a5f33b475ae5975e7e9a420865", 8376352},
		AD_LISTEND},
		Common::EN_ANY, Common::kPlatformDOS, ADGF_CD, GUIO5(GAMEOPTION_HIGH_RESOLUTION_GRAPHICS, GAMEOPTION_PREFER_DIGITAL_SFX, GAMEOPTION_ORIGINAL_SAVELOAD, GAMEOPTION_FB01_MIDI, GAMEOPTION_RGB_RENDERING)	},

	// King's Quest 6 - English Windows CD (from the King's Quest Collection)
	// Executable scanning reports "1.cfs.158", VERSION file reports "1.034 9/11/94 - KQ6 version 1.000.00G"
	// SCI interpreter version 1.001.054
	{"kq6", "CD", {
		{"resource.map", 0, "7a550ebfeae2575ca00d47703a6a774c", 9215},
		{"resource.000", 0, "233394a5f33b475ae5975e7e9a420865", 8376352},
		AD_LISTEND},
		Common::EN_ANY, Common::kPlatformWindows, ADGF_CD, GUIO7(GUIO_NOASPECT, GAMEOPTION_HIGH_RESOLUTION_GRAPHICS, GAMEOPTION_KQ6_WINDOWS_CURSORS, GAMEOPTION_PREFER_DIGITAL_SFX, GAMEOPTION_ORIGINAL_SAVELOAD, GAMEOPTION_FB01_MIDI, GAMEOPTION_RGB_RENDERING)	},

	// King's Quest 6 - English Macintosh Floppy
	// VERSION file reports "1.0"
	{"kq6", "", {
		{"Data1", 0, "a183fc0c22fcbd9be4c8800d974b5599", 3892124},
		{"Data2", 0, "b3722460dfd3097a1fbaf99a21ad8ea5", 15031272},
		AD_LISTEND},
		Common::EN_ANY, Common::kPlatformMacintosh, ADGF_MACRESFORK, GUIO_STD16	},

#ifdef ENABLE_SCI32

#define GUIO_KQ7_DEMO GUIO5(GUIO_NOSUBTITLES, \
                            GUIO_NOLAUNCHLOAD, \
                            GUIO_LINKMUSICTOSFX, \
                            GUIO_LINKSPEECHTOSFX, \
                            GUIO_NOASPECT)
#define GUIO_KQ7      GUIO5(GUIO_NOASPECT, \
                            GUIO_LINKMUSICTOSFX, \
                            GUIO_LINKSPEECHTOSFX, \
                            GAMEOPTION_HQ_VIDEO, \
                            GAMEOPTION_UPSCALE_VIDEOS)

	// King's Quest 7 - English Windows (from the King's Quest Collection)
	// Executable scanning reports "2.100.002", VERSION file reports "1.4"
	{"kq7", "", {
		{"resource.map", 0, "2be9ab94429c721af8e05c507e048a15", 18697},
		{"resource.000", 0, "eb63ea3a2c2469dc2d777d351c626404", 203882535},
		AD_LISTEND},
		Common::EN_ANY, Common::kPlatformWindows, ADGF_NO_FLAGS, GUIO_KQ7 },

	// King's Quest 7 - English Windows-interpreter-only (supplied by m_kiewitz)
	// SCI interpreter version 2.100.002, VERSION file reports "1.51"
	{"kq7", "", {
		{"resource.map", 0, "838b9ff132bd6962026fee832e8a7ddb", 18697},
		{"resource.000", 0, "eb63ea3a2c2469dc2d777d351c626404", 206626576},
		{"resource.aud", 0, "c2a988a16053eb98c7b73a75139902a0", 217716879},
		AD_LISTEND},
		Common::EN_ANY, Common::kPlatformWindows, ADGF_NO_FLAGS, GUIO_KQ7 },

	// King's Quest 7 - German Windows-interpreter-only (supplied by markcoolio in bug report #2727402)
	// SCI interpreter version 2.100.002, VERSION file reports "1.51"
	// same as English 1.51, only resource.aud/resource.sfx are different
	{"kq7", "", {
		{"resource.map", 0, "838b9ff132bd6962026fee832e8a7ddb", 18697},
		{"resource.000", 0, "eb63ea3a2c2469dc2d777d351c626404", 206626576},
		{"resource.aud", 0, "3f17bcaf8a9ff6a6c2d4de1a2078fdcc", 258119621},
		AD_LISTEND},
		Common::DE_DEU, Common::kPlatformWindows, ADGF_NO_FLAGS, GUIO_KQ7 },

	// King's Quest 7 - English Windows (from abevi)
	// VERSION 1.65c
	{"kq7", "", {
		{"resource.000", 0, "4948e4e1506f1e1c4e1d47abfa06b7f8", 204385195},
		{"resource.map", 0, "40ccafb2195301504eba2e4f4f2c7f3d", 18925},
		AD_LISTEND},
		Common::EN_ANY, Common::kPlatformWindows, ADGF_NO_FLAGS, GUIO_KQ7 },

	// King's Quest 7 - German Windows (from blumentopferde in bug report Trac#9738)
	// VERSION 1.65c
	{"kq7", "", {
		{"resource.aud", 0, "3d0ee18dab2d1ad1f171d1bbc0f8d080", 242391379},
		{"resource.000", 0, "4948e4e1506f1e1c4e1d47abfa06b7f8", 204385195},
		{"resource.map", 0, "59d234e4fd61c1377f659c8479a513fb", 18925},
		AD_LISTEND},
		Common::DE_DEU, Common::kPlatformWindows, ADGF_NO_FLAGS, GUIO_KQ7 },

	// King's Quest 7 - French Windows (from gatesbillou)
	// VERSION 1.51
	{"kq7", "", {
		{"resource.aud", 0, "d8b89ef2f7248c63d5810f2e49fb7255", 205546166},
		{"resource.000", 0, "eb63ea3a2c2469dc2d777d351c626404", 206626576},
		{"resource.map", 0, "838b9ff132bd6962026fee832e8a7ddb", 18697},
		AD_LISTEND},
		Common::FR_FRA, Common::kPlatformWindows, ADGF_NO_FLAGS, GUIO_KQ7 },

	// King's Quest 7 - French Windows (from bgK)
	// VERSION 1.65c
	{"kq7", "", {
		{"resource.aud", 0, "d8b89ef2f7248c63d5810f2e49fb7255", 205546166},
		{"resource.000", 0, "4948e4e1506f1e1c4e1d47abfa06b7f8", 204385195},
		{"resource.map", 0, "a134fc9138b0830d8197877c52ed7aaa", 18925},
		AD_LISTEND},
		Common::FR_FRA, Common::kPlatformWindows, ADGF_NO_FLAGS, GUIO_KQ7 },

	// King's Quest 7 - English DOS (from FRG)
	// SCI interpreter version 2.100.002, VERSION file reports "2.00b"
	{"kq7", "", {
		{"resource.map", 0, "8676b0fbbd7362989a029fe72fea14c6", 18709},
		{"resource.000", 0, "51c1ead1163e19a2de8f121c39df7a76", 200764100},
		// Having the same number of files in the detection entries is needed
		// for the DOS version to have equal priority to the Windows version
		// that is detected with additional files, and we might as well check
		// for the DOS-specific files here too since there are at least some
		// Windows-only releases of this game too
		{"avi/91.rbt",   0, NULL,                               -1},
		{"avi/911.rbt",  0, NULL,                               -1},
		{"avi/912.rbt",  0, NULL,                               -1},
		AD_LISTEND},
		Common::EN_ANY, Common::kPlatformDOS, ADGF_NO_FLAGS, GUIO_KQ7 },

	// King's Quest 7 - English Windows (from FRG)
	// SCI interpreter version 2.100.002, VERSION file reports "2.00b"
	{"kq7", "", {
		{"resource.map", 0, "8676b0fbbd7362989a029fe72fea14c6", 18709},
		{"resource.000", 0, "51c1ead1163e19a2de8f121c39df7a76", 200764100},
		// We need to look for these AVIs before enabling the Windows version
		// because GOG.com releases are missing them. Their contents do not
		// matter (some users replace them with higher quality versions created
		// from the rare 1.65c release, which should not cause a detection
		// failure)
		{"avi/e108x11.avi",  0, NULL,                           -1},
		{"avi/e208x11.avi",  0, NULL,                           -1},
		{"avi/int08x11.avi", 0, NULL,                           -1},
		AD_LISTEND},
		Common::EN_ANY, Common::kPlatformWindows, ADGF_NO_FLAGS, GUIO_KQ7 },

	// King's Quest 7 - Italian DOS (from dego93 on bug report Trac#9739)
	// VERSION file reports "2.00"
	{"kq7", "", {
		{"resource.aud", 0, "649ce88c0786c0ed4b637728d20ddc9b", 202663332},
		{"resource.000", 0, "51c1ead1163e19a2de8f121c39df7a76", 200764100},
		{"resource.map", 0, "c174fb32f045112e210373a31681d97f", 18709},
		AD_LISTEND},
		Common::IT_ITA, Common::kPlatformDOS, ADGF_NO_FLAGS, GUIO_KQ7 },

	// King's Quest 7 - Italian Windows (from dego93 on bug report Trac#9739)
	// VERSION file reports "2.00"
	{"kq7", "", {
		{"resource.aud", 0, "649ce88c0786c0ed4b637728d20ddc9b", 202663332},
		{"resource.000", 0, "51c1ead1163e19a2de8f121c39df7a76", 200764100},
		{"resource.map", 0, "c174fb32f045112e210373a31681d97f", 18709},
		AD_LISTEND},
		Common::IT_ITA, Common::kPlatformWindows, ADGF_NO_FLAGS, GUIO_KQ7 },

	// King's Quest 7 - Spanish DOS (from jvprat)
	// Executable scanning reports "2.100.002", VERSION file reports "2.00"
	{"kq7", "", {
		{"resource.map", 0, "0b62693cbe87e3aaca3e8655a437f27f", 18709},
		{"resource.000", 0, "51c1ead1163e19a2de8f121c39df7a76", 200764100},
		AD_LISTEND},
		Common::ES_ESP, Common::kPlatformDOS, ADGF_NO_FLAGS, GUIO_KQ7 },

	// King's Quest 7 - Spanish Windows (from jvprat)
	// Executable scanning reports "2.100.002", VERSION file reports "2.00"
	{"kq7", "", {
		{"resource.map", 0, "0b62693cbe87e3aaca3e8655a437f27f", 18709},
		{"resource.000", 0, "51c1ead1163e19a2de8f121c39df7a76", 200764100},
		AD_LISTEND},
		Common::ES_ESP, Common::kPlatformWindows, ADGF_NO_FLAGS, GUIO_KQ7 },

	// King's Quest 7 - English DOS Non-Interactive Demo
	// SCI interpreter version 2.100.002
	{"kq7", "Demo", {
		{"resource.map", 0, "b44f774108d63faa1d021101221c5a54", 1690},
		{"resource.000", 0, "d9659d2cf0c269c6a9dc776707f5bea0", 2433827},
		AD_LISTEND},
		Common::EN_ANY, Common::kPlatformDOS, ADGF_DEMO, GUIO_KQ7_DEMO },

	// King's Quest 7 - English Windows Demo (from DrMcCoy)
	// SCI interpreter version 2.100.002
	{"kq7", "Demo", {
		{"resource.map", 0, "38e627a37a975aea40cc72b0518b0709", 18412},
		{"resource.000", 0, "bad61d50aaa64298fa57a7c6ccd3bccf", 84020382},
		AD_LISTEND},
		Common::EN_ANY, Common::kPlatformWindows, ADGF_DEMO, GUIO_KQ7_DEMO },

#undef GUIO_KQ7_DEMO
#undef GUIO_KQ7

	// King's Questions mini-game from the King's Quest Collection
	// SCI interpreter version 2.000.000
	{"kquestions", "", {
		{"resource.000", 0, "9b1cddecd4f0720d83661ba7aed28891", 162697},
		{"resource.map", 0, "93a2251fa64e729d7a7d2fe56b217c8e", 502},
		AD_LISTEND},
		Common::EN_ANY, Common::kPlatformDOS, ADGF_NO_FLAGS, GUIO6(GUIO_NOSUBTITLES, GUIO_NOMUSIC, GUIO_NOSPEECH, GUIO_NOSFX, GUIO_NOMIDI, GUIO_NOLAUNCHLOAD)	},

#endif // ENABLE_SCI32

	// Laura Bow - English Amiga
	// Executable scanning reports "1.002.030"
	// SCI interpreter version 0.000.685
	{"laurabow", "", {
		{"resource.map", 0, "731ab85e138f8cef1a7f4d1f36dfd375", 7422},
		{"resource.000", 0, "e45c888d9c7c04aec0a20e9f820b79ff", 126317},
		{"resource.001", 0, "42fe895e9eb60e103025fd9ca737a849", 264763},
		{"resource.002", 0, "6f1ebd3692ce76644e0e06a38b7b56b5", 677436},
		{"resource.003", 0, "2ab23f64306b18c28302c8ec2964c5d6", 605134},
		{"resource.004", 0, "aa553977f7e5804081de293800d3bcce", 695067},
		{"resource.005", 0, "bfd870d51dc97729f0914095f58e6957", 676881},
		AD_LISTEND},
		Common::EN_ANY, Common::kPlatformAmiga, 0, GUIO_STD16_UNDITHER	},

	// Laura Bow - English Atari ST (from jvprat)
	// Executable scanning reports "1.002.030", Floppy label reports "1.000.062, 9.23.90"
	// SCI interpreter version 0.000.685
	{"laurabow", "", {
		{"resource.map", 0, "9f90878e6e1b8c96e692203f068ce2b1", 8478},
		{"resource.001", 0, "e45c888d9c7c04aec0a20e9f820b79ff", 515964},
		{"resource.002", 0, "e45c888d9c7c04aec0a20e9f820b79ff", 721149},
		{"resource.003", 0, "e45c888d9c7c04aec0a20e9f820b79ff", 667365},
		{"resource.004", 0, "e45c888d9c7c04aec0a20e9f820b79ff", 683737},
		AD_LISTEND},
		Common::EN_ANY, Common::kPlatformAtariST, 0, GUIO_STD16_UNDITHER	},

	// Laura Bow - English DOS Non-Interactive Demo
	// Executable scanning reports "x.yyy.zzz"
	{"laurabow", "Demo", {
		{"resource.map", 0, "e625726268ff4e123ada11f31f0249f3", 768},
		{"resource.001", 0, "0c8912290af0890f8d95faeb4ddb2d68", 333031},
		AD_LISTEND},
		Common::EN_ANY, Common::kPlatformDOS, ADGF_DEMO, GUIO_STD16_UNDITHER	},

	// Laura Bow - English DOS 3.5" Floppy (from "The Roberta Williams Anthology"/1996)
	// SCI interpreter version 0.000.631
	{"laurabow", "", {
		{"resource.map", 0, "4e511f47d9893fa529d6621a93fa0030", 8478},
		{"resource.001", 0, "e45c888d9c7c04aec0a20e9f820b79ff", 515788},
		{"resource.002", 0, "e45c888d9c7c04aec0a20e9f820b79ff", 721381},
		{"resource.003", 0, "e45c888d9c7c04aec0a20e9f820b79ff", 667468},
		{"resource.004", 0, "e45c888d9c7c04aec0a20e9f820b79ff", 683807},
		AD_LISTEND},
		Common::EN_ANY, Common::kPlatformDOS, 0, GUIO_STD16_UNDITHER	},

	// Laura Bow - English DOS (from FRG)
	// SCI interpreter version 0.000.631
	{"laurabow", "", {
		{"resource.map", 0, "b1905f6aa68ff65a057b080b1eae954c", 12030},
		{"resource.001", 0, "e45c888d9c7c04aec0a20e9f820b79ff", 108032},
		{"resource.002", 0, "e45c888d9c7c04aec0a20e9f820b79ff", 354680},
		{"resource.003", 0, "e45c888d9c7c04aec0a20e9f820b79ff", 361815},
		{"resource.004", 0, "e45c888d9c7c04aec0a20e9f820b79ff", 339714},
		{"resource.005", 0, "e45c888d9c7c04aec0a20e9f820b79ff", 327465},
		{"resource.006", 0, "e45c888d9c7c04aec0a20e9f820b79ff", 328390},
		{"resource.007", 0, "e45c888d9c7c04aec0a20e9f820b79ff", 317687},
		AD_LISTEND},
		Common::EN_ANY, Common::kPlatformDOS, 0, GUIO_STD16_UNDITHER	},

	// Laura Bow 2 - English DOS Non-Interactive Demo (from FRG)
	// Executable scanning reports "x.yyy.zzz"
	// SCI interpreter version 1.001.069 (just a guess)
	{"laurabow2", "Demo", {
		{"resource.map", 0, "24dffc5db1d88c7999f13e8767ed7346", 855},
		{"resource.000", 0, "2b2b1b4f7584f9b38fd13f6ab95634d1", 781912},
		AD_LISTEND},
		Common::EN_ANY, Common::kPlatformDOS, ADGF_DEMO, GUIO_STD16	},

	// Laura Bow 2 - English DOS Floppy v1.0
	// Executable scanning reports "2.000.274"
	// SCI interpreter version 1.001.069 (just a guess)
	{"laurabow2", "", {
		{"resource.map", 0, "610bfd9a852004222f0faaf5fc9e630a", 6489},
		{"resource.000", 0, "57084910bc923bff5d6d9bc1b56e9604", 5035964},
		AD_LISTEND},
		Common::EN_ANY, Common::kPlatformDOS, 0, GUIO_STD16	},

	// Laura Bow 2 v1.1 - English DOS Floppy (supplied by misterhands in bug report #6543)
	// Executable scanning reports "2.000.274"
	{"laurabow2", "", {
		{"resource.map", 0, "3b6dfbcda210bbc3f23fd1927113bf98", 6483},
		{"resource.000", 0, "57084910bc923bff5d6d9bc1b56e9604", 5028766},
		{"resource.msg", 0, "d1755fc4f41b5210febc9410503c6a29", 278354},
		AD_LISTEND},
		Common::EN_ANY, Common::kPlatformDOS, 0, GUIO_STD16	},

	// Laura Bow 2 - English DOS CD (from "The Roberta Williams Antology"/1996)
	// Executable scanning reports "1.001.072", VERSION file reports "1.1" (from jvprat)
	// SCI interpreter version 1.001.069 (just a guess)
	{"laurabow2", "CD", {
		{"resource.map", 0, "a70945e61ba7ac7bfea6b7bd72c6aec5", 7274},
		{"resource.000", 0, "82578b8d5a7e09c4c58891ca49fae35b", 5598672},
		AD_LISTEND},
		Common::EN_ANY, Common::kPlatformDOS, ADGF_CD, GUIO_STD16_SPEECH	},

	// Laura Bow 2 v1.1 - French DOS Floppy (from Hkz)
	{"laurabow2", "", {
		{"resource.map", 0, "3b6dfbcda210bbc3f23fd1927113bf98", 6483},
		{"resource.000", 0, "57084910bc923bff5d6d9bc1b56e9604", 5028766},
		{"resource.msg", 0, "0fceedfbdd85a4bc7851fdd9dd2d2f19", 278253},
		AD_LISTEND},
		Common::FR_FRA, Common::kPlatformDOS, 0, GUIO_STD16	},

	// Laura Bow 2 v1.1 - German DOS Floppy (from Tobis87, updated info from  markcoolio in bug report #2723787, updated info from #2797962))
	// Executable scanning reports "2.000.274"
	{"laurabow2", "", {
		{"resource.map", 0, "3b6dfbcda210bbc3f23fd1927113bf98", 6483},
		{"resource.000", 0, "57084910bc923bff5d6d9bc1b56e9604", 5028766},
		{"resource.msg", 0, "795c928cd00dfec9fbc62ebcd12e1f65", 303185},
		AD_LISTEND},
		Common::DE_DEU, Common::kPlatformDOS, 0, GUIO_STD16	},

	// Laura Bow 2 - Spanish DOS floppy (from sluicebox)
	// Executable scanning reports "2.000.274", VERSION file reports "1.1"
	{"laurabow2", "", {
		{"resource.map", 0, "3b6dfbcda210bbc3f23fd1927113bf98", 6483},
		{"resource.000", 0, "57084910bc923bff5d6d9bc1b56e9604", 5028766},
		{"resource.msg", 0, "c28ba1d0326d06eab69f94d9a70f5389", 285797},
		AD_LISTEND},
		Common::ES_ESP, Common::kPlatformDOS, 0, GUIO4(GUIO_NOSPEECH, GAMEOPTION_PREFER_DIGITAL_SFX, GAMEOPTION_ORIGINAL_SAVELOAD, GAMEOPTION_FB01_MIDI)	},

	// Laura Bow 2 - Spanish DOS CD (from jvprat)
	// Executable scanning reports "2.000.274", VERSION file reports "1.000.000, May 10, 1994"
	{"laurabow2", "CD", {
		{"resource.map", 0, "3b6dfbcda210bbc3f23fd1927113bf98", 6483},
		{"resource.000", 0, "57084910bc923bff5d6d9bc1b56e9604", 5028766},
		{"resource.msg", 0, "71f1f0cd9f082da2e750c793a8ed9d84", 286141},
		AD_LISTEND},
		Common::ES_ESP, Common::kPlatformDOS, ADGF_CD, GUIO_STD16_SPEECH	},

	// Larry 1 EGA Remake - English DOS (from spookypeanut)
	// SCI interpreter version 0.000.510 (or 0.000.577?)
	{"lsl1sci", "SCI/EGA", {
		{"resource.map", 0, "abc0dc50c55de5b9723bb6de193f8756", 3282},
		{"resource.000", 0, "d3bceaebef3f7be941c2038b3565161e", 451366},
		{"resource.001", 0, "38936d3c68b6f79d3ffb13955713fed7", 591352},
		{"resource.002", 0, "24c958bc922b07f91e25e8c93aa01fcf", 491230},
		{"resource.003", 0, "685cd6c1e05a695ab1e0db826337ee2a", 553279},
		AD_LISTEND},
		Common::EN_ANY, Common::kPlatformDOS, 0, GUIO_STD16	},

	// Larry 1 Remake - English Amiga
	// Executable scanning reports "1.004.024"
	// SCI interpreter version 1.000.784
	// NOTE: The resource.002 file, contained in disk 3, is broken in the
	// www.back2roots.org version (it contains a large chunk of zeroes and
	// several broken resources, e.g. pic 250 and views 250 and 251).
	{"lsl1sci", "SCI", {
		{"resource.map", 0, "7d115a9e27dc8ac71e8d5ef33d589bd5", 3366},
		{"resource.000", 0, "e67fd129d5810fc7ad8ea509d891cc00", 363073},
		{"resource.001", 0, "24ed6dc01b1e7fbc66c3d63a5994549a", 750465},
		{"resource.002", 0, "5790ac0505f7ca98d4567132b875eb1e", 681041},
		{"resource.003", 0, "4a34c3367c2fe7eb380d741374da1989", 572251},
		AD_LISTEND},
		Common::EN_ANY, Common::kPlatformAmiga, 0, GUIO_STD16	},

	// Larry 1 VGA Remake - English DOS (from spookypeanut)
	// Executable scanning reports "1.000.577", VERSION file reports "2.1"
	{"lsl1sci", "SCI", {
		{"resource.map", 0, "6d04d26466337a1a64b8c6c0eb65c9a9", 3222},
		{"resource.000", 0, "d3bceaebef3f7be941c2038b3565161e", 922406},
		{"resource.001", 0, "ec20246209d7b19f38989261e5c8f5b8", 1111226},
		{"resource.002", 0, "85d6935ef77e6b0e16bc307640a0d913", 1088312},
		AD_LISTEND},
		Common::EN_ANY, Common::kPlatformDOS, 0, GUIO_STD16	},

	// Larry 1 VGA Remake - English DOS (from FRG)
	// SCI interpreter version 1.000.510
	{"lsl1sci", "SCI", {
		{"resource.map", 0, "8606b083b011a0cc4a1fbfc2198a0a77", 3198},
		{"resource.000", 0, "d3bceaebef3f7be941c2038b3565161e", 918242},
		{"resource.001", 0, "d34cadb11e1aefbb497cf91bc1d3baa7", 1114688},
		{"resource.002", 0, "85b030bb66d5342b0a068f1208c431a8", 1078443},
		AD_LISTEND},
		Common::EN_ANY, Common::kPlatformDOS, 0, GUIO_STD16	},

	// Larry 1 VGA Remake - English Macintosh (from omer_mor, bug report #3328262)
	{"lsl1sci", "SCI", {
		{"resource.map", 0, "6395e7f7881e37e39d81ff5175a35f6f", 3237},
		{"resource.000", 0, "5933df4ea688584d6f59fdea5a9404f8", 989066},
		{"resource.001", 0, "aa6f153f70f1e32d1bde465fff08eecf", 1137418},
		{"resource.002", 0, "b22c616aa789ebef990290c7ffd86548", 1097477},
		AD_LISTEND},
		Common::EN_ANY, Common::kPlatformMacintosh, 0, GUIO_STD16	},

	// Larry 1 VGA Remake - English DOS Non-Interactive Demo
	// SCI interpreter version 1.000.084
	{"lsl1sci", "SCI/Demo", {
		{"resource.map", 0, "434e1f6c39d71647b34f0ee57b2bbd68", 444},
		{"resource.001", 0, "0c0768215c562d9dace4a5ca53696cf3", 359913},
		AD_LISTEND},
		Common::EN_ANY, Common::kPlatformDOS, ADGF_DEMO, GUIO_STD16	},

	// Larry 1 VGA Remake - Spanish DOS (from the Leisure Suit Larry Collection, also includes english language)
	// Executable scanning reports "1.SQ4.057", VERSION file reports "1.000"
	// This version is known to be corrupted
	// SCI interpreter version 1.000.510
	{"lsl1sci", "SCI", {
		{"resource.map", 0, "4fbe5c25878d51d7b2a68b710de4491b", 3327},
		{"resource.000", 0, "5e501a9bf8c753bf4c96158042422f00", 839172},
		{"resource.001", 0, "112648995dbc194037f1e4ed2e195910", 1063341},
		{"resource.002", 0, "3fe2a3aec0ed53c7d6db1845a67e3aa2", 1095908},
		{"resource.003", 0, "ac175df0ea9a2cba57f0248651856d27", 376556},
		AD_LISTEND},
		Common::ES_ESP, Common::kPlatformDOS, ADGF_ADDENGLISH, GUIO_STD16	},

	// Larry 1 VGA Remake - Russian DOS (also includes english language?!)
	// Executable scanning reports "1.000.510", VERSION file reports "2.0"
	// SCI interpreter version 1.000.510
	{"lsl1sci", "SCI", {
		{"resource.map", 0, "b54413d35e206d21ae2b2bdb092bd13a", 3198},
		{"resource.000", 0, "0d7b2afa666bd36d9535a15d3a837a66", 928566},
		{"resource.001", 0, "bc8ca10c807515d959cbd91f9ba47735", 1123759},
		{"resource.002", 0, "b7409ab32bc3bee2d6cce887cd33f2b6", 1092160},
		AD_LISTEND},
		Common::RU_RUS, Common::kPlatformDOS, ADGF_ADDENGLISH, GUIO_STD16	},

	// Larry 1 VGA Remake - Polish DOS (from Polish Leisure Suit Larry Collection, official release)
	// SCI interpreter version 1.000.577, VERSION file reports "2.1" (this release does NOT include english text)
	{"lsl1sci", "SCI", {
		{"resource.map", 0, "58330a85767e42a2487129913283ab5b", 3228},
		{"resource.000", 0, "b6097ff35cdc8469f02150fe2f824198", 4781210},
		AD_LISTEND},
		Common::PL_POL, Common::kPlatformDOS, 0, GUIO_STD16	},

	// Larry 2 - English Amiga (from www.back2roots.org)
	// Executable scanning reports "x.yyy.zzz"
	// SCI interpreter version 0.000.572
	{"lsl2", "", {
		{"resource.map", 0, "e36ce0fc94d1678d15acbf12d84ec47d", 6612},
		{"resource.001", 0, "a0d4a625311d307257da7fc43d00459d", 409124},
		{"resource.002", 0, "a0d4a625311d307257da7fc43d00459d", 630106},
		{"resource.003", 0, "a0d4a625311d307257da7fc43d00459d", 570356},
		{"resource.004", 0, "a0d4a625311d307257da7fc43d00459d", 717844},
		AD_LISTEND},
		Common::EN_ANY, Common::kPlatformAmiga, 0, GUIO_STD16_UNDITHER	},

	// Larry 2 - English Atari ST
	// Game version 1.001.006
	// Executable reports "1.000.159" 1988-12-02 12:22 p.m.
	{"lsl2", "", {
		{"resource.map", 0, "2fc3ce7da1346e4dadfee18606d814fc", 4758},
		{"resource.001", 0, "4a24443a25e2b1492462a52809605dc2", 477342},
		{"resource.002", 0, "4a24443a25e2b1492462a52809605dc2", 406698},
		{"resource.003", 0, "4a24443a25e2b1492462a52809605dc2", 592433},
		AD_LISTEND},
		Common::EN_ANY, Common::kPlatformAtariST, 0, GUIO_STD16_UNDITHER	},

	// Larry 2 - English DOS Non-Interactive Demo
	// Executable scanning reports "x.yyy.zzz"
	// SCI interpreter version 0.000.409
	{"lsl2", "Demo", {
		{"resource.map", 0, "03dba704bb77da55a91ad27b5a3cac09", 528},
		{"resource.001", 0, "9f5520f0297206928df0b0b36493cd33", 127532},
		AD_LISTEND},
		Common::EN_ANY, Common::kPlatformDOS, ADGF_DEMO, GUIO_STD16_UNDITHER	},

	// Larry 2 - English DOS
	// SCI interpreter version 0.000.409
	{"lsl2", "", {
		{"resource.map", 0, "42258cf767a8ebaa9e66b6151a80e601", 5628},
		{"resource.001", 0, "4a24443a25e2b1492462a52809605dc2", 143847},
		{"resource.002", 0, "4a24443a25e2b1492462a52809605dc2", 348331},
		{"resource.003", 0, "4a24443a25e2b1492462a52809605dc2", 236550},
		{"resource.004", 0, "4a24443a25e2b1492462a52809605dc2", 204861},
		{"resource.005", 0, "4a24443a25e2b1492462a52809605dc2", 277732},
		{"resource.006", 0, "4a24443a25e2b1492462a52809605dc2", 345683},
		AD_LISTEND},
		Common::EN_ANY, Common::kPlatformDOS, 0, GUIO_STD16_PALETTEMODS	},

	// Larry 2 - English DOS
	// SCI interpreter version 0.000.343
	{"lsl2", "", {
		{"resource.map", 0, "6bd43c92eaf561f64818116eed683fcf", 5598},
		{"resource.001", 0, "96033f57accfca903750413fd09193c8", 140526},
		{"resource.002", 0, "96033f57accfca903750413fd09193c8", 348672},
		{"resource.003", 0, "96033f57accfca903750413fd09193c8", 236676},
		{"resource.004", 0, "96033f57accfca903750413fd09193c8", 204867},
		{"resource.005", 0, "96033f57accfca903750413fd09193c8", 274953},
		// TODO/FIXME: is the version with size 208739 corrupted?
		//{"resource.006", 0, "96033f57accfca903750413fd09193c8", 345818},
		{"resource.006", 0, "96033f57accfca903750413fd09193c8", -1},	// 345818 or 208739
		AD_LISTEND},
		Common::EN_ANY, Common::kPlatformDOS, 0, GUIO_STD16_PALETTEMODS	},

	// Larry 2 - English DOS (supplied by ssburnout in bug report #3049193)
	// 1.000.011 3x3.5" (label: Int. #0.000.343)
	{"lsl2", "", {
		{"resource.map", 0, "e5caa855a5be78c53a6a92157d0b9f5c", 4740},
		{"resource.001", 0, "96033f57accfca903750413fd09193c8", 474642},
		{"resource.002", 0, "96033f57accfca903750413fd09193c8", 407014},
		{"resource.003", 0, "96033f57accfca903750413fd09193c8", 592834},
		AD_LISTEND},
		Common::EN_ANY, Common::kPlatformDOS, 0, GUIO_STD16_PALETTEMODS	},

	// Larry 2 - English DOS (supplied by ssburnout in bug report #3049193)
	// 1.002.000 3x3.5" (label: INT#0.000.409)
	{"lsl2", "", {
		{"resource.map", 0, "2c9c3b0923e3764f5ab999bcb71c2d47", 4758},
		{"resource.001", 0, "4a24443a25e2b1492462a52809605dc2", 477625},
		{"resource.002", 0, "4a24443a25e2b1492462a52809605dc2", 406935},
		{"resource.003", 0, "4a24443a25e2b1492462a52809605dc2", 592533},
		AD_LISTEND},
		Common::EN_ANY, Common::kPlatformDOS, 0, GUIO_STD16_PALETTEMODS	},

	// Larry 2 - English Atari ST (Kixx)
	// Game version 1.002.000
	// Executable reports "1.001.008" 1989-01-12 16:30
	{"lsl2", "", {
		{"resource.map", 0, "2c9c3b0923e3764f5ab999bcb71c2d47", 4758},
		{"resource.001", 0, "4a24443a25e2b1492462a52809605dc2", 477625},
		{"resource.002", 0, "4a24443a25e2b1492462a52809605dc2", 406935},
		{"resource.003", 0, "4a24443a25e2b1492462a52809605dc2", 592533},
		AD_LISTEND},
		Common::EN_ANY, Common::kPlatformAtariST, 0, GUIO_STD16_UNDITHER	},

	// Larry 3 - English Amiga (from www.back2roots.org)
	// Executable scanning reports "1.002.032"
	// SCI interpreter version 0.000.685
	{"lsl3", "", {
		{"resource.map", 0, "4a6da6322ce189431b5ffbac992bad3a", 5328},
		{"resource.000", 0, "cdc2e21e297b10fe8fed6377af8c5698", 66523},
		{"resource.001", 0, "6abbaf8c7e3b36dd868868ed187e8995", 71761},
		{"resource.002", 0, "a883424fe6d594fec0cd5a79e7ad54c8", 476490},
		{"resource.003", 0, "5c10e462c8cf589610773e4fe8bfd996", 527238},
		{"resource.004", 0, "f408e59cbee1457f042e5773b8c53951", 651634},
		{"resource.005", 0, "433911eb764089d493aed1f958a5615a", 524259},
		AD_LISTEND},
		Common::EN_ANY, Common::kPlatformAmiga, 0, GUIO_STD16	},

	// Larry 3 - English Amiga
	// Executable scanning reports "1.002.006"
	// Game version 1.027
	{"lsl3", "", {
		{"resource.map", 0, "4c39724c91f53afe08a1350172a2b67a", 5328},
		{"resource.000", 0, "cdc2e21e297b10fe8fed6377af8c5698", 66472},
		{"resource.001", 0, "6abbaf8c7e3b36dd868868ed187e8995", 71761},
		{"resource.002", 0, "a883424fe6d594fec0cd5a79e7ad54c8", 477285},
		{"resource.003", 0, "5c10e462c8cf589610773e4fe8bfd996", 526871},
		{"resource.004", 0, "f408e59cbee1457f042e5773b8c53951", 651637},
		{"resource.005", 0, "433911eb764089d493aed1f958a5615a", 523993},
		AD_LISTEND},
		Common::EN_ANY, Common::kPlatformAmiga, 0, GUIO_STD16	},

	// Larry 3 - German Amiga (from sluicebox, also includes English language)
	// Game version 1.000, 1991-01-07
	// Executable scanning reports "1.004.010"
	{ "lsl3", "",{
		{ "resource.map", 0, "9d9abcdf2acd1dba9dba6ba6c24835f0", 6984 },
		{ "resource.001", 0, "17bfd686d59accc3fb3f079ad9278e66", 206673 },
		{ "resource.002", 0, "17bfd686d59accc3fb3f079ad9278e66", 375899 },
		{ "resource.003", 0, "17bfd686d59accc3fb3f079ad9278e66", 734462 },
		{ "resource.004", 0, "17bfd686d59accc3fb3f079ad9278e66", 658874 },
		{ "resource.005", 0, "17bfd686d59accc3fb3f079ad9278e66", 794252 },
		AD_LISTEND },
		Common::DE_DEU, Common::kPlatformAmiga, ADGF_ADDENGLISH, GUIO4(GUIO_NOSPEECH, GAMEOPTION_PREFER_DIGITAL_SFX, GAMEOPTION_ORIGINAL_SAVELOAD, GAMEOPTION_FB01_MIDI) },

	// Larry 3 - English Atari ST
	// Game version 1.021, 1990-01-27
	// Int#6.26.90
	// Executable scanning reports "1.002.026"
	{"lsl3", "", {
		{"resource.map", 0, "0b6bd3e039682830a51c5755c06591db", 5916},
		{"resource.001", 0, "f18441027154292836b973c655fa3175", 456722},
		{"resource.002", 0, "f18441027154292836b973c655fa3175", 578024},
		{"resource.003", 0, "f18441027154292836b973c655fa3175", 506807},
		{"resource.004", 0, "f18441027154292836b973c655fa3175", 513651},
		AD_LISTEND},
		Common::EN_ANY, Common::kPlatformAtariST, 0, GUIO_STD16	},

	// Larry 3 - English DOS (supplied by ssburnout in bug report #3049193)
	// 1.021 8x5.25" (label: Int#5.15.90)
	{"lsl3", "", {
		{"resource.map", 0, "a39a20580362af3437352dbc717734f8", 7452},
		{"resource.001", 0, "f18441027154292836b973c655fa3175", 141515},
		{"resource.002", 0, "f18441027154292836b973c655fa3175", 345494},
		{"resource.003", 0, "f18441027154292836b973c655fa3175", 329220},
		{"resource.004", 0, "f18441027154292836b973c655fa3175", 290303},
		{"resource.005", 0, "f18441027154292836b973c655fa3175", 303905},
		{"resource.006", 0, "f18441027154292836b973c655fa3175", 282649},
		{"resource.007", 0, "f18441027154292836b973c655fa3175", 257178},
		AD_LISTEND},
		Common::EN_ANY, Common::kPlatformDOS, 0, GUIO_STD16_UNDITHER	},

	// Larry 3 - English DOS
	// SCI interpreter version 0.000.572
	{"lsl3", "", {
		{"resource.map", 0, "0f429f5186f96d6c501838a1cb44bd43", 7452},
		{"resource.001", 0, "f18441027154292836b973c655fa3175", 141381},
		{"resource.002", 0, "f18441027154292836b973c655fa3175", 345171},
		{"resource.003", 0, "f18441027154292836b973c655fa3175", 329214},
		{"resource.004", 0, "f18441027154292836b973c655fa3175", 290173},
		{"resource.005", 0, "f18441027154292836b973c655fa3175", 302946},
		{"resource.006", 0, "f18441027154292836b973c655fa3175", 282465},
		{"resource.007", 0, "f18441027154292836b973c655fa3175", 257174},
		AD_LISTEND},
		Common::EN_ANY, Common::kPlatformDOS, 0, GUIO_STD16_UNDITHER	},

	// Larry 3 - English DOS
	// SCI interpreter version 0.000.572
	{"lsl3", "", {
		{"resource.map", 0, "0b6bd3e039682830a51c5755c06591db", 5916},
		{"resource.001", 0, "f18441027154292836b973c655fa3175", 456722},
		{"resource.002", 0, "f18441027154292836b973c655fa3175", 578024},
		{"resource.003", 0, "f18441027154292836b973c655fa3175", 506807},
		{"resource.004", 0, "f18441027154292836b973c655fa3175", 513651},
		AD_LISTEND},
		Common::EN_ANY, Common::kPlatformDOS, 0, GUIO_STD16_UNDITHER	},

	// Larry 3 - English DOS (supplied by kervala in bug report #3611488)
	{"lsl3", "", {
		{"resource.map", 0, "534d8946f10bc71a71b5bf89a84c31be", 5916},
		{"resource.001", 0, "f18441027154292836b973c655fa3175", 456265},
		{"resource.002", 0, "f18441027154292836b973c655fa3175", 577059},
		{"resource.003", 0, "f18441027154292836b973c655fa3175", 506817},
		{"resource.004", 0, "f18441027154292836b973c655fa3175", 513337},
		AD_LISTEND},
		Common::EN_ANY, Common::kPlatformDOS, 0, GUIO_STD16_UNDITHER	},

	// Larry 3 - English DOS Non-Interactive Demo
	// SCI interpreter version 0.000.530
	{"lsl3", "Demo", {
		{"resource.map", 0, "33a2384f395470af3d2180e37ad0322a", 1140},
		{"resource.001", 0, "f773d79b93dfd4052ec8c1cc64c1e6ab", 76525},
		{"resource.002", 0, "f773d79b93dfd4052ec8c1cc64c1e6ab", 268299},
		AD_LISTEND},
		Common::EN_ANY, Common::kPlatformDOS, ADGF_DEMO, GUIO_STD16_UNDITHER	},

	// Larry 3 - German DOS (from Tobis87, updated info from markcoolio in bug report #2723832, also includes english language)
	// Executable scanning reports "S.old.123"
	// SCI interpreter version 0.000.572 (just a guess)
	{"lsl3", "", {
		{"resource.map", 0, "4a77c8382e48a90c4168d3c144fc1b8f", 6480},
		{"resource.001", 0, "3827a9b17b926e12dcc336860f50612a", 460488},
		{"resource.002", 0, "3827a9b17b926e12dcc336860f50612a", 672403},
		{"resource.003", 0, "3827a9b17b926e12dcc336860f50612a", 587036},
		{"resource.004", 0, "3827a9b17b926e12dcc336860f50612a", 691932},
		AD_LISTEND},
		Common::DE_DEU, Common::kPlatformDOS, ADGF_ADDENGLISH, GUIO_STD16_UNDITHER	},

	// Larry 3 - German DOS (German+English, 5 1/4" floppies)
	// SCI interpreter version S.old.114 (executable), VERSION is "1.056"
	{"lsl3", "", {
		{"resource.map", 0, "2468da5d664bb6ca3df866074a05e43c", 8910},
		{"resource.001", 0, "3827a9b17b926e12dcc336860f50612a", 163326},
		{"resource.002", 0, "3827a9b17b926e12dcc336860f50612a", 312436},
		{"resource.003", 0, "3827a9b17b926e12dcc336860f50612a", 347307},
		{"resource.004", 0, "3827a9b17b926e12dcc336860f50612a", 332369},
		{"resource.005", 0, "3827a9b17b926e12dcc336860f50612a", 347654},
		{"resource.006", 0, "3827a9b17b926e12dcc336860f50612a", 326011},
		{"resource.007", 0, "3827a9b17b926e12dcc336860f50612a", 309553},
		AD_LISTEND},
		Common::DE_DEU, Common::kPlatformDOS, ADGF_ADDENGLISH, GUIO_STD16_UNDITHER	},

	// Larry 3 - French DOS (provided by richiefs in bug report #2670691, also includes english language)
	// Executable scanning reports "S.old.123"
	// SCI interpreter version 0.000.572 (just a guess)
	{"lsl3", "", {
		{"resource.map", 0, "13541234d440c7988a13582468b0e4be", 6480},
		{"resource.001", 0, "65f1bdaa20f6d0470e9d969f22473873", 457402},
		{"resource.002", 0, "65f1bdaa20f6d0470e9d969f22473873", 671614},
		{"resource.003", 0, "65f1bdaa20f6d0470e9d969f22473873", 586921},
		{"resource.004", 0, "65f1bdaa20f6d0470e9d969f22473873", 690826},
		AD_LISTEND},
		Common::FR_FRA, Common::kPlatformDOS, ADGF_ADDENGLISH, GUIO_STD16_UNDITHER	},

	// Larry 3 1.050 Fr/En (9 x 5.25" disks)
	// Provided by ssburnout in bug report #3046779
	{"lsl3", "", {
		{"resource.map", 0, "527277cee7b31dd603229443b48e70c4", 8910},
		{"resource.001", 0, "65f1bdaa20f6d0470e9d969f22473873", 162132},
		{"resource.002", 0, "65f1bdaa20f6d0470e9d969f22473873", 309705},
		{"resource.003", 0, "65f1bdaa20f6d0470e9d969f22473873", 346507},
		{"resource.004", 0, "65f1bdaa20f6d0470e9d969f22473873", 331947},
		{"resource.005", 0, "65f1bdaa20f6d0470e9d969f22473873", 347136},
		{"resource.006", 0, "65f1bdaa20f6d0470e9d969f22473873", 325292},
		{"resource.007", 0, "65f1bdaa20f6d0470e9d969f22473873", 308982},
		AD_LISTEND},
		Common::FR_FRA, Common::kPlatformDOS, ADGF_ADDENGLISH, GUIO_STD16	},

	// Larry 5 - English Amiga
	// Executable scanning reports "1.004.023"
	// SCI interpreter version 1.000.784
	{"lsl5", "", {
		{"resource.map", 0, "e36052ae0c8b14d6f074bcb0aee50a38", 6096},
		{"resource.000", 0, "d8b58ce10de52aa16f8b2006838c4fcc", 310510},
		{"resource.001", 0, "8caa8fbb50ea43f3efdfb66f1e68998b", 800646},
		{"resource.002", 0, "abdaa299e00c908052d33cd82eb60e9b", 784576},
		{"resource.003", 0, "810ad1d61638c27a780576cb09f18ed7", 805941},
		{"resource.004", 0, "3ce5901f1bc171ac0274d99a4eeb9e57", 623022},
		{"resource.005", 0, "f8b2d1137bb767e5d232056b99dd69eb", 623621},
		{"resource.006", 0, "bafc64e3144f115dc58c6aee02de98fb", 715598},
		AD_LISTEND},
		Common::EN_ANY, Common::kPlatformAmiga, 0, GUIO_STD16	},

	// Larry 5 - German Amiga (also includes english language)
	// Executable scanning reports "1.004.024"
	// SCI interpreter version 1.000.784
	{"lsl5", "", {
		{"resource.map", 0, "863326c2eb5160f0b0960e159e8bf954", 6372},
		{"resource.000", 0, "5113d03db08e3da77a5b61294001331b", 357525},
		{"resource.001", 0, "59eba83ad465b08d763b44f86afa86f6", 837566},
		{"resource.002", 0, "59eba83ad465b08d763b44f86afa86f6", 622229},
		{"resource.003", 0, "59eba83ad465b08d763b44f86afa86f6", 383690},
		{"resource.004", 0, "59eba83ad465b08d763b44f86afa86f6", 654296},
		{"resource.005", 0, "59eba83ad465b08d763b44f86afa86f6", 664717},
		{"resource.006", 0, "bafc64e3144f115dc58c6aee02de98fb", 754966},
		{"resource.007", 0, "59eba83ad465b08d763b44f86afa86f6", 683135},
		AD_LISTEND},
		Common::DE_DEU, Common::kPlatformAmiga, ADGF_ADDENGLISH, GUIO_STD16	},

	// Larry 5 - English DOS Non-Interactive Demo (from FRG)
	// SCI interpreter version 1.000.181
	{"lsl5", "Demo", {
		{"resource.map", 0, "efe8d3f45ce4f6bd9a6643e0ac8d2a97", 504},
		{"resource.001", 0, "8bd8d9c0b5f455ee1269d63ce86c50dd", 531380},
		AD_LISTEND},
		Common::EN_ANY, Common::kPlatformDOS, ADGF_DEMO, GUIO_STD16	},

	// Larry 5 - English DOS (from spookypeanut)
	// SCI interpreter version 1.000.510
	{"lsl5", "", {
		{"resource.map", 0, "be00ef895197754ae4eab021ca44cbcd", 6417},
		{"resource.000", 0, "f671ab479df0c661b19cd16237692846", 726823},
		{"resource.001", 0, "db4a1381d88028876a99303bfaaba893", 751296},
		{"resource.002", 0, "d39d8db1a1e7806e7ccbfea3ef22df44", 1137646},
		{"resource.003", 0, "13fd4942bb818f9acd2970d66fca6509", 768599},
		{"resource.004", 0, "999f407c9f38f937d4b8c4230ff5bb38", 1024516},
		{"resource.005", 0, "0cc8d35a744031c772ca7cd21ae95273", 1011944},
		{"resource.006", 0, "dda27ce00682aa76198dac124bbbe334", 1024810},
		{"resource.007", 0, "ac443fae1285fb359bf2b2bc6a7301ae", 1030656},
		AD_LISTEND},
		Common::EN_ANY, Common::kPlatformDOS, 0, GUIO_STD16	},

	// Larry 5 - English Macintosh (from omer_mor, bug report #3328257)
	{"lsl5", "", {
		{"resource.map", 0, "f12439da78b9878e16436661deb83f84", 6525},
		{"resource.000", 0, "f2537473213d70e7f4fc82e988ab90ca", 702403},
		{"resource.001", 0, "db4a1381d88028876a99303bfaaba893", 704679},
		{"resource.002", 0, "e86aeb27711f4a673e06ec32cfc84125", 1125854},
		{"resource.003", 0, "13fd4942bb818f9acd2970d66fca6509", 854733},
		{"resource.004", 0, "999f407c9f38f937d4b8c4230ff5bb38", 1046644},
		{"resource.005", 0, "0cc8d35a744031c772ca7cd21ae95273", 1008293},
		{"resource.006", 0, "dda27ce00682aa76198dac124bbbe334", 1110043},
		{"resource.007", 0, "ac443fae1285fb359bf2b2bc6a7301ae", 989801},
		AD_LISTEND},
		Common::EN_ANY, Common::kPlatformMacintosh, 0, GUIO_STD16	},

	// Larry 5 - German DOS (from Tobis87)
	// SCI interpreter version T.A00.196
	{"lsl5", "", {
		{"resource.map", 0, "c97297aa76d4dd2ed144c7b7769e2caf", 6867},
		{"resource.000", 0, "4c00c14b8181ad47076a51d86097d97e", 759095},
		{"resource.001", 0, "245c44f8ccd796732e61857e67b30079", 918742},
		{"resource.002", 0, "e86aeb27711f4a673e06ec32cfc84125", 947382},
		{"resource.003", 0, "74edc89d8c1cb346ca346081b927e4c6", 1006884},
		{"resource.004", 0, "999f407c9f38f937d4b8c4230ff5bb38", 1023776},
		{"resource.005", 0, "0cc8d35a744031c772ca7cd21ae95273", 959342},
		{"resource.006", 0, "dda27ce00682aa76198dac124bbbe334", 1021774},
		{"resource.007", 0, "ac443fae1285fb359bf2b2bc6a7301ae", 993408},
		AD_LISTEND},
		Common::DE_DEU, Common::kPlatformDOS, ADGF_ADDENGLISH, GUIO_STD16	},

	// Larry 5 - French DOS (provided by richiefs in bug report #2670691)
	// Executable scanning reports "1.lsl5.019"
	// SCI interpreter version 1.000.510 (just a guess)
	{"lsl5", "", {
		{"resource.map", 0, "499898e652dc41b51e368ae41acce41f", 7023},
		{"resource.000", 0, "4c00c14b8181ad47076a51d86097d97e", 958096},
		{"resource.001", 0, "245c44f8ccd796732e61857e67b30079", 1196765},
		{"resource.002", 0, "e86aeb27711f4a673e06ec32cfc84125", 948898},
		{"resource.003", 0, "74edc89d8c1cb346ca346081b927e4c6", 1006608},
		{"resource.004", 0, "999f407c9f38f937d4b8c4230ff5bb38", 971293},
		{"resource.005", 0, "0cc8d35a744031c772ca7cd21ae95273", 920524},
		{"resource.006", 0, "dda27ce00682aa76198dac124bbbe334", 946540},
		{"resource.007", 0, "ac443fae1285fb359bf2b2bc6a7301ae", 958842},
		AD_LISTEND},
		Common::FR_FRA, Common::kPlatformDOS, ADGF_ADDENGLISH, GUIO_STD16	},

	// Larry 5 - Spanish DOS (from the Leisure Suit Larry Collection)
	// Executable scanning reports "1.ls5.006", VERSION file reports "1.000, 4/21/92"
	// SCI interpreter version 1.000.510 (just a guess)
	{"lsl5", "", {
		{"resource.map", 0, "b6f7da7bf24e5a6b2946032cec3ea59c", 6861},
		{"resource.000", 0, "4c00c14b8181ad47076a51d86097d97e", 765418},
		{"resource.001", 0, "245c44f8ccd796732e61857e67b30079", 916028},
		{"resource.002", 0, "e86aeb27711f4a673e06ec32cfc84125", 929645},
		{"resource.003", 0, "74edc89d8c1cb346ca346081b927e4c6", 1005496},
		{"resource.004", 0, "999f407c9f38f937d4b8c4230ff5bb38", 1021996},
		{"resource.005", 0, "0cc8d35a744031c772ca7cd21ae95273", 958079},
		{"resource.006", 0, "dda27ce00682aa76198dac124bbbe334", 1015136},
		{"resource.007", 0, "ac443fae1285fb359bf2b2bc6a7301ae", 987222},
		AD_LISTEND},
		Common::ES_ESP, Common::kPlatformDOS, ADGF_ADDENGLISH, GUIO_STD16	},

	// Larry 5 - Italian DOS Floppy (from glorifindel)
	// SCI interpreter version 1.000.510 (just a guess)
	{"lsl5", "", {
		{"resource.map", 0, "a99776df795127f387cb35dae872d4e4", 5919},
		{"resource.000", 0, "a8989a5a89e7d4f702b26b378c7a357a", 7001981},
		AD_LISTEND},
		Common::IT_ITA, Common::kPlatformDOS, 0, GUIO_STD16	},

	// Larry 5 1.0 EGA DOS (8 x 3.5" disks)
	// Provided by ssburnout in bug report #3046806
	{"lsl5", "EGA", {
		{"resource.map", 0, "1370ae356fdda2e7f9ea56dda3ff9a57", 6597},
		{"resource.000", 0, "f2537473213d70e7f4fc82e988ab90ca", 248416},
		{"resource.001", 0, "bb642b0b0f879aca98addd62d901387e", 445841},
		{"resource.002", 0, "c2cb2dec12e26f6243bc1b78e4e84940", 617030},
		{"resource.003", 0, "f8e876302a3aba5bcaab5c51db6b6532", 682911},
		{"resource.004", 0, "16f4d8fb1b526125edaca4fc6cbb7530", 530230},
		{"resource.005", 0, "6043b2cc23d663e6a01b25bd0e4de55e", 576442},
		{"resource.006", 0, "f6046a8445422f17d40b1b10ab21ebf3", 568551},
		{"resource.007", 0, "640ee65595d40372ef95462f2c1ae28a", 593429},
		AD_LISTEND},
		Common::EN_ANY, Common::kPlatformDOS, 0, GUIO_STD16	},

	// Larry 5 EGA
	// Supplied by omer_mor in bug report #3049771
	{"lsl5", "EGA", {
		{"resource.map", 0, "89dbf8006985ec0c547ffe125c25ebf9", 6255},
		{"resource.000", 0, "f2537473213d70e7f4fc82e988ab90ca", 765747},
		{"resource.001", 0, "bb642b0b0f879aca98addd62d901387e", 1196260},
		{"resource.002", 0, "5a55af4e40728b1a8103dc47ad2afa8d", 1100539},
		{"resource.003", 0, "16f4d8fb1b526125edaca4fc6cbb7530", 1064563},
		AD_LISTEND},
		Common::EN_ANY, Common::kPlatformDOS, 0, GUIO_STD16	},

	// Larry 6 - English DOS (from spookypeanut)
	// SCI interpreter version 1.001.113
	{"lsl6", "", {
		{"resource.map", 0, "bb8a39d9e2a77ba449a1e591109ad9a8", 6973},
		{"resource.000", 0, "4462fe48c7452d98fddcec327a3e738d", 5789138},
		AD_LISTEND},
		Common::EN_ANY, Common::kPlatformDOS, 0, GUIO_STD16	},

	// Larry 6 - French DOS Floppy - LOWRES (provided by theco33)
	// SCI interpreter version 1.001.113
	{"lsl6", "", {
		{"resource.map", 0, "1e07144d3b06a3269236880170978acb", 6943},
		{"resource.000", 0, "7884a8db9253e29e6b37a2651fd90ba3", 5749882},
		AD_LISTEND},
		Common::FR_FRA, Common::kPlatformDOS, 0, GUIO_STD16	},

	// Larry 6 - English/German/French DOS CD - LOWRES
	// SCI interpreter version 1.001.115
	{"lsl6", "CD", {
		{"resource.map", 0, "0b91234b7112782962cb480b7791b6e2", 7263},
		{"resource.000", 0, "57d5fe8bb9e044158514476ea7678eb0", 5754790},
		AD_LISTEND},
		Common::EN_ANY, Common::kPlatformDOS, ADGF_CD, GUIO_STD16_SPEECH	},

	// Larry 6 - German DOS CD - LOWRES (provided by richiefs in bug report #2670691)
	// SCI interpreter version 1.001.115
	{"lsl6", "CD", {
		{"resource.map", 0, "bafe85f32738854135991d4324ad147e", 7268},
		{"resource.000", 0, "f6cbc6da7b90ea135883e0759848ca2c", 5773160},
		AD_LISTEND},
		Common::DE_DEU, Common::kPlatformDOS, ADGF_CD, GUIO_STD16_SPEECH	},

	// Larry 6 - French DOS CD - LOWRES (provided by richiefs in bug report #2670691)
	// SCI interpreter version 1.001.115
	{"lsl6", "CD", {
		{"resource.map", 0, "97797ea775baaf18a1907d357d3c0ea6", 7268},
		{"resource.000", 0, "f6cbc6da7b90ea135883e0759848ca2c", 5776092},
		AD_LISTEND},
		Common::FR_FRA, Common::kPlatformDOS, ADGF_CD, GUIO_STD16_SPEECH	},

	// Larry 6 - Spanish DOS - LOWRES (from the Leisure Suit Larry Collection)
	// Executable scanning reports "1.001.113", VERSION file reports "1.000, 11.06.93, FIVE PATCHES ADDED TO DISK 6 ON 11-18-93"
	{"lsl6", "", {
		{"resource.map", 0, "633bf8f42170b6271019917c8009989b", 6943},
		{"resource.000", 0, "7884a8db9253e29e6b37a2651fd90ba3", 5733116},
		AD_LISTEND},
		Common::ES_ESP, Common::kPlatformDOS, 0, GUIO_STD16	},

	// Crazy Nick's Software Picks: Leisure Suit Larry's Casino - English DOS (from the Leisure Suit Larry Collection)
	// Executable scanning reports "1.001.029", VERSION file reports "1.000"
	{"cnick-lsl", "", {
		{"resource.map", 0, "194f1578f2624db813c9072359ad1639", 783},
		{"resource.001", 0, "3733433b517ec3d14a3331d9ab3842ae", 344830},
		AD_LISTEND},
		Common::EN_ANY, Common::kPlatformDOS, 0, GUIO_STD16	},

	// Crazy Nick's Software Picks: King Graham's Board Game Challenge
	{"cnick-kq", "", {
		{"resource.map", 0, "44bc538a5cd24b39ffccc967c0ebf84d", 1137},
		{"resource.001", 0, "470e7a4a3504635e70b623c44461e1ac", 451272},
		AD_LISTEND},
		Common::EN_ANY, Common::kPlatformDOS, 0, GUIO_STD16	},

	// Crazy Nick's Software Picks: Parlor Games with Laura Bow
	{"cnick-laurabow", "", {
		{"resource.map", 0, "3b826bfe64f8ff1ccf30eef93cd2f727", 999},
		{"resource.001", 0, "985ac8db6f636f2b4334c04b0fbb44fb", 336698},
		AD_LISTEND},
		Common::EN_ANY, Common::kPlatformDOS, 0, GUIO_STD16	},

	// Crazy Nick's Software Picks: Robin Hood's Game of Skill and Chance
	{"cnick-longbow", "", {
		{"resource.map", 0, "4a5c81f485a2416bde12978506f2fb5f", 897},
		{"resource.001", 0, "ef16dc9e867eb8eeb5b13e110b90bd4b", 571466},
		AD_LISTEND},
		Common::EN_ANY, Common::kPlatformDOS, 0, GUIO_STD16	},

	// Crazy Nick's Software Picks: Roger Wilco's Spaced Out Game Pack
	{"cnick-sq", "", {
		{"resource.map", 0, "b4d95b02d84e297441bd999d34eaa6b1", 879},
		{"resource.001", 0, "82ff2b64a60117886fbcd6a3a8c977c6", 364921},
		AD_LISTEND},
		Common::EN_ANY, Common::kPlatformDOS, 0, GUIO_STD16	},

#ifdef ENABLE_SCI32

#define GUIO_LSL6HIRES GUIO3(GUIO_NOASPECT, \
                             GUIO_LINKSPEECHTOSFX, \
                             GAMEOPTION_ORIGINAL_SAVELOAD)

	// Larry 6 - English/German DOS CD - HIRES
	// SCI interpreter version 2.100.002
	{"lsl6hires", "Hi-res", {
		{"resource.map", 0, "0c0804434ea62278dd15032b1947426c", 8872},
		{"resource.000", 0, "9a9f4870504444cda863dd14d077a680", 18520872},
		AD_LISTEND},
		Common::EN_ANY, Common::kPlatformDOS, ADGF_NO_FLAGS, GUIO_LSL6HIRES },

	// Larry 6 - German DOS CD - HIRES (provided by richiefs in bug report #2670691)
	// SCI interpreter version 2.100.002
	{"lsl6hires", "Hi-res", {
		{"resource.map", 0, "badfdf446ffed569a310d2c63a249421", 8896},
		{"resource.000", 0, "bd944d2b06614a5b39f1586906f0ee88", 18534274},
		AD_LISTEND},
		Common::DE_DEU, Common::kPlatformDOS, ADGF_NO_FLAGS, GUIO_LSL6HIRES },

	// Larry 6 - French DOS CD - HIRES (provided by richiefs in bug report #2670691)
	// SCI interpreter version 2.100.002
	{"lsl6hires", "Hi-res", {
		{"resource.map", 0, "d184e9aa4f2d4b5670ddb3669db82cda", 8896},
		{"resource.000", 0, "bd944d2b06614a5b39f1586906f0ee88", 18538987},
		AD_LISTEND},
		Common::FR_FRA, Common::kPlatformDOS, ADGF_NO_FLAGS, GUIO_LSL6HIRES },

#undef GUIO_LSL6HIRES

#define GUIO_LSL7_DEMO GUIO4(GUIO_NOASPECT, \
                             GUIO_NOMIDI, \
                             GUIO_NOLAUNCHLOAD, \
                             GAMEOPTION_LARRYSCALE)
#define GUIO_LSL7      GUIO6(GUIO_NOASPECT, \
                             GUIO_NOMIDI, \
                             GAMEOPTION_ENABLE_BLACK_LINED_VIDEO, \
                             GAMEOPTION_ORIGINAL_SAVELOAD, \
                             GAMEOPTION_HQ_VIDEO, \
                             GAMEOPTION_LARRYSCALE)

	// Larry 7 - English DOS Demo (provided by richiefs in bug report #2670691)
	// SCI interpreter version 2.100.002
	{"lsl7", "Demo", {
		{"ressci.000", 0, "5cc6159688b2dc03790a67c90ccc67f9", 10195878},
		{"resmap.000", 0, "6a2b2811eef82e87cde91cf1de845af8", 2695},
		AD_LISTEND},
		Common::EN_ANY, Common::kPlatformDOS, ADGF_DEMO, GUIO_LSL7_DEMO },

	// Larry 7 - English DOS CD (from spookypeanut)
	// SCI interpreter version 3.000.000
	{"lsl7", "", {
		{"resmap.000", 0, "eae93e1b1d1ccc58b4691c371281c95d", 8188},
		{"ressci.000", 0, "89353723488219e25589165d73ed663e", 66965678},
		AD_LISTEND},
		Common::EN_ANY, Common::kPlatformDOS, ADGF_NO_FLAGS, GUIO_LSL7 },

	// Larry 7 - German DOS (from Tobis87)
	// SCI interpreter version 3.000.000
	{"lsl7", "", {
		{"resmap.000", 0, "c11e6bfcfc2f2d05da47e5a7df3e9b1a", 8188},
		{"ressci.000", 0, "a8c6817bb94f332ff498a71c8b47f893", 66971724},
		AD_LISTEND},
		Common::DE_DEU, Common::kPlatformDOS, ADGF_NO_FLAGS, GUIO_LSL7 },

	// Larry 7 - French DOS (provided by richiefs in bug report #2670691)
	// SCI interpreter version 3.000.000
	{"lsl7", "", {
		{"resmap.000", 0, "4407849fd52fe3efb0c30fba60cd5cd4", 8206},
		{"ressci.000", 0, "dc37c3055fffbefb494ff22b145d377b", 66964472},
		AD_LISTEND},
		Common::FR_FRA, Common::kPlatformDOS, ADGF_NO_FLAGS, GUIO_LSL7 },

	// Larry 7 - Italian DOS CD (from glorifindel)
	// SCI interpreter version 3.000.000
	{"lsl7", "", {
		{"resmap.000", 0, "9852a97141f789413f29bf956052acdb", 8212},
		{"ressci.000", 0, "440b9fed89590abb4e4386ed6f948ee2", 67140181},
		AD_LISTEND},
		Common::IT_ITA, Common::kPlatformDOS, ADGF_NO_FLAGS, GUIO_LSL7 },

	// Larry 7 - Spanish DOS (from the Leisure Suit Larry Collection)
	// Executable scanning reports "3.000.000", VERSION file reports "1.0s"
	{"lsl7", "", {
		{"resmap.000", 0, "8f3d603e1acc834a5d598b30cdfc93f3", 8188},
		{"ressci.000", 0, "32792f9bc1bf3633a88b382bb3f6e40d", 67071418},
		AD_LISTEND},
		Common::ES_ESP, Common::kPlatformDOS, ADGF_NO_FLAGS, GUIO_LSL7 },

	// Larry 7 - Russian DOS CD (from StalinEXE bug report #10638)
	{"lsl7", "", {
		{"resmap.000", 0, "39cc96426409572e825a5d9a4e9507b9", 8188},
		{"ressci.000", 0, "07002ad7b1cff28c6701eea201dcf6c8", 145215917},
		AD_LISTEND},
		Common::RU_RUS, Common::kPlatformDOS, ADGF_NO_FLAGS, GUIO_LSL7 },

#undef GUIO_LSL7_DEMO
#undef GUIO_LSL7

#define GUIO_LIGHTHOUSE_DEMO GUIO6(GUIO_NOSPEECH, \
                                   GUIO_NOMUSIC, \
                                   GUIO_NOASPECT, \
                                   GUIO_NOMIDI, \
                                   GUIO_NOLAUNCHLOAD, \
                                   GAMEOPTION_HQ_VIDEO)
#define GUIO_LIGHTHOUSE      GUIO8(GUIO_NOASPECT, \
                                   GUIO_NOMIDI, \
                                   GUIO_NOSUBTITLES, \
                                   GUIO_LINKMUSICTOSFX, \
                                   GUIO_LINKSPEECHTOSFX, \
                                   GAMEOPTION_ENABLE_BLACK_LINED_VIDEO, \
                                   GAMEOPTION_ORIGINAL_SAVELOAD, \
                                   GAMEOPTION_HQ_VIDEO)

	// Lighthouse - English Windows Demo (from jvprat)
	// Executable scanning reports "2.100.002", VERSION file reports "1.00"
	{"lighthouse", "Non-interactive Demo", {
		{"resource.map", 0, "543124606352bfa5e07696ddf2a669be", 64},
		{"resource.000", 0, "5d7714416b612463d750fb9c5690c859", 28952},
		AD_LISTEND},
		Common::EN_ANY, Common::kPlatformDOS, ADGF_DEMO, GUIO_LIGHTHOUSE_DEMO },

	// Lighthouse - English Windows Demo
	// Executable scanning reports "3.000.000", VERSION file reports "1.00"
	{"lighthouse", "Demo", {
		{"resmap.000", 0, "3bdee7a16926975a4729f75cf6b80a92", 1525},
		{"ressci.000", 0, "3c585827fa4a82f4c04a56a0bc52ccee", 11494351},
		AD_LISTEND},
		Common::EN_ANY, Common::kPlatformDOS, ADGF_DEMO, GUIO_LIGHTHOUSE_DEMO },

	// Lighthouse - English Windows Glider Demo
	// Executable scanning reports "3.000.000"
	{"lighthouse", "Glider Demo", {
		{"resmap.000", 0, "fca5bec5f778fc3f86d3176dc4ae6e54", 346},
		{"ressci.000", 0, "896e81b6d70940c3b0696ef51cee51bc", 3300500},
		AD_LISTEND},
		Common::EN_ANY, Common::kPlatformDOS, ADGF_DEMO, GUIO_LIGHTHOUSE_DEMO },

	// Lighthouse - English DOS (from jvprat)
	// Executable scanning reports "3.000.000", VERSION file reports "1.1"
	{"lighthouse", "", {
		{"resmap.001", 0, "47abc502c0b541b582db28f38dbc6a56", 7801},
		{"ressci.001", 0, "14e922c47b92156377cb49e241691792", 99591924},
		{"resmap.002", 0, "c68db5333f152fea6ca2dfc75cad8b34", 7573},
		{"ressci.002", 0, "175468431a979b9f317c294ce3bc1430", 94628315},
		AD_LISTEND},
		Common::EN_ANY, Common::kPlatformDOS, ADGF_NO_FLAGS, GUIO_LIGHTHOUSE },

	// Lighthouse - Japanese DOS (from m_kiewitz)
	// Executable scanning reports "3.000.000", VERSION file reports "1.0C"
	{"lighthouse", "", {
		{"resmap.001", 0, "18e0ac1597fe1cf6dc663118fe983e3b", 7885},
		{"ressci.001", 0, "14e922c47b92156377cb49e241691792", 99573473},
		{"resmap.002", 0, "723fc742c623d8933e5753a264324cb0", 7657},
		{"ressci.002", 0, "175468431a979b9f317c294ce3bc1430", 94627469},
		AD_LISTEND},
		Common::JA_JPN, Common::kPlatformDOS, ADGF_NO_FLAGS, GUIO_LIGHTHOUSE },

	// Lighthouse - Spanish DOS (from jvprat)
	// Executable scanning reports "3.000.000", VERSION file reports "1.1"
	{"lighthouse", "", {
		{"resmap.001", 0, "c5d49b2a8a4eafc92fd041a3a0f2da68", 7846},
		{"ressci.001", 0, "18553177dbf83fb2cb6c8edcbb174183", 99543093},
		{"resmap.002", 0, "e7dc85884a2417e2eff9de0c63dd65fa", 7630},
		{"ressci.002", 0, "3c8d627c555b0e3e4f1d9955bc0f0df4", 94631127},
		AD_LISTEND},
		Common::ES_ESP, Common::kPlatformDOS, ADGF_NO_FLAGS, GUIO_LIGHTHOUSE },

	// Lighthouse - French DOS (from bgK)
	// Executable scanning reports "3.000.000", VERSION file reports "1.1"
	{"lighthouse", "", {
		{"resmap.001", 0, "911c9cc5f49d4a96ff836154d3a86a8f", 7876},
		{"ressci.001", 0, "dbb615146ec943e4ff7764a485c90511", 122516760},
		{"resmap.002", 0, "703e7ab04bd358e76bc098995d71f36a", 7642},
		{"ressci.002", 0, "6635764dc258b2041ca9a387e5aaab25", 115212682},
		AD_LISTEND},
		Common::FR_FRA, Common::kPlatformDOS, ADGF_NO_FLAGS, GUIO_LIGHTHOUSE },

	// Lighthouse - German DOS (from bug #10359)
	{"lighthouse", "", {
		{"resmap.001", 0, "d2dc13bb936d6528a19feac92fc7df1c", 7852},
		{"ressci.001", 0, "dbb615146ec943e4ff7764a485c90511", 122330257},
		{"resmap.002", 0, "8fdb8544d801057d3123539d8e6d039a", 7618},
		{"ressci.002", 0, "6635764dc258b2041ca9a387e5aaab25", 115026179},
		AD_LISTEND},
		Common::DE_DEU, Common::kPlatformDOS, ADGF_NO_FLAGS, GUIO_LIGHTHOUSE },

	// Lighthouse - French DOS
	// VERSION file reports "1.0c"
	{"lighthouse", "", {
		{"resmap.001", 0, "7f768cb4ee53026ea8fc662e44e7c0de", 7870},
		{"ressci.001", 0, "dbb615146ec943e4ff7764a485c90511", 122184234},
		{"resmap.002", 0, "3fa427abab4c1d7bbea3033c064fc182", 7636},
		{"ressci.002", 0, "6635764dc258b2041ca9a387e5aaab25", 114880156},
		AD_LISTEND},
		Common::FR_FRA, Common::kPlatformDOS, ADGF_NO_FLAGS, GUIO_LIGHTHOUSE },

#undef GUIO_LIGHTHOUSE_DEMO
#undef GUIO_LIGHTHOUSE

#endif // ENABLE_SCI32

	// Mixed-Up Fairy Tales v1.000 - English DOS Non-Interactive Demo
	{"fairytales", "Demo", {
		{"resource.map", 0, "c2cf672c3f4251e7472d4542af3bf764", 933},
		{"resource.000", 0, "8be56a3a88c065ee00c02c0e29199f3a", 14643},
		{"resource.001", 0, "9e33566515b18bee7915db448063bba2", 871853},
		AD_LISTEND},
		Common::EN_ANY, Common::kPlatformDOS, ADGF_DEMO, GUIO_STD16	},

	// Mixed-Up Fairy Tales - English DOS Floppy EGA (from omer_mor, bug report #3035350)
	{"fairytales", "EGA", {
		{"resource.map", 0, "daa94e9f327be6657eb97a51b490dbb1", 3219},
		{"resource.000", 0, "6dc287611e510793b72e73110bbdd45d", 17819},
		{"resource.001", 0, "5ad26e7af4d4c3a3185c66a44abd5220", 478401},
		{"resource.002", 0, "4db83250f821607b634c99d663cae74a", 663713},
		{"resource.003", 0, "509b2467ba779100d5933ed51a9ae32f", 560255},
		{"resource.004", 0, "93afc85d5ffa60ea555d6cc336d22c03", 651109},
		AD_LISTEND},
		Common::EN_ANY, Common::kPlatformDOS, 0, GUIO_STD16_UNDITHER	},

	// Mixed-Up Fairy Tales - English DOS Floppy EGA (from misterhands, bug report #6596)
	// Version 1.0, interpreter 1.000.158, INT# 11.23.91
	{"fairytales", "EGA", {
		{"resource.map", 0, "de9e151517013af15e0baf7bd8cbfe0b", 3243},
		{"resource.000", 0, "27ec5fa09cd12a7fd16e86d96a2ed245", 840595},
		{"resource.001", 0, "6ef4acdab49bdcaccf649640ddb12e9a", 115071},
		{"resource.002", 0, "020d8c9da753a30899dd10c4463682db", 762020},
		{"resource.003", 0, "9e0dea6b2bfd6cf0007cceb866bcbfb3", 670688},
		AD_LISTEND},
		Common::EN_ANY, Common::kPlatformDOS, 0, GUIO_STD16_UNDITHER	},

	// Mixed-Up Fairy Tales v1.000 - English DOS (supplied by markcoolio in bug report #2723791)
	// Executable scanning reports "1.000.145"
	{"fairytales", "", {
		{"resource.map", 0, "9ae5aecc1cb797b11ea5cf0caeea272c", 3261},
		{"resource.000", 0, "27ec5fa09cd12a7fd16e86d96a2ed245", 923685},
		{"resource.001", 0, "49c8f7dcd9989e4491a93554bec325b0", 52324},
		{"resource.002", 0, "6767f8c8585f617aaa91d442f41ae714", 1032989},
		{"resource.003", 0, "b1288e0821ee358d1ffe877e5900c8ec", 1047565},
		{"resource.004", 0, "f79daa70390d73746742ffcfc3dc4471", 937580},
		AD_LISTEND},
		Common::EN_ANY, Common::kPlatformDOS, 0, GUIO_STD16	},

	// Mixed-Up Fairy Tales - English DOS Floppy (from jvprat)
	// Executable scanning reports "1.000.145", Floppy label reports "1.0, 11.13.91", VERSION file reports "1.000"
	{"fairytales", "", {
		{"resource.map", 0, "66105c02fa8f1785a3fd28957e41cb48", 3249},
		{"resource.000", 0, "27ec5fa09cd12a7fd16e86d96a2ed245", 984439},
		{"resource.001", 0, "49c8f7dcd9989e4491a93554bec325b0", 238019},
		{"resource.002", 0, "564f516d991032e781492592a4eaa275", 1414142},
		{"resource.003", 0, "dd6cef0c592eadb7e6be9a25307c57a2", 1344719},
		AD_LISTEND},
		Common::EN_ANY, Common::kPlatformDOS, 0, GUIO_STD16	},

	// Mixed-Up Mother Goose - English Amiga (from www.back2roots.org)
	// Executable scanning reports "1.003.009"
	// SCI interpreter version 0.001.010
	{"mothergoose", "", {
		{"resource.map", 0, "4aa28ac93fae03cf854594da13d9229c", 2700},
		{"resource.001", 0, "fb552ae550ca1dac19ed8f6a3767612d", 262885},
		{"resource.002", 0, "fb552ae550ca1dac19ed8f6a3767612d", 817191},
		AD_LISTEND},
		Common::EN_ANY, Common::kPlatformAmiga, 0, GUIO_STD16	},

	// Mixed-Up Mother Goose - English DOS Floppy EGA (from omer_mor, bug report #3035354)
	{"mothergoose", "EGA", {
		{"resource.map", 0, "3490f85dab47e504c41b7eb3312e285e", 2598},
		{"resource.001", 0, "d893892d62b3f061357291d66775e360", 239906},
		{"resource.002", 0, "d893892d62b3f061357291d66775e360", 719398},
		AD_LISTEND},
		Common::EN_ANY, Common::kPlatformDOS, 0, GUIO_STD16_UNDITHER	},

	// Mixed-Up Mother Goose - English DOS Floppy EGA (supplied by ssburnout in bug report #3049193)
	// 1.011 5x5.25" (label: Int#8.2.90)
	{"mothergoose", "EGA", {
		{"resource.map", 0, "7d308bfc6006d0e20985a7295c238efc", 2010},
		{"resource.000", 0, "bb662eebeb5ffea2d705064801f6f70f", 140375},
		{"resource.001", 0, "13ddcdf971339150c2963548c9761b31", 52648},
		{"resource.002", 0, "13ddcdf971339150c2963548c9761b31", 204401},
		{"resource.003", 0, "e2c858b89e89bffe37b33e01d2827930", 166990},
		{"resource.004", 0, "dbbc22f124533ce308bc386b08956326", 146251},
		{"resource.005", 0, "2ba5348e7fad641b9c4c7ff7c7cf4e68", 110979},
		AD_LISTEND},
		Common::EN_ANY, Common::kPlatformDOS, 0, GUIO_STD16_UNDITHER	},

	// Mixed-Up Mother Goose v2.000 - English DOS Floppy (supplied by markcoolio in bug report #2723795)
	// Executable scanning reports "1.001.031"
	{"mothergoose256", "", {
		{"resource.map", 0, "52aae15e493cafd1da7e1c9b657a5bb9", 7026},
		{"resource.000", 0, "b7ecd8ae9e254e80310b5a668b276e6e", 2948975},
		AD_LISTEND},
		Common::EN_ANY, Common::kPlatformDOS, 0, GUIO_STD16	},

	// Mixed-Up Mother Goose - English DOS CD (from jvprat)
	// Executable scanning reports "x.yyy.zzz"
	// SCI interpreter version 0.000.999 (just a guess)
	{"mothergoose256", "CD", {
		{"resource.map", 0, "1c7f311b0a2c927b2fbe81ae341fb2f6", 5790},
		{"resource.001", 0, "5a0ed1d745855148364de1b3be099bac", 4369438},
		AD_LISTEND},
		Common::EN_ANY, Common::kPlatformDOS, ADGF_CD, GUIO_STD16_SPEECH	},

	// Mixed-Up Mother Goose - English Windows Interactive Demo
	// Executable scanning reports "x.yyy.zzz"
	{"mothergoose256", "Demo", {
		{"resource.map", 0, "87f9dc1cafc4d4fa835fb2f00cf3a6ef", 4560},
		{"resource.001", 0, "5a0ed1d745855148364de1b3be099bac", 2070072},
		AD_LISTEND},
		Common::EN_ANY, Common::kPlatformWindows, ADGF_DEMO, GUIO_STD16	},

	// Mixed-Up Mother Goose - FM-Towns (supplied by abevi in bug report #3038720)
	{"mothergoose256", "", {
		{"resource.map", 0, "b11e971ccd2040bebba59dfb409a08ef", 5772},
		{"resource.001", 0, "d49625d9b8005ec01c852f8322a82867", 4330713},
		AD_LISTEND},
		Common::JA_JPN, Common::kPlatformFMTowns, ADGF_ADDENGLISH, GUIO5(GUIO_NOASPECT, GAMEOPTION_PREFER_DIGITAL_SFX, GAMEOPTION_ORIGINAL_SAVELOAD, GAMEOPTION_FB01_MIDI, GAMEOPTION_RGB_RENDERING)	},

#ifdef ENABLE_SCI32

#define GUIO_MOTHERGOOSEHIRES GUIO4(GUIO_NOSUBTITLES, \
                                    GUIO_NOASPECT, \
                                    GUIO_LINKSPEECHTOSFX, \
                                    GUIO_NOLAUNCHLOAD)

	// Mixed-Up Mother Goose Deluxe - EN/ES Windows CD (supplied by markcoolio in bug report #2723810)
	// Executable scanning reports "2.100.002"
	{"mothergoosehires", "", {
		{"resource.map", 0, "5159a1578c4306bfe070a3e4d8c2e1d3", 4741},
		{"resource.000", 0, "1926925c95d82f0999590e93b02887c5", 15150768},
		AD_LISTEND},
		Common::EN_ANY, Common::kPlatformWindows, ADGF_DROPPLATFORM, GUIO_MOTHERGOOSEHIRES },

	// Mixed-Up Mother Goose Deluxe - Multilingual Windows CD (EN/FR/DE/ES)
	// Executable scanning reports "2.100.002"
	{"mothergoosehires", "", {
		{"resmap.000", 0, "ef611af561898dcfea87846919ebf3eb", 4969},
		{"ressci.000", 0, "227685bc59d90821978d330713e44a7a", 17205800},
		AD_LISTEND},
		Common::EN_ANY, Common::kPlatformWindows, ADGF_DROPPLATFORM, GUIO_MOTHERGOOSEHIRES },

#undef GUIO_MOTHERGOOSEHIRES

#endif // ENABLE_SCI32

	// Ms. Astro Chicken - English DOS
	// SCI interpreter version 1.000.679
	{"msastrochicken", "", {
		{"resource.map", 0, "5b457cbe5042f557e5b610148171f6c0", 1158},
		{"resource.001", 0, "453ea81ef66a50cbe33ce06302afe47f", 229737},
		AD_LISTEND},
		Common::EN_ANY, Common::kPlatformDOS, 0, GUIO_STD16	},

#ifdef ENABLE_SCI32

#define GUIO_PHANTASMAGORIA_DEMO GUIO6(GUIO_NOSUBTITLES, \
                                       GUIO_NOASPECT, \
                                       GUIO_NOLAUNCHLOAD, \
                                       GUIO_LINKSPEECHTOSFX, \
                                       GAMEOPTION_ENABLE_BLACK_LINED_VIDEO, \
                                       GAMEOPTION_HQ_VIDEO)
#define GUIO_PHANTASMAGORIA      GUIO_PHANTASMAGORIA_DEMO
#define GUIO_PHANTASMAGORIA_MAC  GUIO_PHANTASMAGORIA_DEMO

	// Phantasmagoria - English DOS/Windows (from csnover)
	// Windows executable scanning reports "2.100.002" - "Aug 06 1995"
	// DOS executable scanning reports "2.100.002" - "May 24 1995"
	// VERSION file reports "1.000.000"
	{"phantasmagoria", "", {
		{"resmap.001", 0, "43c395f312a190e67b90b2c1e93a79e2", 11518},
		{"ressci.001", 0, "3aae6559aa1df273bc542d5ac6330d75", 65844612},
		{"resmap.002", 0, "94f142cfe8ec4107b6a42876cb603ed0", 12058},
		{"ressci.002", 0, "3aae6559aa1df273bc542d5ac6330d75", 71588691},
		{"resmap.003", 0, "39e9abd4501b5b6168dd07379c0be753", 12334},
		{"ressci.003", 0, "3aae6559aa1df273bc542d5ac6330d75", 73651084},
		{"resmap.004", 0, "434f9704658229fef322c863d2422a9a", 12556},
		{"ressci.004", 0, "3aae6559aa1df273bc542d5ac6330d75", 75811935},
		{"resmap.005", 0, "3ff9b4f7301800825c0ed008e091205e", 12604},
		{"ressci.005", 0, "3aae6559aa1df273bc542d5ac6330d75", 78814934},
		{"resmap.006", 0, "27ad413313e2a3ec3c53250e7ff5b2d1", 12532},
		{"ressci.006", 0, "3aae6559aa1df273bc542d5ac6330d75", 77901360},
		{"resmap.007", 0, "aa8175cfc93242af6f5e65bdceaafc0d", 7972},
		//{"ressci.007", 0, "3aae6559aa1df273bc542d5ac6330d75", 25859038},
		AD_LISTEND},
		Common::EN_ANY, Common::kPlatformDOS, ADGF_NO_FLAGS, GUIO_PHANTASMAGORIA },

	// Phantasmagoria - English DOS (from jvprat)
	// Executable scanning reports "2.100.002", VERSION file reports "1.100.000UK"
	{"phantasmagoria", "", {
		{"resmap.001", 0, "416138651ea828219ca454cae18341a3", 11518},
		{"ressci.001", 0, "3aae6559aa1df273bc542d5ac6330d75", 65844612},
		{"resmap.002", 0, "de521d0c7ab32897e7fe58e421c816b7", 12058},
		{"ressci.002", 0, "3aae6559aa1df273bc542d5ac6330d75", 71588691},
		{"resmap.003", 0, "25df95bd7da3686f71a0af8784a2b8ca", 12334},
		{"ressci.003", 0, "3aae6559aa1df273bc542d5ac6330d75", 73651084},
		{"resmap.004", 0, "e108a3d35794f1721aeea3e62a3f8b3b", 12556},
		{"ressci.004", 0, "3aae6559aa1df273bc542d5ac6330d75", 75811935},
		{"resmap.005", 0, "390d81f9e14a3f3ee2ea477135f0288e", 12604},
		{"ressci.005", 0, "3aae6559aa1df273bc542d5ac6330d75", 78814934},
		{"resmap.006", 0, "8ea3c954606e80604680f9fe707f15d8", 12532},
		{"ressci.006", 0, "3aae6559aa1df273bc542d5ac6330d75", 77901360},
		{"resmap.007", 0, "afbd16ea77869a720afa1c5371de107d", 7972},
		//{"ressci.007", 0, "3aae6559aa1df273bc542d5ac6330d75", 25859038},
		AD_LISTEND},
		Common::EN_ANY, Common::kPlatformDOS, ADGF_NO_FLAGS, GUIO_PHANTASMAGORIA },

	// Phantasmagoria - German DOS/Windows
	// Windows executable scanning reports "unknown" - "Sep 19 1995 09:39:48"
	// DOS executable scanning reports "unknown" - "Sep 19 1995 16:18:34"
	// VERSION file reports "1.100.000"
	// Supplied by AReim1982
	{"phantasmagoria", "", {
		{"resmap.001", 0, "d5048f972d2e1abd5f6b6a3ea8a466b0", 11524},
		{"ressci.001", 0, "3aae6559aa1df273bc542d5ac6330d75", 71063082},
		{"resmap.002", 0, "ae0105261e04826324daf7dd2d534465", 12064},
		{"ressci.002", 0, "3aae6559aa1df273bc542d5ac6330d75", 80283368},
		{"resmap.003", 0, "50786a4f54c6432ec31b52be90b3a8ba", 12340},
		{"ressci.003", 0, "3aae6559aa1df273bc542d5ac6330d75", 82360370},
		{"resmap.004", 0, "4cd3bbff8b81bad85db52c0c8407bd81", 12562},
		{"ressci.004", 0, "3aae6559aa1df273bc542d5ac6330d75", 84453560},
		{"resmap.005", 0, "779bd12802da6cfe54ce482140824a46", 12616},
		{"ressci.005", 0, "3aae6559aa1df273bc542d5ac6330d75", 85113663},
		{"resmap.006", 0, "2299f97876493cc29b6a48e1cfe9619d", 12538},
		{"ressci.006", 0, "3aae6559aa1df273bc542d5ac6330d75", 87602346},
		{"resmap.007", 0, "06309b8043aecb85bd507b15d16cb544", 7984},
		//{"ressci.007", 0, "3aae6559aa1df273bc542d5ac6330d75", 26898681},
		AD_LISTEND},
		Common::DE_DEU, Common::kPlatformDOS, ADGF_NO_FLAGS, GUIO_PHANTASMAGORIA },

	// Phantasmagoria - French DOS
	// Supplied by Kervala in bug #6574
	{"phantasmagoria", "", {
		{"resmap.001", 0, "4da82dd336d4b9cd8c16f3cc11f0c615", 11524},
		{"ressci.001", 0, "3aae6559aa1df273bc542d5ac6330d75", 69963685},
		{"resmap.002", 0, "4f40f43f2b60bf765864433069752bb9", 12064},
		{"ressci.002", 0, "3aae6559aa1df273bc542d5ac6330d75", 78362841},
		{"resmap.003", 0, "6a392a86f14b6ddb4422978ee71e54ac", 12340},
		{"ressci.003", 0, "3aae6559aa1df273bc542d5ac6330d75", 80431189},
		{"resmap.004", 0, "df2e9462c41202de5f3843908c95a715", 12562},
		{"ressci.004", 0, "3aae6559aa1df273bc542d5ac6330d75", 82542844},
		{"resmap.005", 0, "43efd3fe834286c70a2c8b4cd747c1e2", 12616},
		{"ressci.005", 0, "3aae6559aa1df273bc542d5ac6330d75", 83790486},
		{"resmap.006", 0, "b3065e54a00190752a06dacd201b5058", 12538},
		{"ressci.006", 0, "3aae6559aa1df273bc542d5ac6330d75", 85415107},
		{"resmap.007", 0, "5633960bc106c39ca91d2d8fce18fd2d", 7984},
		AD_LISTEND},
		Common::FR_FRA, Common::kPlatformDOS, ADGF_NO_FLAGS, GUIO_PHANTASMAGORIA },

	// Phantasmagoria - French DOS (supplied by enclume in bug report Trac#9910)
	// VERSION file reports "1.100.000"
	{"phantasmagoria", "", {
		{"resmap.001", 0, "4da82dd336d4b9cd8c16f3cc11f0c615", 11524},
		{"ressci.001", 0, "3aae6559aa1df273bc542d5ac6330d75", 69963685},
		{"resmap.002", 0, "331d9cb4c2705da675d243fba22b7643", 12064},
		{"ressci.002", 0, "3aae6559aa1df273bc542d5ac6330d75", 74556497},
		{"resmap.003", 0, "48dcc70e117bfde15e004cc1b9533e5b", 12340},
		{"ressci.003", 0, "3aae6559aa1df273bc542d5ac6330d75", 76612091},
		{"resmap.004", 0, "fc117370efafd53a4c07aca99b2893c3", 12562},
		{"ressci.004", 0, "3aae6559aa1df273bc542d5ac6330d75", 78757484},
		{"resmap.005", 0, "d19ad6a7885273ffd1b920eced6e6871", 12616},
		{"ressci.005", 0, "3aae6559aa1df273bc542d5ac6330d75", 81160893},
		{"resmap.006", 0, "6db1956354e271681d41b489939686fb", 12538},
		{"ressci.006", 0, "3aae6559aa1df273bc542d5ac6330d75", 81076474},
		{"resmap.007", 0, "3d15c24fe60e8f7171480bfaa2d566bc", 7984},
		AD_LISTEND},
		Common::FR_FRA, Common::kPlatformDOS, ADGF_NO_FLAGS, GUIO_PHANTASMAGORIA },

	// Phantasmagoria - Italian DOS (from AlessioR)
	// VERSION file reports "1.100.000"
	{"phantasmagoria", "", {
		{"resmap.001", 0, "fba09c05c18e526fa35b30c33c12b150", 11524},
		{"ressci.001", 0, "3aae6559aa1df273bc542d5ac6330d75", 65804446},
		{"resmap.002", 0, "1cf3e74510804f1c87f83e25b61042cb", 12064},
		{"ressci.002", 0, "3aae6559aa1df273bc542d5ac6330d75", 71473087},
		{"resmap.003", 0, "6c22d9ff6a9d3803d4d7435b8bf6b2f7", 12340},
		{"ressci.003", 0, "3aae6559aa1df273bc542d5ac6330d75", 73552108},
		{"resmap.004", 0, "73e22dc5e0f5134a7e70ebe6d52735b9", 12562},
		{"ressci.004", 0, "3aae6559aa1df273bc542d5ac6330d75", 75712511},
		{"resmap.005", 0, "197bc2be5412bea7b8aaf9a65a2da92f", 12616},
		{"ressci.005", 0, "3aae6559aa1df273bc542d5ac6330d75", 78868623},
		{"resmap.006", 0, "673ca2dda6f9337459de768f52f63c7e", 12538},
		{"ressci.006", 0, "3aae6559aa1df273bc542d5ac6330d75", 77794567},
		{"resmap.007", 0, "7d6abc183155daf93e0452a58ddf16dc", 7984},
		AD_LISTEND},
		Common::IT_ITA, Common::kPlatformDOS, ADGF_NO_FLAGS, GUIO_PHANTASMAGORIA },

	// Phantasmagoria - English DOS Demo
	// Executable scanning reports "2.100.002"
	{"phantasmagoria", "Demo", {
		{"resmap.001", 0, "416138651ea828219ca454cae18341a3", 11518},
		{"ressci.001", 0, "3aae6559aa1df273bc542d5ac6330d75", 65844612},
		AD_LISTEND},
		Common::EN_ANY, Common::kPlatformDOS, ADGF_DEMO, GUIO_PHANTASMAGORIA_DEMO },

	// Phantasmagoria - English DOS/Windows (GOG version) - ressci.* merged in ressci.000
	// Windows executable scanning reports "2.100.002" - "Sep 19 1995 15:09:43"
	// DOS executable scanning reports "2.100.002" - "Sep 19 1995 09:15:40"
	// VERSION file reports "1.100.001UK"
	// Supplied by littleboy in patch #3112884
	{"phantasmagoria", "", {
		{"ressci.000", 0, "cd5967f9b9586e3380645961c0765be3", 116822037},
		{"resmap.000", 0, "3cafc1c6a53945c1f3babbfd6380c64c", 16468},
		AD_LISTEND},
		Common::EN_ANY, Common::kPlatformDOS, ADGF_NO_FLAGS, GUIO_PHANTASMAGORIA },

	// Phantasmagoria - English Macintosh
	// NOTE: This only contains disc 1 files (as well as the two persistent files:
	// Data1 and Data13. Other discs have conflicting names :(
	{"phantasmagoria", "", {
		{"Data1", 0, "0fcb42802f49edb5af60532bd7b60c4f", 14705669},
		{"Data2", 0, "d52f612058ec78e300385df3336a4ba2", 14516712},
		{"Data3", 0, "d6880c00d2c700c213ab76a3c39e60fc", 15612610},
		{"Data4", 0, "9037f5d3a37d0ee23146d9830726b058", 9794705},
		{"Data5", 0, "4b944fc79d180966c1088f7ecf7ae4d1", 13638812},
		{"Data6", 0, "647b1a826dbbb64884e0ae1bc59c8abb", 13846162},
		{"Data7", 0, "932a3aaf1eb650735a9e3a290ce249fb", 3626460},
		// Data8-12 are empty
		{"Data13", 0, "6d2c450fca19a69b5af74ed5b03c0a17", 14923328},
		AD_LISTEND},
	 Common::EN_ANY, Common::kPlatformMacintosh, ADGF_MACRESFORK | ADGF_UNSTABLE, GUIO_PHANTASMAGORIA_MAC },

#undef GUIO_PHANTASMAGORIA_DEMO
#undef GUIO_PHANTASMAGORIA
#undef GUIO_PHANTASMAGORIA_MAC

#define GUIO_PHANTASMAGORIA2 GUIO9(GUIO_NOSUBTITLES, \
                                   GUIO_LINKMUSICTOSFX, \
                                   GUIO_LINKSPEECHTOSFX, \
                                   GUIO_NOMIDI, \
                                   GUIO_NOASPECT, \
                                   GAMEOPTION_ORIGINAL_SAVELOAD, \
                                   GAMEOPTION_ENABLE_BLACK_LINED_VIDEO, \
                                   GAMEOPTION_HQ_VIDEO, \
                                   GAMEOPTION_ENABLE_CENSORING)
// TODO: Learn which are the censored game editions and give them this GUIO
// instead
#define GUIO_PHANTASMAGORIA2_CENSORED GUIO8(GUIO_NOSUBTITLES, \
                                            GUIO_LINKMUSICTOSFX, \
                                            GUIO_LINKSPEECHTOSFX, \
                                            GUIO_NOMIDI, \
                                            GUIO_NOASPECT, \
                                            GAMEOPTION_ORIGINAL_SAVELOAD, \
                                            GAMEOPTION_ENABLE_BLACK_LINED_VIDEO, \
                                            GAMEOPTION_HQ_VIDEO)

	// Some versions of Phantasmagoria 2 were heavily censored.
	// Censored versions (data files are currently unknown to us): UK, Australia, first English release in Germany

	// for more information on this matter, see:
	// https://wiki.scummvm.org/index.php/SCI/Phantasmagoria_2_Censorship

	// Phantasmagoria 2 - English Windows (from jvprat) - US release
	// Note: Fully uncensored
	//
	// Executable scanning reports "3.000.000", VERSION file reports "001.0.06"
	{"phantasmagoria2", "", {
		{"resmap.001", 0, "0a961e135f4f7effb195158325856633", 1108},
		{"ressci.001", 0, "53f457cddb0dffc056593905c4cbb989", 24379964},
		{"resmap.002", 0, "5d3189fe3d4f286f83c5c8031fa3e9f7", 1126},
		{"ressci.002", 0, "53f457cddb0dffc056593905c4cbb989", 34465805},
		{"resmap.003", 0, "c92e3c840b827c236ab6671c03760c56", 1162},
		{"ressci.003", 0, "53f457cddb0dffc056593905c4cbb989", 38606375},
		{"resmap.004", 0, "8d5cfe19365f71370b87063686f39171", 1288},
		{"ressci.004", 0, "53f457cddb0dffc056593905c4cbb989", 42447131},
		{"resmap.005", 0, "8bd5ceeedcbe16dfe55d1b90dcd4be84", 1942},
		{"ressci.005", 0, "05f9fe2bee749659acb3cd2c90252fc5", 67905112},
		AD_LISTEND},
		Common::EN_ANY, Common::kPlatformWindows, ADGF_DROPPLATFORM, GUIO_PHANTASMAGORIA2 },

	// Phantasmagoria 2 - English DOS (GOG version) (supplied by littleboy in patch #1360)
	// Note: Fully uncensored, basically the US release, but ressci.* merged into ressci.000
	//
	// Executable scanning reports "3.000.000" - "Dec 07 1996 09:29:03"
	// VERSION file reports "001.0.06"
	{"phantasmagoria2", "", {
		{"ressci.000", 0, "c54f26d9f43f908151263254b6d97053", 108134481},
		{"resmap.000", 0, "de154a223a9ef4ea7358b76adc38ef5b", 2956},
		AD_LISTEND},
		Common::EN_ANY, Common::kPlatformWindows, ADGF_DROPPLATFORM, GUIO_PHANTASMAGORIA2 },

	// Phantasmagoria 2 - German DOS/Windows (supplied by AReim1982)
	// Note: Fully uncensored, but one scene is missing probably because of a mastering error (Curtis + Therese meeting near water cooler)
	//       Another scene was cut differently (Therese attacks Curtis), reasons unknown. Violence and/or blood were not changed.
	//       The German/French one is way shorter, less suspenseful and without any dialog.
	//
	// Windows executable scanning reports "unknown" - "Dec 07 1996 15:42:02"
	// DOS executable scanning reports "unknown" - "Dec 07 1996 08:35:12"
	// VERSION file reports "000.1.0vu" (HEX: 30 30 30 2E 31 00 2E 30 76 FA 0D 0A)
	{"phantasmagoria2", "", {
		{"resmap.001", 0, "d62f48ff8bddb39503b97e33439482c9", 1114},
		{"ressci.001", 0, "4ebc2b8455c74ad205ae592eec27313a", 24590716},
		{"resmap.002", 0, "642a1f85ad8a4ce1d3850b10ad082200", 1138},
		{"ressci.002", 0, "4ebc2b8455c74ad205ae592eec27313a", 34681672},
		{"resmap.003", 0, "e08316864ef77735bb7f8f208110c43b", 1174},
		{"ressci.003", 0, "4ebc2b8455c74ad205ae592eec27313a", 38930933},
		{"resmap.004", 0, "875cf07df77fbaa1518a06ffed616c5f", 1300},
		{"ressci.004", 0, "4ebc2b8455c74ad205ae592eec27313a", 42750325},
		{"resmap.005", 0, "2fc48a4a5a73b726994f189da51a8b2a", 1954},
		{"ressci.005", 0, "e94005890d22dd3b7f605a2a7c025803", 68232146},
		AD_LISTEND},
		Common::DE_DEU, Common::kPlatformWindows, ADGF_DROPPLATFORM, GUIO_PHANTASMAGORIA2 },

	// Phantasmagoria 2 - French DOS/Windows (supplied by bgK)
	// Windows executable scanning reports "3.000.000" - "Nov 09 1996 16:03:00"
	// DOS executable scanning reports "3.000.000" - "Dec 07 1996 09:29:03"
	// VERSION file reports "000.1.0t" (HEX: 30 30 30 2e 31 3c 2e 30 74 03 0d 0a)
	{"phantasmagoria2", "", {
		{"resmap.001", 0, "a4b2d9d19b007115f1bdf5d1033c3a59", 1114},
		{"ressci.001", 0, "733700c435304a4e862e9687891d7771", 24597800},
		{"resmap.002", 0, "dcc1b312f40c29dd678f9e92e8d14227", 1138},
		{"ressci.002", 0, "733700c435304a4e862e9687891d7771", 34675235},
		{"resmap.003", 0, "8d5556599f41f7afdcfb7bdbac28ba22", 1174},
		{"ressci.003", 0, "733700c435304a4e862e9687891d7771", 38924549},
		{"resmap.004", 0, "b585a3abb32a29149a20bd2150dbff59", 1300},
		{"ressci.004", 0, "733700c435304a4e862e9687891d7771", 42748514},
		{"resmap.005", 0, "7811a1801660090725ceef799b62fc72", 1954},
		{"ressci.005", 0, "b6f090a2c8fc955d17b8a47085b2f890", 68231525},
		AD_LISTEND},
		Common::FR_FRA, Common::kPlatformWindows, ADGF_DROPPLATFORM, GUIO_PHANTASMAGORIA2 },

	// Phantasmagoria 2 - Japanese Windows (supplied by m_kiewitz)
	// Features English voices w/ Japanese subtitles. Background images were also localized to Japanese.
	// DUK-videos also have subtitles.
	// Windows executable scanning reports "3.000.000" - "Apr 22 1997 17:09:05"
	// VERSION file reports "001.0.000"
	{"phantasmagoria2", "", {
		{"resmap.001", 0, "36f634180bf509e07f48ca70e8ab43dd", 1114},
		{"ressci.001", 0, "b8aa3ea7e47425f89fcf9cf025c96760", 24492681},
		{"resmap.002", 0, "5c391e1c94fd441a9dd4a4bfcf74af7f", 1126},
		{"ressci.002", 0, "eaaac2587030149e2b92419ce6512772", 34464287},
		{"resmap.003", 0, "31cc508a52c521573536fcbe793d3c33", 1168},
		{"ressci.003", 0, "eaaac2587030149e2b92419ce6512772", 38714934},
		{"resmap.004", 0, "5349a40c053fc0a18eada8d92954aa4c", 1303},
		{"ressci.004", 0, "7b7bf3337ebaa2124f557ee3c522f406", 44560744},
		{"resmap.005", 0, "86cb97f0b5a138b842035d15d222d8c8", 1963},
		{"ressci.005", 0, "e22a46a3dd54971471b29454ff0352c7", 70558313},
		//{"resaud.001", 0, "3b4c5f92e5143fd3539b227e48ac2929", 8414502},
		//{"resaud.002", 0, "3b4c5f92e5143fd3539b227e48ac2929", 8414502},
		//{"ressfx.001", 0, "343a6ca9ddd614541b11b155de6368ac", 90268706},
		AD_LISTEND},
		Common::JA_JPN, Common::kPlatformWindows, ADGF_DROPPLATFORM, GUIO_PHANTASMAGORIA2 },

#undef GUIO_PHANTASMAGORIA2
#undef GUIO_PHANTASMAGORIA2_CENSORED

#endif // ENABLE_SCI32

	// Pepper's Adventure In Time 1.000 English
	// Executable scanning reports "1.001.072", VERSION file reports "1.000"
	{"pepper", "", {
		{"resource.map", 0, "72726dc81c1b4c1110c486be77369bc8", 5179},
		{"resource.000", 0, "670d0c53622429f4b11275caf7f8d292", 5459574},
		AD_LISTEND},
		Common::EN_ANY, Common::kPlatformDOS, 0, GUIO_STD16	},

	// Pepper - English DOS Non-Interactive Demo
	// Executable scanning reports "1.001.060", VERSION file reports "1.000"
	{"pepper", "Demo", {
		{"resource.map", 0, "379bb4fb896630b14f2d91ed21e36ba1", 984},
		{"resource.000", 0, "118f6c31a93ec7fd9a231c61125229e3", 645494},
		AD_LISTEND},
		Common::EN_ANY, Common::kPlatformDOS, ADGF_DEMO, GUIO_STD16	},

	// Pepper - English DOS/Windows Interactive Demo
	// Executable scanning reports "1.001.069", VERSION file reports ".001"
	{"pepper", "Demo", {
		{"resource.map", 0, "975e8df76106a5c13d12ab674f906a02", 2514},
		{"resource.000", 0, "e6a918a2dd7a4bcecd8fb389f43287c2", 1698164},
		AD_LISTEND},
		Common::EN_ANY, Common::kPlatformDOS, ADGF_DEMO, GUIO_STD16	},

	// Pepper - English DOS Interactive Demo
	// Executable scanning reports "1.001.072", VERSION file reports "1.000"
	{"pepper", "Demo", {
		{"resource.map", 0, "9c9b7b900651a370dd3fb38d478b1798", 2524},
		{"resource.000", 0, "e6a918a2dd7a4bcecd8fb389f43287c2", 1713544},
		AD_LISTEND},
		Common::EN_ANY, Common::kPlatformDOS, ADGF_DEMO, GUIO_STD16	},

	// Police Quest 1 VGA Remake - English DOS (from the Police Quest Collection)
	// Executable scanning reports "1.001.029", VERSION file reports "2.000"
	{"pq1sci", "SCI", {
		{"resource.map", 0, "35efa814fb994b1cbdac9611e401da67", 5013},
		{"resource.000", 0, "e0d5ddf34eda903a38f0837e2aa7145b", 6401433},
		AD_LISTEND},
		Common::EN_ANY, Common::kPlatformDOS, 0, GUIO_STD16	},

	// Police Quest 2 - English Amiga (from www.back2roots.org)
	// SCI interpreter version 0.000.685 (just a guess)
	{"pq2", "", {
		{"resource.map", 0, "499de78ae72b7ce219f944c5e7ef0c5b", 3426},
		{"resource.000", 0, "77f02def3094af804fd2371db25b7100", 250232},
		{"resource.001", 0, "523db0c07f1da2a822c2c39ee0482544", 179334},
		{"resource.002", 0, "499737c21a28ac026e11ab817100d610", 511099},
		{"resource.003", 0, "e008f5d6e2a7c4d4a0da0173e4fa8f8b", 553970},
		AD_LISTEND},
		Common::EN_ANY, Common::kPlatformAmiga, 0, GUIO_STD16_UNDITHER	},

	// Police Quest 2 - English DOS Non-Interactive Demo
	// Executable scanning reports "0.000.413"
	{"pq2", "Demo", {
		{"resource.map", 0, "8b77d0d4650c2052b356cece28294b58", 576},
		{"resource.001", 0, "376ef6d6eaaeed66e1424bd219c4b9ab", 215398},
		AD_LISTEND},
		Common::EN_ANY, Common::kPlatformDOS, ADGF_DEMO, GUIO_STD16_UNDITHER	},

	// Police Quest 2 - English DOS (provided by richiefs in bug report #2670691)
	// SCI interpreter version 0.000.395
	{"pq2", "", {
		{"resource.map", 0, "9cff78c4be9e6a4848b6e9377569e3d9", 5700},
		{"resource.001", 0, "77f02def3094af804fd2371db25b7100", 163291},
		{"resource.002", 0, "77f02def3094af804fd2371db25b7100", 329367},
		{"resource.003", 0, "77f02def3094af804fd2371db25b7100", 305819},
		{"resource.004", 0, "77f02def3094af804fd2371db25b7100", 342149},
		{"resource.005", 0, "77f02def3094af804fd2371db25b7100", 349899},
		{"resource.006", 0, "77f02def3094af804fd2371db25b7100", 354991},
		AD_LISTEND},
		Common::EN_ANY, Common::kPlatformDOS, 0, GUIO_STD16_UNDITHER	},

	// Police Quest 2 - English DOS (from the Police Quest Collection)
	// Executable scanning reports "0.000.490"
	{"pq2", "", {
		{"resource.map", 0, "28a6f471c7900c2c92da40eecb615d9d", 4584},
		{"resource.001", 0, "77f02def3094af804fd2371db25b7100", 509525},
		{"resource.002", 0, "77f02def3094af804fd2371db25b7100", 546000},
		{"resource.003", 0, "77f02def3094af804fd2371db25b7100", 591851},
		AD_LISTEND},
		Common::EN_ANY, Common::kPlatformDOS, 0, GUIO_STD16_UNDITHER	},

	// Police Quest 2 - English Atari ST
	// Game version 1.002.011 DS 1989-07-21
	// Executable reports "1.002.003"
	{"pq2", "", {
		{"resource.map", 0, "28a6f471c7900c2c92da40eecb615d9d", 4584},
		{"resource.001", 0, "77f02def3094af804fd2371db25b7100", 509525},
		{"resource.002", 0, "77f02def3094af804fd2371db25b7100", 546000},
		{"resource.003", 0, "77f02def3094af804fd2371db25b7100", 591851},
		AD_LISTEND},
		Common::EN_ANY, Common::kPlatformAtariST, 0, GUIO_STD16_UNDITHER	},

	// Police Quest 2 - English DOS (from FRG)
	// SCI interpreter version 0.000.395
	{"pq2", "", {
		{"resource.map", 0, "fe019e9773623fcb7da810db9e64c8a9", 4548},
		{"resource.001", 0, "77f02def3094af804fd2371db25b7100", 509760},
		{"resource.002", 0, "77f02def3094af804fd2371db25b7100", 542897},
		{"resource.003", 0, "77f02def3094af804fd2371db25b7100", 586857},
		AD_LISTEND},
		Common::EN_ANY, Common::kPlatformDOS, 0, GUIO_STD16_UNDITHER	},

	// Police Quest 2 English DOS 1.001.006 (supplied by merkur-kun in bug report #3028479)
	{"pq2", "", {
		{"resource.map", 0, "8e1161c684b342742d30f938a4839a4b", 4518},
		{"resource.001", 0, "77f02def3094af804fd2371db25b7100", 506563},
		{"resource.002", 0, "77f02def3094af804fd2371db25b7100", 541261},
		{"resource.003", 0, "77f02def3094af804fd2371db25b7100", 587511},
		AD_LISTEND},
		Common::EN_ANY, Common::kPlatformDOS, 0, GUIO_STD16_UNDITHER	},

	// Police Quest 2 English DOS 1.002.011 (supplied by misterhands in bug report #9716)
	{"pq2", "", {
		{"resource.map", 0, "f42a265e26168d0463d12e0913e8dd1c", 5808},
		{"resource.001", 0, "77f02def3094af804fd2371db25b7100", 161673},
		{"resource.002", 0, "77f02def3094af804fd2371db25b7100", 334283},
		{"resource.003", 0, "77f02def3094af804fd2371db25b7100", 308044},
		AD_LISTEND},
		Common::EN_ANY, Common::kPlatformDOS, 0, GUIO5(GUIO_NOSPEECH, GAMEOPTION_EGA_UNDITHER, GAMEOPTION_PREFER_DIGITAL_SFX, GAMEOPTION_ORIGINAL_SAVELOAD, GAMEOPTION_FB01_MIDI)	},

	// Police Quest 2 - English Atari ST
	// Game version 1.001.006 1989-01-16 13:30
	// Executable reports "1.001.009"
	{"pq2", "", {
		{"resource.map", 0, "8e1161c684b342742d30f938a4839a4b", 4518},
		{"resource.001", 0, "77f02def3094af804fd2371db25b7100", 506563},
		{"resource.002", 0, "77f02def3094af804fd2371db25b7100", 541261},
		{"resource.003", 0, "77f02def3094af804fd2371db25b7100", 587511},
		AD_LISTEND},
		Common::EN_ANY, Common::kPlatformAtariST, 0, GUIO_STD16_UNDITHER	},

	// Police Quest 2 - Japanese PC-98 (also includes english language)
	// Executable scanning reports "x.yyy.zzz"
	// SCI interpreter version unknown
	{"pq2", "", {
		{"resource.map", 0, "883804c616dca1d82373bf9fda3a71d2", 4656},
		{"resource.001", 0, "05fdee43a228dd6ea4d1a92ccae3f788", 669319},
		{"resource.002", 0, "05fdee43a228dd6ea4d1a92ccae3f788", 637662},
		{"resource.003", 0, "05fdee43a228dd6ea4d1a92ccae3f788", 684395},
		AD_LISTEND},
		Common::JA_JPN, Common::kPlatformPC98, ADGF_ADDENGLISH, GUIO7(GUIO_NOSPEECH, GUIO_NOASPECT, GAMEOPTION_EGA_UNDITHER, GAMEOPTION_PREFER_DIGITAL_SFX, GAMEOPTION_ORIGINAL_SAVELOAD, GAMEOPTION_FB01_MIDI, GAMEOPTION_RGB_RENDERING)	},

	// Police Quest 3 - English Amiga
	// Executable scanning reports "1.004.024"
	// SCI interpreter version 1.000.784
	{"pq3", "", {
		{"resource.map", 0, "29923fe1ef1f0909b57255d61c558e68", 5742},
		{"resource.000", 0, "4908e4f4977e8e19c90c29b36a741ffe", 298541},
		{"resource.001", 0, "0eb943ca807e2f69578821d490770d2c", 836567},
		{"resource.002", 0, "f7044bb08a1fcbe5077791ed8d4996f0", 691207},
		{"resource.003", 0, "630bfa65beb05f743552704ac2899dae", 759891},
		{"resource.004", 0, "7b229fbdf30d670d0728cede3e984a7e", 838663},
		AD_LISTEND},
		Common::EN_ANY, Common::kPlatformAmiga, 0, GUIO_STD16	},

	// Police Quest 3 - German Amiga (also includes english language)
	// Executable scanning reports "1.004.024"
	// SCI interpreter version 1.000.784
	{"pq3", "", {
		{"resource.map", 0, "357304811fc2bbaa3443fc62d677fe06", 6282},
		{"resource.000", 0, "49879e6ce7c19151ffa6af1a09763dc7", 324273},
		{"resource.001", 0, "015e6119badb391ab5f4b36abedb5d4a", 718814},
		{"resource.002", 0, "1ee419ba252fbed47fbce8399f56f8ad", 674823},
		{"resource.003", 0, "87361c17fd863b58f98828de68770279", 682288},
		{"resource.004", 0, "6258d5dd85898d8e218eb8113ebc9059", 722738},
		{"resource.005", 0, "6258d5dd85898d8e218eb8113ebc9059", 704485},
		AD_LISTEND},
		Common::DE_DEU, Common::kPlatformAmiga, ADGF_ADDENGLISH, GUIO_STD16	},

	// Police Quest 3 - English DOS (from the Police Quest Collection)
	// Executable scanning reports "T.A00.178", VERSION file reports "1.00"
	// SCI interpreter version 1.000.510
	{"pq3", "", {
		{"resource.map", 0, "6457bf0c8ca865a42d9ff5827ab49b89", 5559},
		{"resource.000", 0, "7659713720d61d9465a59091b7ee63ea", 737253},
		{"resource.001", 0, "61c7c187d25a8346be0a092d5f037278", 1196787},
		{"resource.002", 0, "c18e0d408e4f4f40365d42aa15931f67", 1153561},
		{"resource.003", 0, "8791b9eef53edf77c2dac950142221d3", 1159791},
		{"resource.004", 0, "1b91e891a3c60a941dac0eecdf83375b", 1143606},
		AD_LISTEND},
		Common::EN_ANY, Common::kPlatformDOS, 0, GUIO_STD16	},

	// Police Quest 3 - English DOS Non-Interactive Demo
	// Executable scanning reports "T.A00.052"
	// SCI interpreter version 1.000.510
	{"pq3", "Demo", {
		{"resource.map", 0, "ec8e58e7663ae5173853abf6c76b52bb", 867},
		{"resource.000", 0, "277f97771f7a6d89677141f02da313d6", 65150},
		{"resource.001", 0, "5c5a551b6c86cce2ee75becb90e0b586", 624411},
		AD_LISTEND},
		Common::EN_ANY, Common::kPlatformDOS, ADGF_DEMO, GUIO_STD16	},

	// Police Quest 3 - German DOS (supplied by markcoolio in bug report #2723837, also includes english language)
	// Executable scanning reports "T.A00.178"
	// SCI interpreter version 1.000.510
	{"pq3", "", {
		{"resource.map", 0, "8a970edf98eba4c11bb1827aab1694d1", 5625},
		{"resource.000", 0, "5ee460af3d70c06a745cc482b6c783ba", 865204},
		{"resource.001", 0, "ff6182bf96c8f8af5bd8c11769c9cbf2", 1183456},
		{"resource.002", 0, "cce99b96a578b62ff6cebdae8d122feb", 1179358},
		{"resource.003", 0, "4836f460f4cfc8de61e2df4c45775504", 1180956},
		{"resource.004", 0, "0c3eb84b9755852d9e795e0d5c9373c7", 1171760},
		AD_LISTEND},
		Common::DE_DEU, Common::kPlatformDOS, ADGF_ADDENGLISH, GUIO_STD16	},

	// Police Quest 3 - Spanish DOS v1.000 - Supplied by dianiu in bug report #3555647
	{"pq3", "", {
		{"resource.map", 0, "ffa0b4631c4e36d69631256d19ba29e7", 5421},
		{"resource.000", 0, "5ee460af3d70c06a745cc482b6c783ba", 5410263},
		AD_LISTEND},
		Common::ES_ESP, Common::kPlatformDOS, ADGF_ADDENGLISH, GUIO_STD16	},

	// Police Quest 3 EGA
	// Reported by musiclyinspired in bug report #3046573
	{"pq3", "", {
		{"resource.map", 0, "1341f7c9643947414a8e238b88f68d82", 5901},
		{"resource.000", 0, "7659713720d61d9465a59091b7ee63ea", 402208},
		{"resource.001", 0, "0284ca44341fbc3cb7a047e49d230234", 703373},
		{"resource.002", 0, "fc9452f962bd7a9bbf6e78e9e52a8e18", 692676},
		{"resource.003", 0, "31c226bf01b69c8182b8ca0e8760b0a7", 527848},
		{"resource.004", 0, "b96a86ab681769e4cbb439670d967ca6", 449682},
		{"resource.005", 0, "9e6c53a0e7eef53694d260fade8b1fc7", 724000},
		AD_LISTEND},
		Common::EN_ANY, Common::kPlatformDOS, 0, GUIO_STD16	},

	// Police Quest 4 - English DOS Non-Interactive Demo (from FRG)
	// SCI interpreter version 1.001.096
	// Note: we are not using ADGF_DEMO here, to avoid a game ID like pq4demo-demo
	{"pq4demo", "Demo", {
		{"resource.map", 0, "be56f87a1c4a13062a30a362df860c2f", 1472},
		{"resource.000", 0, "527d5684016e6816157cd15d9071b11b", 1121310},
		AD_LISTEND},
		Common::EN_ANY, Common::kPlatformDOS, 0, GUIO_STD16	},

#ifdef ENABLE_SCI32

#define GUIO_PQ4_FLOPPY GUIO2(GUIO_NOSPEECH, \
                              GAMEOPTION_ORIGINAL_SAVELOAD)
#define GUIO_PQ4_CD     GUIO3(GUIO_LINKSPEECHTOSFX, \
                              GAMEOPTION_HIGH_RESOLUTION_GRAPHICS, \
                              GAMEOPTION_ORIGINAL_SAVELOAD)

	// Police Quest 4 - English DOS CD (from the Police Quest Collection)
	// Executable scanning reports "2.100.002", VERSION file reports "1.100.000"
	{"pq4", "CD", {
		{"resource.map", 0, "379dfe80ed6bd16c47e4b950c4722eac", 11374},
		{"resource.000", 0, "fd316a09b628b7032248139003369022", 18841068},
		AD_LISTEND},
		Common::EN_ANY, Common::kPlatformDOS, ADGF_CD, GUIO_PQ4_CD },

	// Police Quest 4 - French DOS CD (French text, English speech) (From bgK)
	// Executable scanning reports "2.100.002", VERSION file reports "1.000.000"
	{"pq4", "CD", {
		{"resource.map", 0, "c378f024f27332deccb1bae3b78e693c", 11386},
		{"resource.000", 0, "3dd3ff150b78899500d4e1bea9b733c6", 18866242},
		AD_LISTEND},
		Common::FR_FRA, Common::kPlatformDOS, ADGF_CD, GUIO_PQ4_CD },

	// Police Quest 4 - German DOS CD (German text, English speech)
	// Supplied by markcoolio in bug report #3392955
	{"pq4", "CD", {
		{"resource.map", 0, "a398076371ed0e1e706c8f9fb9fc7ac5", 11386},
		{"resource.000", 0, "6ff21954e0a2c5992279e7eb787c8d56", 18918747},
		AD_LISTEND},
		Common::DE_DEU, Common::kPlatformDOS, ADGF_CD, GUIO_PQ4_CD },

	// Police Quest 4 - English DOS
	// SCI interpreter version 2.000.000 (a guess?)
	{"pq4", "", {
		{"resource.map", 0, "aed9643158ccf01b71f359db33137f82", 9895},
		{"resource.000", 0, "da383857b3be1e4514daeba2524359e0", 15141432},
		AD_LISTEND},
		Common::EN_ANY, Common::kPlatformDOS, ADGF_NO_FLAGS, GUIO_PQ4_FLOPPY },

	// Police Quest 4 - French DOS (supplied by abevi in bug report #2612718)
	// SCI interpreter version 2.000.000
	{"pq4", "", {
		{"resource.map", 0, "008030846edcc7c5c7a812c7f4ae4ceb", 9256},
		{"resource.000", 0, "6ba98bd2e436739d87ecd2a9b99cabb4", 14730153},
		AD_LISTEND},
		Common::FR_FRA, Common::kPlatformDOS, ADGF_NO_FLAGS, GUIO_PQ4_FLOPPY },

	// Police Quest 4 - German DOS (supplied by markcoolio in bug report #2723840)
	// SCI interpreter version 2.000.000 (a guess?)
	{"pq4", "", {
		{"resource.map", 0, "2393ee728ab930b2762cb5889f9b5aff", 9256},
		{"resource.000", 0, "6ba98bd2e436739d87ecd2a9b99cabb4", 14730155},
		AD_LISTEND},
		Common::DE_DEU, Common::kPlatformDOS, ADGF_NO_FLAGS, GUIO_PQ4_FLOPPY },

#undef GUIO_PQ4_FLOPPY
#undef GUIO_PQ4_CD

#define GUIO_PQSWAT_DEMO GUIO6(GUIO_NOSUBTITLES, \
                               GUIO_NOMIDI, \
                               GUIO_LINKMUSICTOSFX, \
                               GUIO_LINKSPEECHTOSFX, \
                               GUIO_NOASPECT, \
                               GUIO_NOLAUNCHLOAD)
#define GUIO_PQSWAT      GUIO8(GUIO_NOSUBTITLES, \
                               GUIO_NOMIDI, \
                               GUIO_LINKMUSICTOSFX, \
                               GUIO_LINKSPEECHTOSFX, \
                               GUIO_NOASPECT, \
                               GAMEOPTION_ENABLE_BLACK_LINED_VIDEO, \
                               GAMEOPTION_HQ_VIDEO, \
                               GAMEOPTION_UPSCALE_VIDEOS)

	// Police Quest: SWAT - English DOS/Windows Demo (from jvprat)
	// Executable scanning reports "2.100.002", VERSION file reports "0.001.200"
	{"pqswat", "Demo", {
		{"resource.map", 0, "8c96733ef94c21526792f7ca4e3f2120", 1648},
		{"resource.000", 0, "d8892f1b8c56c8f7704325460f49b300", 3676175},
		AD_LISTEND},
		Common::EN_ANY, Common::kPlatformDOS, ADGF_DEMO | ADGF_UNSTABLE, GUIO_PQSWAT_DEMO },

	// Police Quest: SWAT - English DOS (from GOG.com)
	// Executable scanning reports "2.100.002", VERSION file reports "1.0c"
	{"pqswat", "", {
		{"resmap.000", 0, "1c2563fee189885e29d9348f37306d94", 12175},
		{"ressci.000", 0, "b2e1826ca81ce2e7e764587f5a14eee9", 127149181},
		AD_LISTEND},
		Common::EN_ANY, Common::kPlatformDOS, ADGF_UNSTABLE, GUIO_PQSWAT },

	// Police Quest: SWAT - English Windows (from the Police Quest Collection)
	// Executable scanning reports "2.100.002", VERSION file reports "1.0c"
	// Original DOS/Windows release VERSION file reports "1.000" is the same
	{"pqswat", "", {
		{"resmap.001", 0, "de5ea1beb3d9490737aa5fd398fe9765", 6937},
		{"ressci.001", 0, "7cd5414f54748f90904a46123a52472f", 29467363},
		{"resmap.002", 0, "ff7a7e0f3dea2c73182b7ea84e3431cc", 6211},
		{"ressci.002", 0, "e613357f3349c4bfa5a7b7b312be7f97", 25987989},
		{"resmap.003", 0, "84303aa019fa75a0eb20ba502bc4ccae", 6601},
		{"ressci.003", 0, "00a755e917c442ca8cf1a1bea689e6fb", 45073980},
		{"resmap.004", 0, "4228038906f041623e65789500b22285", 6835},
		{"ressci.004", 0, "b7e619e6ecf62fe65d5116a3a422e5f0", 46223872},
		AD_LISTEND},
		Common::EN_ANY, Common::kPlatformDOS, ADGF_UNSTABLE, GUIO_PQSWAT },

#undef GUIO_PQSWAT_DEMO
#undef GUIO_PQSWAT

#endif // ENABLE_SCI32

	// Quest for Glory 1 / Hero's Quest - English DOS 3.5" Floppy (supplied by merkur in bug report #2718784)
	// Executable scanning reports "0.000.566"
	{"qfg1", "", {
		{"resource.map", 0, "c1dc4470fb947c067567252f62d6c1b6", 6474},
		{"resource.000", 0, "481b034132106390cb5160fe61dd5f58", 80334},
		{"resource.001", 0, "4d67acf52833ff45c7f753d6663532e8", 462727},
		{"resource.002", 0, "439ba9b6dde216e6eb97ef3a9830fbe4", 646869},
		{"resource.003", 0, "7ab2bf8e224b57f75e0cd6e4ba790761", 642203},
		{"resource.004", 0, "7ab2bf8e224b57f75e0cd6e4ba790761", 641688},
		AD_LISTEND},
		Common::EN_ANY, Common::kPlatformDOS, 0, GUIO_STD16_UNDITHER },

	// Quest for Glory 1 / Hero's Quest - English DOS 3.5" Floppy v1.001 Int#0.000.566 (supplied by alonzotg in bug report #3206006)
	{"qfg1", "", {
		{"resource.map", 0, "85512508ed4e4ef1e3b309adabceeda9", 6486},
		{"resource.000", 0, "481b034132106390cb5160fe61dd5f58", 80334},
		{"resource.001", 0, "4d67acf52833ff45c7f753d6663532e8", 462729},
		{"resource.002", 0, "439ba9b6dde216e6eb97ef3a9830fbe4", 647244},
		{"resource.003", 0, "7ab2bf8e224b57f75e0cd6e4ba790761", 642203},
		{"resource.004", 0, "7ab2bf8e224b57f75e0cd6e4ba790761", 641688},
		AD_LISTEND},
		Common::EN_ANY, Common::kPlatformDOS, 0, GUIO_STD16_UNDITHER },

	// Quest for Glory 1 / Hero's Quest - English DOS 3.5" Floppy v1.102 Int#0.000.629 (suppled by digitoxin1 in bug report #3554611)
	{"qfg1", "", {
		{"resource.map", 0, "b162dbd4632250d4d83bed46d0783c10", 6396},
		{"resource.000", 0, "40332d3ebfc70a4b6a6a0443c2763287", 78800},
		{"resource.001", 0, "a270012fa74445d74c044d1b65a9ff8c", 459835},
		{"resource.002", 0, "e64004e020fdf1813be52b639b08be89", 635561},
		{"resource.003", 0, "f0af87c60ec869946da442833aa5afa8", 640502},
		{"resource.004", 0, "f0af87c60ec869946da442833aa5afa8", 644575},
		AD_LISTEND},
		Common::EN_ANY, Common::kPlatformDOS, 0, GUIO_STD16_UNDITHER	},

	// Quest for Glory 1 / Hero's Quest - English DOS 5.25" Floppy v1.102 Int#0.000.629 (suppled by digitoxin1 in bug report #3554611)
	{"qfg1", "", {
		{"resource.map", 0, "5772a2c1bfae46f26582582c9901121e", 6858},
		{"resource.000", 0, "40332d3ebfc70a4b6a6a0443c2763287", 78800},
		{"resource.001", 0, "a270012fa74445d74c044d1b65a9ff8c", 75090},
		{"resource.002", 0, "d22695c53835dfdece056d86f26c251e", 271354},
		{"resource.003", 0, "3cd085e27078f269b3ece5838812ff41", 258084},
		{"resource.004", 0, "8927c7a04a78f1e76f342db3ccc9d879", 267835},
		{"resource.005", 0, "13d16cc9b90b51e2c8643cdf52a62957", 268807},
		{"resource.006", 0, "48b2b3c964dcbeccb68e984e6d4e97db", 278473},
		{"resource.007", 0, "f0af87c60ec869946da442833aa5afa8", 269237},
		AD_LISTEND},
		Common::EN_ANY, Common::kPlatformDOS, 0, GUIO_STD16_UNDITHER },

	// Quest for Glory 1 / Hero's Quest - English DOS 5.25" Floppy (supplied by markcoolio in bug report #2723843)
	// Executable scanning reports "0.000.566"
	{"qfg1", "", {
		{"resource.map", 0, "94bc3f2ae2dad12f1303606740d087ff", 6936},
		{"resource.000", 0, "481b034132106390cb5160fe61dd5f58", 80334},
		{"resource.001", 0, "4d67acf52833ff45c7f753d6663532e8", 95498},
		{"resource.002", 0, "3e2a89d60d385caca5b3394049da4bc4", 271587},
		{"resource.003", 0, "e56e9fd2f7d2c98774699f7a5087e524", 255998},
		{"resource.004", 0, "d74cd4290bf60e1409117202e4ce8592", 266415},
		{"resource.005", 0, "7288ed6d5da89b7a80b4af3897a7963a", 271185},
		{"resource.006", 0, "69366c2a2f99917199fe1b60a4fee19d", 267852},
		{"resource.007", 0, "7ab2bf8e224b57f75e0cd6e4ba790761", 272747},
		AD_LISTEND},
		Common::EN_ANY, Common::kPlatformDOS, 0, GUIO_STD16_UNDITHER },

	// Quest for Glory 1 / Hero's Quest - English DOS 5.25" Floppy (supplied by ssburnout in bug report #3049193)
	// 1.001 10x5.25" (label: INT.#0.000.566)
	{"qfg1", "", {
		{"resource.map", 0, "c5a0346ff16c43b1eea9583d15e7743c", 6948},
		{"resource.000", 0, "481b034132106390cb5160fe61dd5f58", 80334},
		{"resource.001", 0, "4d67acf52833ff45c7f753d6663532e8", 95500},
		{"resource.002", 0, "3e2a89d60d385caca5b3394049da4bc4", 271587},
		{"resource.003", 0, "e56e9fd2f7d2c98774699f7a5087e524", 256373},
		{"resource.004", 0, "d74cd4290bf60e1409117202e4ce8592", 266415},
		{"resource.005", 0, "7288ed6d5da89b7a80b4af3897a7963a", 271185},
		{"resource.006", 0, "69366c2a2f99917199fe1b60a4fee19d", 267852},
		{"resource.007", 0, "7ab2bf8e224b57f75e0cd6e4ba790761", 272747},
		AD_LISTEND},
		Common::EN_ANY, Common::kPlatformDOS, 0, GUIO_STD16_UNDITHER	},

	// Quest for Glory 1 / Hero's Quest - English DOS 5.25" Floppy (supplied by ssburnout in bug report #3049193)
	// 1.200 10x5.25" (label: INT#9.10.90)
	{"qfg1", "", {
		{"resource.map", 0, "96939838dd9aa17b110c25256f04dd0b", 6906},
		{"resource.000", 0, "40332d3ebfc70a4b6a6a0443c2763287", 79181},
		{"resource.001", 0, "917fcef303e9489597154727baaa9e07", 74752},
		{"resource.002", 0, "c000304092dc439d5103563853b4fc6d", 273186},
		{"resource.003", 0, "1903eb08c02e2218b4a38ab9d5553e01", 258115},
		{"resource.004", 0, "4b8e46d72ce887d13c552be56db3b3c8", 267882},
		{"resource.005", 0, "f40198349d542e105d040743435e0cd6", 268907},
		{"resource.006", 0, "f46690dca714abc8c89357d30e363dd3", 278387},
		{"resource.007", 0, "951299a82a8134ed12c5c18118d45c2f", 269173},
		AD_LISTEND},
		Common::EN_ANY, Common::kPlatformDOS, 0, GUIO_STD16_UNDITHER	},

	// Quest for Glory 1 / Hero's Quest - English Atari ST
	// Game version 1.137
	// Executable reports "1.002.028"
	{"qfg1", "", {
		{"resource.map", 0, "2a794066ad161acbedac8fa14e46905d", 6438},
		{"resource.000", 0, "40332d3ebfc70a4b6a6a0443c2763287", 79204},
		{"resource.001", 0, "f7fc269d3db146830d6427d3e02d4187", 473547},
		{"resource.002", 0, "e64004e020fdf1813be52b639b08be89", 635687},
		{"resource.003", 0, "f0af87c60ec869946da442833aa5afa8", 640438},
		{"resource.004", 0, "f0af87c60ec869946da442833aa5afa8", 644452},
		AD_LISTEND},
		Common::EN_ANY, Common::kPlatformAtariST, 0, GUIO_STD16_UNDITHER	},

	// Quest for Glory 1 / Hero's Quest - English DOS Demo
	// Executable scanning reports "0.000.685"
	{"qfg1", "Demo", {
		{"resource.map", 0, "df34c758cbb9026da175793ff686b0e6", 882},
		{"resource.001", 0, "73fbaafdd313b39aeedb80fbf85ecef1", 389884},
		AD_LISTEND},
		Common::EN_ANY, Common::kPlatformDOS, ADGF_DEMO, GUIO_STD16_UNDITHER	},

	// Quest for Glory 1 - Japanese PC-98 5.25" Floppy (also includes English language)
	// Executable scanning reports "S.old.201"
	{"qfg1", "8 Colors", {
		{"resource.map", 0, "5cbeb95dd2a4b7cb242b415cc6ec1c47", 6444},
		{"resource.001", 0, "a21451ef6fa8179bd4b22c4950004c44", 859959},
		{"resource.002", 0, "a21451ef6fa8179bd4b22c4950004c44", 1136968},
		{"resource.003", 0, "a21451ef6fa8179bd4b22c4950004c44", 769897},
		AD_LISTEND},
		Common::JA_JPN, Common::kPlatformPC98, ADGF_ADDENGLISH, GUIO4(GUIO_NOSPEECH, GUIO_NOASPECT, GAMEOPTION_EGA_UNDITHER, GAMEOPTION_RGB_RENDERING)	},

	// Quest for Glory 1 - Japanese PC-98 5.25" Floppy (also includes English language)
	// Executable scanning reports "S.old.201"
	{"qfg1", "16 Colors", {
		{"resource.map", 0, "3ecaba33bf77cb434067a0b8aee15097", 6444},
		{"resource.001", 0, "a21451ef6fa8179bd4b22c4950004c44", 864754},
		{"resource.002", 0, "a21451ef6fa8179bd4b22c4950004c44", 1147121},
		{"resource.003", 0, "a21451ef6fa8179bd4b22c4950004c44", 777575},
		AD_LISTEND},
		Common::JA_JPN, Common::kPlatformPC98, ADGF_ADDENGLISH, GUIO4(GUIO_NOSPEECH, GUIO_NOASPECT, GAMEOPTION_EGA_UNDITHER, GAMEOPTION_RGB_RENDERING)	},

	// Quest for Glory 1 - English Amiga
	// Executable scanning reports "1.002.020"
	// SCI interpreter version 0.000.685
	{"qfg1", "", {
		{"resource.map", 0, "e65034832f0c9df1dc22128227b782d0", 6066},
		{"resource.000", 0, "1c0255dea2d3cd71eee9f2db201eee3f", 111987},
		{"resource.001", 0, "a270012fa74445d74c044d1b65a9ff8c", 143570},
		{"resource.002", 0, "e64004e020fdf1813be52b639b08be89", 553201},
		{"resource.003", 0, "16cd4414c37ae3bb6d6da33dce8e25e8", 654096},
		{"resource.004", 0, "16cd4414c37ae3bb6d6da33dce8e25e8", 689124},
		{"resource.005", 0, "5f3386ef2f2b1254e4a066f5d9027324", 609529},
		AD_LISTEND},
		Common::EN_ANY, Common::kPlatformAmiga, 0, GUIO_STD16_UNDITHER	},

	// Quest for Glory 1 - English DOS
	// SCI interpreter version 0.000.629
	{"qfg1", "", {
		{"resource.map", 0, "74a108a7fb345bfc84f4113b6e5241bb", 6432},
		{"resource.000", 0, "40332d3ebfc70a4b6a6a0443c2763287", 79181},
		{"resource.001", 0, "917fcef303e9489597154727baaa9e07", 461422},
		{"resource.002", 0, "05ddce5f437a516b89ede2438fac09d8", 635734},
		{"resource.003", 0, "951299a82a8134ed12c5c18118d45c2f", 640483},
		{"resource.004", 0, "951299a82a8134ed12c5c18118d45c2f", 644443},
		AD_LISTEND},
		Common::EN_ANY, Common::kPlatformDOS, 0, GUIO_STD16_UNDITHER	},

	// Quest for Glory 1 VGA Remake - English DOS
	// Executable scanning reports "2.000.411"
	{"qfg1vga", "VGA", {
		{"resource.map", 0, "a731fb6c9c0b282443f7027bc8694d4c", 8469},
		{"resource.000", 0, "ecace1a2771846b1a8aa1afdd44111a0", 6570147},
		AD_LISTEND},
		Common::EN_ANY, Common::kPlatformDOS, 0, GUIO_STD16	},

	// Quest for Glory 1 VGA Remake - English DOS Non-Interactive Demo (from FRG)
	// SCI interpreter version 1.001.029
	{"qfg1vga", "VGA/Demo", {
		{"resource.map", 0, "ac0257051c95a59c0cdc0be24d9b11fa", 729},
		{"resource.000", 0, "ec6f5cf369054dd3e5392995e9975b9e", 768218},
		AD_LISTEND},
		Common::EN_ANY, Common::kPlatformDOS, ADGF_DEMO, GUIO_STD16	},

	// Quest for Glory 1 VGA Remake - English Macintosh Floppy
	// VERSION file reports "2.0"
	{"qfg1vga", "VGA", {
		{"Data1", 0, "106527ff8756e4e1a795d63d23e8b833", 1752358},
		{"Data2", 0, "5cdd92033231159c6e9c71d43e9f194d", 6574746},
		AD_LISTEND},
		Common::EN_ANY, Common::kPlatformMacintosh, ADGF_MACRESFORK, GUIO_STD16	},

	// Quest for Glory 2 - English Amiga
	// Game version 1.109
	// Executable scanning reports "1.003.004"
	// SCI interpreter version 0.001.010
	{"qfg2", "", {
		{"resource.map", 0, "365ea1033ba26d227ec4007be88c59cc", 7596},
		{"resource.000", 0, "810245be50fde5a67e3ea95e876e3e64", 233341},
		{"resource.001", 0, "7a5fde9875211ed67a896fc0d91940c8", 127294},
		{"resource.002", 0, "dcf6bc2c18660d7ad532fb61861eb721", 543644},
		{"resource.003", 0, "dcf6bc2c18660d7ad532fb61861eb721", 565044},
		{"resource.004", 0, "dcf6bc2c18660d7ad532fb61861eb721", 466630},
		{"resource.005", 0, "a77d2576c842b2b06da57d4ac8fc51c0", 579975},
		{"resource.006", 0, "ccf5dba33e5cab6d5872838c0f8db44c", 500039},
		{"resource.007", 0, "4c9fc1587545879295cb9627f56a2cb8", 575056},
		AD_LISTEND},
		Common::EN_ANY, Common::kPlatformAmiga, 0, GUIO_STD16_UNDITHER	},

	// Quest for Glory 2 - English (supplied by ssburnout in bug report #3049193)
	// 1.000 5x5.25" (label: INT#10.31.90)
	{"qfg2", "", {
		{"resource.map", 0, "5b07fa7ea23afb7dd6804e64e7f7470f", 6906},
		{"resource.000", 0, "a17e374c4d33b81208c862bc0ffc1a38", 212151},
		{"resource.001", 0, "e4cc56e7a471325bc8ba1dc78334f52f", 866944},
		{"resource.002", 0, "5f08242f962293be8fb852f183342350", 790850},
		{"resource.003", 0, "0790f67d87642132be515cab05026baa", 972144},
		{"resource.004", 0, "2ac1e6fea9aa1f5b91a06693a67b9766", 982830},
		AD_LISTEND},
		Common::EN_ANY, Common::kPlatformDOS, 0, GUIO_STD16_UNDITHER	},

	// Quest for Glory 2 - English (supplied by ssburnout in bug report #3049193)
	// 1.000 9x3.5" (label: INT#10.31.90)
	{"qfg2", "", {
		{"resource.map", 0, "1e30119a632a53eb8343fff7c9989025", 8148},
		{"resource.000", 0, "a17e374c4d33b81208c862bc0ffc1a38", 212151},
		{"resource.001", 0, "e4cc56e7a471325bc8ba1dc78334f52f", 331803},
		{"resource.002", 0, "5f08242f962293be8fb852f183342350", 468129},
		{"resource.003", 0, "5f08242f962293be8fb852f183342350", 501963},
		{"resource.004", 0, "5f08242f962293be8fb852f183342350", 482486},
		{"resource.005", 0, "5f08242f962293be8fb852f183342350", 478071},
		{"resource.006", 0, "5e9deacbdb17198ad844988e04833520", 498593},
		{"resource.007", 0, "2ac1e6fea9aa1f5b91a06693a67b9766", 490151},
		AD_LISTEND},
		Common::EN_ANY, Common::kPlatformDOS, 0, GUIO_STD16_UNDITHER	},

	// Quest for Glory 2 - English (from FRG)
	// Executable scanning reports "1.000.072"
	{"qfg2", "", {
		{"resource.map", 0, "bc79c5685c00edab3ad6df18691703bc", 6906},
		{"resource.000", 0, "a17e374c4d33b81208c862bc0ffc1a38", 212119},
		{"resource.001", 0, "e08d7887e30b12008c40f9570447711a", 867866},
		{"resource.002", 0, "df137dc7869cab07e1149ba2333c815c", 790750},
		{"resource.003", 0, "b192607c42f6960ecdf2ad2e4f90e9bc", 972804},
		{"resource.004", 0, "cd2de58e27665d5853530de93fae7cd6", 983617},
		AD_LISTEND},
		Common::EN_ANY, Common::kPlatformDOS, 0, GUIO_STD16_UNDITHER	},

	// Quest for Glory 2 - English DOS
	// Executable scanning reports "1.000.072"
	{"qfg2", "", {
		{"resource.map", 0, "be23af27e9557bf232efe213ac7f277c", 8166},
		{"resource.000", 0, "a17e374c4d33b81208c862bc0ffc1a38", 212120},
		{"resource.001", 0, "e08d7887e30b12008c40f9570447711a", 331973},
		{"resource.002", 0, "df137dc7869cab07e1149ba2333c815c", 467505},
		{"resource.003", 0, "df137dc7869cab07e1149ba2333c815c", 502560},
		{"resource.004", 0, "df137dc7869cab07e1149ba2333c815c", 488541},
		{"resource.005", 0, "df137dc7869cab07e1149ba2333c815c", 478688},
		{"resource.006", 0, "b1944bd664ddbd2859cdaa0c4a0d6281", 507489},
		{"resource.007", 0, "cd2de58e27665d5853530de93fae7cd6", 490794},
		AD_LISTEND},
		Common::EN_ANY, Common::kPlatformDOS, 0, GUIO_STD16_UNDITHER	},

	// Quest for Glory 2 - English DOS (supplied by digitoxin1 in bug report #3554614)
	// v1.102 9x3.5" (label: Int#11.20.90)
	{"qfg2", "", {
		{"resource.map", 0, "367023314ea33e3156297402f6c1da49", 8166},
		{"resource.000", 0, "a17e374c4d33b81208c862bc0ffc1a38", 212119},
		{"resource.001", 0, "e08d7887e30b12008c40f9570447711a", 331995},
		{"resource.002", 0, "df137dc7869cab07e1149ba2333c815c", 467461},
		{"resource.003", 0, "df137dc7869cab07e1149ba2333c815c", 502560},
		{"resource.004", 0, "df137dc7869cab07e1149ba2333c815c", 488532},
		{"resource.005", 0, "df137dc7869cab07e1149ba2333c815c", 478574},
		{"resource.006", 0, "b1944bd664ddbd2859cdaa0c4a0d6281", 507489},
		{"resource.007", 0, "cd2de58e27665d5853530de93fae7cd6", 490794},
		AD_LISTEND},
		Common::EN_ANY, Common::kPlatformDOS, 0, GUIO_STD16_UNDITHER	},

	// Quest for Glory 2 - English DOS Non-Interactive Demo
	// Executable scanning reports "1.000.046"
	{"qfg2", "Demo", {
		{"resource.map", 0, "e75eb86bdd517b3ef709058249986a87", 906},
		{"resource.001", 0, "9b098f9e1008abe30e56c93b896494e6", 362123},
		AD_LISTEND},
		Common::EN_ANY, Common::kPlatformDOS, ADGF_DEMO, GUIO_STD16_UNDITHER	},

	// Quest for Glory 3 - English DOS Non-Interactive Demo (from FRG)
	// Executable scanning reports "1.001.021", VERSION file reports "1.000, 0.001.059, 6.12.92"
	{"qfg3", "Demo", {
		{"resource.map", 0, "fd71de9b588a45f085317caacf050e91", 687},
		{"resource.000", 0, "b6c69bf6c18bf177492249fe81fc6a6d", 648702},
		AD_LISTEND},
		Common::EN_ANY, Common::kPlatformDOS, ADGF_DEMO, GUIO_STD16	},

	// Quest for Glory 3 - English DOS
	// SCI interpreter version 1.001.050
	{"qfg3", "", {
		{"resource.map", 0, "19e2bf9b693932b5e2bb59b9f9ab86c9", 5958},
		{"resource.000", 0, "6178ad2e83e58e4671ca03315f7a6498", 5868000},
		AD_LISTEND},
		Common::EN_ANY, Common::kPlatformDOS, 0, GUIO_STD16	},

	// Quest for Glory 3 - English DOS (supplied by abevi in bug report #2612718)
	// SCI interpreter version 1.001.050
	{"qfg3", "", {
		{"resource.map", 0, "62c185d190363d7df06330fa0cc45b36", 5958},
		{"resource.000", 0, "6178ad2e83e58e4671ca03315f7a6498", 5867442},
		AD_LISTEND},
		Common::EN_ANY, Common::kPlatformDOS, 0, GUIO_STD16	},

	// Quest for Glory 3 - English DOS (supplied by dknute in bug report #3125559)
	{"qfg3", "", {
		{"resource.map", 0, "19e2bf9b693932b5e2bb59b9f9ab86c9", 5958},
		{"resource.000", 0, "6178ad2e83e58e4671ca03315f7a6498", 5868042},
		{"resource.msg", 0, "27e5419c98ce444253f88c95dced14a9", 246888},
		AD_LISTEND},
		Common::EN_ANY, Common::kPlatformDOS, 0, GUIO_STD16	},

	// Quest for Glory 3 - German DOS (supplied by markcoolio in bug report #2723846)
	// Executable scanning reports "L.rry.083"
	{"qfg3", "", {
		{"resource.map", 0, "19e2bf9b693932b5e2bb59b9f9ab86c9", 5958},
		{"resource.000", 0, "6178ad2e83e58e4671ca03315f7a6498", 5868042},
		AD_LISTEND},
		Common::DE_DEU, Common::kPlatformDOS, 0, GUIO_STD16	},

	// Quest for Glory 3 - French DOS v1.1 (supplied by misterhands in bug report #3586214)
	// Executable scanning reports "L.rry.083"
	{"qfg3", "", {
		{"resource.map", 0, "19e2bf9b693932b5e2bb59b9f9ab86c9", 5958},
		{"resource.000", 0, "6178ad2e83e58e4671ca03315f7a6498", 5868000},
		{"resource.msg", 0, "0fa1047002df904b8d1807bb7bab4fab", 267210},
		AD_LISTEND},
		Common::FR_FRA, Common::kPlatformDOS, 0, GUIO_STD16_SPEECH	},

	// Quest for Glory 3 - Spanish DOS CD (from jvprat)
	// Executable scanning reports "L.rry.083", VERSION file reports "1.000.000, June 30, 1994"
	{"qfg3", "", {
		{"resource.map", 0, "10809197c33a5e62819311d8a2f73f85", 5978},
		{"resource.000", 0, "ba7ac86155e4c531e46cd73c86daa80a", 5884098},
		{"resource.msg", 0, "a63974730d294dec0bea10057c36e506", 256014},
		AD_LISTEND},
		Common::ES_ESP, Common::kPlatformDOS, 0, GUIO_STD16_SPEECH	},

	// Quest for Glory 3 - Italian DOS
	// Supplied by ghoost in bug report #3053457
	{"qfg3", "", {
		{"resource.map", 0, "19e2bf9b693932b5e2bb59b9f9ab86c9", 5958},
		{"resource.000", 0, "6178ad2e83e58e4671ca03315f7a6498", 5868000},
		{"resource.msg", 0, "5a0a896ff3e4a628db38a75eb6c84114", 259018},
		AD_LISTEND},
		Common::IT_ITA, Common::kPlatformDOS, 0, GUIO_STD16_SPEECH	},

	// Quest for Glory 4 - English DOS Non-Interactive Demo (from FRG)
	// SCI interpreter version 1.001.069 (just a guess)
	// Note: we are not using ADGF_DEMO here, to avoid a game ID like qfg4demo-demo
	{"qfg4demo", "Demo", {
		{"resource.map", 0, "1ba7c7ae1efb315326d45cb931569b1b", 922},
		{"resource.000", 0, "41ba03f0b188b029132daa3ece0d3e14", 623154},
		AD_LISTEND},
		Common::EN_ANY, Common::kPlatformDOS, 0, GUIO_STD16	},

#ifdef ENABLE_SCI32

#define GUIO_QFG4_FLOPPY GUIO2(GUIO_NOSPEECH, \
                               GAMEOPTION_ORIGINAL_SAVELOAD)
#define GUIO_QFG4_CD     GUIO3(GUIO_LINKSPEECHTOSFX, \
                               GAMEOPTION_ORIGINAL_SAVELOAD, \
                               GAMEOPTION_HQ_VIDEO)

	// Quest for Glory 4 1.1 Floppy - English DOS (supplied by markcool in bug report #2723852)
	// SCI interpreter version 2.000.000 (a guess?)
	{"qfg4", "", {
		{"resource.map", 0, "685bdb1ed47bbbb0e5e25db392da83ce", 9301},
		{"resource.000", 0, "f64fd6aa3977939a86ff30783dd677e1", 11004993},
		AD_LISTEND},
		Common::EN_ANY, Common::kPlatformDOS, ADGF_TESTING, GUIO_QFG4_FLOPPY },

	// Quest for Glory 4 1.1 Floppy - English DOS (supplied by abevi in bug report #2612718)
	// SCI interpreter version 2.000.000
	{"qfg4", "", {
		{"resource.map", 0, "d10a4cc177d2091d744e2ad8c049b0ae", 9295},
		{"resource.000", 0, "f64fd6aa3977939a86ff30783dd677e1", 11003589},
		AD_LISTEND},
		Common::EN_ANY, Common::kPlatformDOS, ADGF_TESTING, GUIO_QFG4_FLOPPY },

	// Quest for Glory 4 1.1 Floppy - German DOS (supplied by markcool in bug report #2723850)
	// Executable scanning reports "2.000.000", VERSION file reports "1.1"
	{"qfg4", "", {
		{"resource.map", 0, "9e0abba8746f40565bc7eb5720522ecd", 9301},
		{"resource.000", 0, "57f22cdc54eeb35fce1f26b31b5c3ee1", 11076197},
		AD_LISTEND},
		Common::DE_DEU, Common::kPlatformDOS, ADGF_TESTING, GUIO_QFG4_FLOPPY },

	// Quest for Glory 4 CD - English DOS/Windows (from jvprat)
	// Executable scanning reports "2.100.002", VERSION file reports "1.0"
	{"qfg4", "CD", {
		{"resource.map", 0, "aba367f2102e81782d961b14fbe3d630", 10246},
		{"resource.000", 0, "263dce4aa34c49d3ad29bec889007b1c", 11571394},
		AD_LISTEND},
		Common::EN_ANY, Common::kPlatformDOS, ADGF_CD | ADGF_TESTING, GUIO_QFG4_CD	},

	// Quest for Glory 4 CD - English DOS/Windows (from jvprat)
	// Executable scanning reports "2.100.002", VERSION file reports "1.0"
	{"qfg4", "CD", {
		{"resource.map", 0, "aba367f2102e81782d961b14fbe3d630", 10246},
		{"resource.000", 0, "263dce4aa34c49d3ad29bec889007b1c", 11571394},
		AD_LISTEND},
		Common::EN_ANY, Common::kPlatformWindows, ADGF_CD | ADGF_TESTING, GUIO_QFG4_CD	},

#undef GUIO_QFG4_FLOPPY
#undef GUIO_QFG4_CD

#define GUIO_RAMA_DEMO GUIO8(GUIO_NOSUBTITLES, \
                             GUIO_NOMIDI, \
                             GUIO_NOLAUNCHLOAD, \
                             GUIO_NOASPECT, \
                             GUIO_LINKSPEECHTOSFX, \
                             GUIO_LINKMUSICTOSFX, \
                             GAMEOPTION_ENABLE_BLACK_LINED_VIDEO, \
                             GAMEOPTION_HQ_VIDEO)
#define GUIO_RAMA      GUIO7(GUIO_NOSUBTITLES, \
                             GUIO_NOMIDI, \
                             GUIO_NOASPECT, \
                             GUIO_LINKSPEECHTOSFX, \
                             GAMEOPTION_ORIGINAL_SAVELOAD, \
                             GAMEOPTION_ENABLE_BLACK_LINED_VIDEO, \
                             GAMEOPTION_HQ_VIDEO)

	// RAMA - English DOS/Windows Demo
	// Executable scanning reports "2.100.002", VERSION file reports "000.000.008"
	{"rama", "Demo", {
		{"resmap.001", 0, "775304e9b2a545156be4d94209550094", 1393},
		{"ressci.001", 0, "259437fd75fdf51e8207fda8c01fa4fd", 2334384},
		AD_LISTEND},
		Common::EN_ANY, Common::kPlatformDOS, ADGF_DEMO, GUIO_RAMA_DEMO },

	// RAMA - English DOS/Windows (from jvprat)
	// Executable scanning reports "3.000.000", VERSION file reports "1.100.000"
	{"rama", "", {
		{"resmap.001", 0, "3bac72a1910a563f8f92cf5b77c8b7f2", 8338},
		{"ressci.001", 0, "2a68edd064e5e4937b5e9c74b38f2082", 70588050},
		{"resmap.002", 0, "83c2aa4653a985ab4b49ff60532ed08f", 12082},
		{"ressci.002", 0, "2a68edd064e5e4937b5e9c74b38f2082", 128562138},
		{"resmap.003", 0, "31ef4c0621711585d031f0ae81707251", 1636},
		{"ressci.003", 0, "2a68edd064e5e4937b5e9c74b38f2082", 6860492},
		AD_LISTEND},
		Common::EN_ANY, Common::kPlatformDOS, ADGF_NO_FLAGS, GUIO_RAMA },

	// RAMA - English DOS/Windows (from Quietust, in bug report #2850645)
	{"rama", "", {
		{"resmap.001", 0, "4a2f3dd87f8033dc0deac43e820cc1ca", 8338},
		{"ressci.001", 0, "2a68edd064e5e4937b5e9c74b38f2082", 70599164},
		{"resmap.002", 0, "039d7a2191e3ab3d3ae9c12f208aab0e", 12082},
		{"ressci.002", 0, "2a68edd064e5e4937b5e9c74b38f2082", 128572432},
		{"resmap.003", 0, "48841e4b84ef1b98b48d43566fda9e13", 1636},
		{"ressci.003", 0, "2a68edd064e5e4937b5e9c74b38f2082", 6870356},
		AD_LISTEND},
		Common::EN_ANY, Common::kPlatformDOS, ADGF_NO_FLAGS, GUIO_RAMA },

	// RAMA - German DOS/Windows CD (from farmboy0, in gh-397)
	{"rama", "", {
		{"resmap.001", 0, "f68cd73308c46977a9632dfc618e1e38", 8338},
		{"ressci.001", 0, "2a68edd064e5e4937b5e9c74b38f2082", 70595521},
		{"resmap.002", 0, "891fc2f5d9e23e7d9a9454acc7aaae52", 12082},
		{"ressci.002", 0, "2a68edd064e5e4937b5e9c74b38f2082", 128508558},
		{"resmap.003", 0, "222096000bd83a1d56577114a452cccf", 1636},
		{"ressci.003", 0, "2a68edd064e5e4937b5e9c74b38f2082", 6954219},
		AD_LISTEND},
		Common::DE_DEU, Common::kPlatformDOS, ADGF_NO_FLAGS, GUIO_RAMA },

	// RAMA - French DOS/Windows CD (from bgK)
	// Executable scanning reports "3.000.000", VERSION file reports "1.000.000"
	{"rama", "", {
		{"resmap.001", 0, "c931947115a69bb4c1760cef04e4018f", 8338},
		{"ressci.001", 0, "2a68edd064e5e4937b5e9c74b38f2082", 70783560},
		{"resmap.002", 0, "2f70519e32dd4d56d0009d127797a444", 12082},
		{"ressci.002", 0, "2a68edd064e5e4937b5e9c74b38f2082", 128724165},
		{"resmap.003", 0, "fd2ce2312084e60b2cc5194a799873d0", 1636},
		{"ressci.003", 0, "2a68edd064e5e4937b5e9c74b38f2082", 6379952},
		AD_LISTEND},
		Common::FR_FRA, Common::kPlatformDOS, ADGF_NO_FLAGS, GUIO_RAMA },

	// RAMA - Italian DOS/Windows CD (from glorifindel)
	{"rama", "", {
		{"ressci.001", 0, "2a68edd064e5e4937b5e9c74b38f2082", 70611091},
		{"resmap.001", 0, "70ba2ff04a2b7fb2c52420ba7fbd47c2", 8338},
		AD_LISTEND},
		Common::IT_ITA, Common::kPlatformDOS, ADGF_NO_FLAGS, GUIO_RAMA },

#undef GUIO_RAMA_DEMO
#undef GUIO_RAMA

#define GUIO_SHIVERS_DEMO GUIO6(GUIO_NOSUBTITLES, \
                                GUIO_NOMIDI, \
                                GUIO_NOLAUNCHLOAD, \
                                GUIO_LINKSPEECHTOSFX, \
                                GUIO_LINKMUSICTOSFX, \
                                GUIO_NOASPECT)
#define GUIO_SHIVERS      GUIO6(GUIO_NOMIDI, \
                                GUIO_LINKSPEECHTOSFX, \
                                GUIO_LINKMUSICTOSFX, \
                                GUIO_NOASPECT, \
                                GAMEOPTION_ENABLE_BLACK_LINED_VIDEO, \
                                GAMEOPTION_HQ_VIDEO)

	// Shivers - English Windows (from jvprat)
	// Executable scanning reports "2.100.002", VERSION file reports "1.02"
	{"shivers", "", {
		{"resmap.000", 0, "f2ead37749ed8f6535a2445a7d05a0cc", 46525},
		{"ressci.000", 0, "4294c6d7510935f2e0a52e302073c951", 262654836},
		AD_LISTEND},
		Common::EN_ANY, Common::kPlatformWindows, ADGF_DROPPLATFORM, GUIO_SHIVERS },

	// Shivers - German Windows (from Tobis87)
	{"shivers", "", {
		{"resmap.000", 0, "f483d0a1f78334c18052e92785c3086e", 46537},
		{"ressci.000", 0, "6751b144671e2deed919eb9d284b07eb", 262390692},
		AD_LISTEND},
		Common::DE_DEU, Common::kPlatformWindows, ADGF_DROPPLATFORM, GUIO_SHIVERS },

	// Shivers - French Windows (from legluondunet in bug report Trac#9742)
	{"shivers", "", {
		{"resmap.000", 0, "73bee036dc8ece0d03f637eb340ea428", 46543},
		{"ressci.000", 0, "8d45ebb1e5a13468d10e676b8dbce682", 262161072},
		AD_LISTEND},
		Common::FR_FRA, Common::kPlatformWindows, ADGF_DROPPLATFORM, GUIO_SHIVERS },

	// Shivers - English Windows Non-interactive Demo
	// Executable scanning reports "2.100.002"
	{"shivers", "Non-interactive Demo", {
		{"resmap.000", 0, "d9e0bc5eddefcbe47f528760085d8927", 1186},
		{"ressci.000", 0, "3a93c6340b54e07e65d0e5583354d186", 10505469},
		AD_LISTEND},
		Common::EN_ANY, Common::kPlatformWindows, ADGF_DEMO | ADGF_DROPPLATFORM, GUIO_SHIVERS },

	// Shivers - English Windows Interactive Demo (from bgK in bug report Trac#9745)
	{"shivers", "Demo", {
		{"resmap.000", 0, "58a20b0c839d31d56802ead6c8f953c4", 7069},
		{"ressci.000", 0, "f9eb6338f658945feadd4d27e58bdb93", 37404155},
		AD_LISTEND},
		Common::EN_ANY, Common::kPlatformWindows, ADGF_DEMO | ADGF_DROPPLATFORM, GUIO_SHIVERS },

#undef GUIO_SHIVERS_DEMO
#undef GUIO_SHIVERS

	// Shivers 2 doesn't contain SCI scripts. The whole game logic has
	// been reimplemented from SCI in native code placed in DLL files.
	// Each room has its own DLL file, and some SCI functions have been
	// reimplemented/rewritten for this purpose in native code. The
	// game and demo have all the resources of a SCI game, apart from
	// the SCI scripts themselves. Thus, they cannot be directly
	// supported, unless their whole room logic is rewritten from
	// scratch, which classifies Shivers 2 as "not SCI"
#if 0

	// Shivers2 - English Windows Demo
	// Executable scanning reports "3.000.000"
	{"shivers2", "Demo", {
		{"resmap.000", 0, "d8659188b84beaef076bd869837cd530", 634},
		{"ressci.000", 0, "7fbac0807a044c9543e8ac376d200e59", 4925003},
		AD_LISTEND},
		Common::EN_ANY, Common::kPlatformWindows, ADGF_DEMO | ADGF_UNSTABLE, GUIO5(GAMEOPTION_ENABLE_BLACK_LINED_VIDEO, GUIO_NOASPECT, GAMEOPTION_PREFER_DIGITAL_SFX, GAMEOPTION_ORIGINAL_SAVELOAD, GAMEOPTION_FB01_MIDI)	},

	// Shivers 2 - English Windows (from abevi)
	// VERSION.TXT Version 1.0 (3/25/97)
	{"shivers2", "", {
		{"ressci.001", 0, "a79d03d6eb75be0a79324f14e3d2ace4", 95346793},
		{"resmap.001", 0, "a4804d436d90c4ec2e46b537f5e954db", 6268},
		AD_LISTEND},
		Common::EN_ANY, Common::kPlatformWindows, ADGF_UNSTABLE, GUIO6(GAMEOPTION_ENABLE_BLACK_LINED_VIDEO, GUIO_NOSPEECH, GUIO_NOASPECT, GAMEOPTION_PREFER_DIGITAL_SFX, GAMEOPTION_ORIGINAL_SAVELOAD, GAMEOPTION_FB01_MIDI)	},

#endif

#endif // ENABLE_SCI32

	// Slater & Charlie Go Camping - English DOS Demo
	// Executable scanning reports "1.cfs.081", VERSION file reports "1.000"
	{"slater", "Demo", {
		{"resource.map", 0, "61b4f74039399e5aa1e737b16d0fc023", 1409},
		{"resource.msg", 0, "1aeafe2b495de288d002109650b66614", 1364},
		{"resource.000", 0, "8e10d4f05c1fd9f883384fa38a898489", 377394},
		AD_LISTEND},
		Common::EN_ANY, Common::kPlatformDOS, ADGF_DEMO, GUIO_STD16_SPEECH	},

	// Slater & Charlie Go Camping - English DOS/Windows
	{"slater", "", {
		{"resource.000", 0, "1846b57fe84774be72f7c50ab3c90df0", 2256126},
		{"resource.map", 0, "21f85414124dc23e54544a5536dc35cd", 4044},
		{"resource.msg", 0, "c44f51fb955eae266fecf360ebcd5ad2", 1132},
		AD_LISTEND},
		Common::EN_ANY, Common::kPlatformDOS, 0, GUIO_STD16_SPEECH	},


	// Slater & Charlie Go Camping - English DOS/Windows (Sierra Originals)
	{"slater", "", {
		{"resource.000", 0, "d7b4cc8e2c0b3a4768f8dfb5de27f206", 2256126},
		{"resource.map", 0, "21f85414124dc23e54544a5536dc35cd", 4044},
		{"resource.msg", 0, "c44f51fb955eae266fecf360ebcd5ad2", 1132},
		AD_LISTEND},
		Common::EN_ANY, Common::kPlatformDOS, 0, GUIO_STD16_SPEECH	},

	// Slater & Charlie Go Camping - English Macintosh
	{"slater", "", {
		{"Data1", 0, "7243b4390e5f0182d8133fbcae4b50c5", 2298853},
		{"Data2", 0, "6b6f18f9b502dc0923eeae0ef47f02d5", 2276956},
		AD_LISTEND},
		Common::EN_ANY, Common::kPlatformMacintosh, ADGF_MACRESFORK, GUIO1(GAMEOPTION_RGB_RENDERING)	},

	// Space Quest 1 VGA Remake - English Amiga (from www.back2roots.org)
	// SCI interpreter version 1.000.510 (just a guess)
	{"sq1sci", "SCI", {
		{"resource.map", 0, "106484b372af1d4cbf866472cc2813dc", 6396},
		{"resource.000", 0, "cc9d6ace343661ae51ec8bd6e6b00a8c", 340944},
		{"resource.001", 0, "59efcfa2268d2f8608f544e2674d8151", 761721},
		{"resource.002", 0, "f00ef883128bf5fc2fbb888cdd7adf25", 814461},
		{"resource.003", 0, "2588c1c2ca8b9bed0e3411948c0856a9", 839302},
		{"resource.004", 0, "b25a1539c71701f7715f738c5037e9a6", 775515},
		{"resource.005", 0, "640ffe1a9acde392cc33cc1b1a528328", 806324},
		AD_LISTEND},
		Common::EN_ANY, Common::kPlatformAmiga, 0, GUIO_STD16	},

	// Space Quest 1 VGA Remake - English DOS (from the Space Quest Collection)
	// Executable scanning reports "T.A00.081", VERSION file reports "2.000"
	// SCI interpreter version 1.000.510 (just a guess)
	{"sq1sci", "SCI", {
		{"resource.map", 0, "38a74d8f555a2da9ca4f21d14e3c1d33", 5913},
		{"resource.000", 0, "e9d866534f8c84de82e25f2631ff258c", 1016436},
		{"resource.001", 0, "a89b7b52064c75b1985b289edc2f5c69", 1038757},
		{"resource.002", 0, "a9e847c687529481f3a22b9bf01f45f7", 1169831},
		{"resource.003", 0, "c47600e50c6fc591957ae0c5020ee7b8", 1213262},
		{"resource.004", 0, "e19ea4ad131472f9238590f2e1d40289", 1203051},
		AD_LISTEND},
		Common::EN_ANY, Common::kPlatformDOS, 0, GUIO_STD16	},

	// Space Quest 1 VGA Remake - Russian DOS (from ncuxonaT in bug report #10156)
	// VERSION file reports "2.000"
	// SCI interpreter version 1.000.510 (just a guess)
	{"sq1sci", "SCI", {
		{"resource.map", 0, "764bcf12ef3d19c2edb12fef95311b18", 5913},
		{"resource.000", 0, "8796727a998f62f5126a88342a6b919c", 1027050},
		{"resource.001", 0, "03b15058b01dfad36a78eeb3237a468a", 1042620},
		{"resource.002", 0, "c10edb6ee3c57da2af7f7f3b92e2d173", 1173464},
		{"resource.003", 0, "da52b87ce225d12a3aa35e6b157e785c", 1214406},
		{"resource.004", 0, "424f08b7593e54aa0ae22478b73e628a", 1208608},
		AD_LISTEND},
		Common::RU_RUS, Common::kPlatformDOS, 0, GUIO4(GUIO_NOSPEECH, GAMEOPTION_PREFER_DIGITAL_SFX, GAMEOPTION_ORIGINAL_SAVELOAD, GAMEOPTION_FB01_MIDI)	},


	// Space Quest 1 VGA Remake - English Mac (from Fingolfin)
	{"sq1sci", "SCI", {
		{"resource.map", 0, "5c6ad20407261b544238e8dce87afead", 5895},
		{"resource.000", 0, "2c414644b23839069c8d1a93b721df16", 1017033},
		{"resource.001", 0, "8744ae2ea6b316e91e2a35ab1aa301d2", 1024622},
		{"resource.002", 0, "96860704f7a07ecc10bef223b4b2f153", 1273992},
		{"resource.003", 0, "ae46e195e66df5a131917f0aa80b5669", 1242794},
		{"resource.004", 0, "91d58a9eb2187c38424990afe4c12bc6", 1250949},
		AD_LISTEND},
		Common::EN_ANY, Common::kPlatformMacintosh, 0, GUIO_STD16	},

	// Space Quest 1 VGA Remake - English Non-Interactive Demo (from FRG)
	// SCI interpreter version 1.000.181
	{"sq1sci", "SCI/Demo", {
		{"resource.map", 0, "5af709ac5e0e923e0b8174f49978c30e", 636},
		{"resource.001", 0, "fd99ea43f57576ded7c86036996346cf", 507642},
		AD_LISTEND},
		Common::EN_ANY, Common::kPlatformDOS, ADGF_DEMO, GUIO_STD16	},

	// Space Quest 1 VGA Remake - Spanish DOS Floppy (from jvprat)
	// Executable scanning reports "T.A00.081", VERSION file reports "2.000"
	// SCI interpreter version 1.000.510 (just a guess)
	{"sq1sci", "SCI", {
		{"resource.map", 0, "cee2a67fa7f8f1f520f398110ca1c37e", 6111},
		{"resource.000", 0, "945081a73211e0c40e62f709edcd8d1d", 970657},
		{"resource.001", 0, "94692dc84c85c93bb8850f58aebf3cfc", 1085687},
		{"resource.002", 0, "fc9ad3357e4cedec1611ad2b67b193a9", 1175465},
		{"resource.003", 0, "8c22700a02991b763f512f837636b3ca", 1211307},
		{"resource.004", 0, "9b78228ad4f9f335fedf74f1812dcfca", 513325},
		{"resource.005", 0, "7d4ebcb745c0bf8fc42e4013f52ecd49", 1101812},
		AD_LISTEND},
		Common::ES_ESP, Common::kPlatformDOS, 0, GUIO_STD16	},

	// Space Quest I 2.0 EGA DOS (6 x 3.5" disks)
	// Provided by ssburnout in bug report #3046805
	{"sq1sci", "SCI/EGA", {
		{"resource.map", 0, "dc1bb935bf32da652b2e687617f50cd4", 6003},
		{"resource.000", 0, "e9d866534f8c84de82e25f2631ff258c", 409145},
		{"resource.001", 0, "a89b7b52064c75b1985b289edc2f5c69", 647747},
		{"resource.002", 0, "f43d4f08547336c9fd28c23a7da79c41", 697438},
		{"resource.003", 0, "4164edf21495b9114f9a514e401b4d95", 669070},
		{"resource.004", 0, "975c6e81194ae6b65e960a248129ecaa", 684119},
		{"resource.005", 0, "13d96f7905637552c0647175ff816145", 695589},
		AD_LISTEND},
		Common::EN_ANY, Common::kPlatformDOS, 0, GUIO_STD16	},

	// Space Quest 3 - English Amiga (from www.back2roots.org)
	// SCI interpreter version 0.000.453 (just a guess)
	{"sq3", "", {
		{"resource.map", 0, "bad41385acde6d677a8d55a7b20437e3", 5868},
		{"resource.001", 0, "ceeda7202b96e5c85ecaa88a40a540fc", 171636},
		{"resource.002", 0, "ceeda7202b96e5c85ecaa88a40a540fc", 754432},
		{"resource.003", 0, "ceeda7202b96e5c85ecaa88a40a540fc", 746496},
		{"resource.004", 0, "ceeda7202b96e5c85ecaa88a40a540fc", 761984},
		AD_LISTEND},
		Common::EN_ANY, Common::kPlatformAmiga, 0, GUIO_STD16_UNDITHER },

	// Space Quest 3 - English Atari ST
	// Game version 1.0Q 1989-27-03 17:00
	// Int#1.002.002
	// Executable reports "1.002.001"
	{"sq3", "", {
		{"resource.map", 0, "c36e322805949affd882a75803a6a54e", 5484},
		{"resource.001", 0, "ceeda7202b96e5c85ecaa88a40a540fc", 485146},
		{"resource.002", 0, "ceeda7202b96e5c85ecaa88a40a540fc", 720227},
		{"resource.003", 0, "ceeda7202b96e5c85ecaa88a40a540fc", 688524},
		AD_LISTEND},
		Common::EN_ANY, Common::kPlatformAtariST, 0, GUIO_STD16_UNDITHER },

	// Space Quest 3 - German Amiga (also includes english language)
	// Executable scanning reports "1.004.006"
	// SCI interpreter version 0.000.453 (just a guess)
	{"sq3", "", {
		{"resource.map", 0, "44f53185fdf3f44f946e9cac3ca6588b", 6348},
		{"resource.001", 0, "6d8f34090503ce937e7dbef6cb6cdb6a", 238664},
		{"resource.002", 0, "6d8f34090503ce937e7dbef6cb6cdb6a", 642014},
		{"resource.003", 0, "6d8f34090503ce937e7dbef6cb6cdb6a", 712374},
		{"resource.004", 0, "6d8f34090503ce937e7dbef6cb6cdb6a", 545053},
		{"resource.005", 0, "6d8f34090503ce937e7dbef6cb6cdb6a", 687507},
		AD_LISTEND},
	 Common::DE_DEU, Common::kPlatformAmiga, ADGF_ADDENGLISH, GUIO_STD16_UNDITHER },

	// Space Quest 3 - English DOS Non-Interactive Demo
	// SCI interpreter version 0.000.453
	{"sq3", "Demo", {
		{"resource.map", 0, "ec66ac2b1ce58b2575ba00b65058de1a", 612},
		{"resource.001", 0, "ceeda7202b96e5c85ecaa88a40a540fc", 180245},
		AD_LISTEND},
		Common::EN_ANY, Common::kPlatformDOS, ADGF_DEMO, GUIO_STD16_PALETTEMODS	},

	// Space Quest 3 - English DOS (provided by richiefs in bug report #2670691)
	// SCI interpreter version 0.000.453
	{"sq3", "", {
		{"resource.map", 0, "fee82d211c3918a90ce3b476d3dbb245", 5484},
		{"resource.001", 0, "ceeda7202b96e5c85ecaa88a40a540fc", 485158},
		{"resource.002", 0, "ceeda7202b96e5c85ecaa88a40a540fc", 720244},
		{"resource.003", 0, "ceeda7202b96e5c85ecaa88a40a540fc", 688367},
		AD_LISTEND},
		Common::EN_ANY, Common::kPlatformDOS, 0, GUIO_STD16_PALETTEMODS },

	// Space Quest 3 - English DOS (from the Space Quest Collection)
	// Executable scanning reports "0.000.685", VERSION file reports "1.018"
	{"sq3", "", {
		{"resource.map", 0, "55e91aeef1705bce2a9b79172682f36d", 5730},
		{"resource.001", 0, "8b55c4875298f45ea5696a5ee8f6a7fe", 490247},
		{"resource.002", 0, "8b55c4875298f45ea5696a5ee8f6a7fe", 715777},
		{"resource.003", 0, "8b55c4875298f45ea5696a5ee8f6a7fe", 703370},
		AD_LISTEND},
		Common::EN_ANY, Common::kPlatformDOS, 0, GUIO_STD16_PALETTEMODS	},

	// Space Quest 3 - English DOS 6 x 360k Floppy (from misterhands, bug report Trac #10677 and goodoldgeorge, bug report Trac #10636)
	// Executable scanning reports "0.000.685", VERSION file reports "1.018"
	{"sq3", "", {
		{"resource.map", 0, "590ed699f9a4789e9357c1e55ba4b1eb", 6078},
		{"resource.001", 0, "8b55c4875298f45ea5696a5ee8f6a7fe", 175038},
		{"resource.002", 0, "8b55c4875298f45ea5696a5ee8f6a7fe", 316877},
		{"resource.003", 0, "8b55c4875298f45ea5696a5ee8f6a7fe", 330305},
		{"resource.004", 0, "8b55c4875298f45ea5696a5ee8f6a7fe", 325779},
		AD_LISTEND},
		Common::EN_ANY, Common::kPlatformDOS, 0, GUIO5(GUIO_NOSPEECH, GAMEOPTION_EGA_UNDITHER, GAMEOPTION_PREFER_DIGITAL_SFX, GAMEOPTION_ORIGINAL_SAVELOAD, GAMEOPTION_FB01_MIDI)	},

	// Space Quest 3 - English DOS (from telanus, bug report Trac#9626)
	// Game version 1.0P 1989-03-22
	// SCI interpreter version 0.000.453
	{"sq3", "", {
		{"resource.map", 0, "6dd8f59dd8a0c8131f34b159044e645e", 5598},
		{"resource.001", 0, "ceeda7202b96e5c85ecaa88a40a540fc", 170496},
		{"resource.002", 0, "ceeda7202b96e5c85ecaa88a40a540fc", 312537},
		{"resource.003", 0, "ceeda7202b96e5c85ecaa88a40a540fc", 325576},
		{"resource.004", 0, "ceeda7202b96e5c85ecaa88a40a540fc", 321377},
		{"resource.005", 0, "ceeda7202b96e5c85ecaa88a40a540fc", 328162},
		{"resource.006", 0, "ceeda7202b96e5c85ecaa88a40a540fc", 356560},
		AD_LISTEND},
		Common::EN_ANY, Common::kPlatformDOS, 0, GUIO_STD16_PALETTEMODS	},

	// Space Quest 3 - English DOS (from darksoul42, bug report Trac#10245)
	// Game version 1.0P 1989-03-22
	// SCI interpreter version 0.000.453
	{"sq3", "", {
		{"resource.map", 0, "876445bb0085a62d5966f4153e2ddf52", 5484},
		{"resource.001", 0, "ceeda7202b96e5c85ecaa88a40a540fc", 485059},
		{"resource.002", 0, "ceeda7202b96e5c85ecaa88a40a540fc", 720133},
		{"resource.003", 0, "ceeda7202b96e5c85ecaa88a40a540fc", 688294},
		AD_LISTEND},
		Common::EN_ANY, Common::kPlatformDOS, 0, GUIO_STD16_PALETTEMODS	},

	// Space Quest 3 - English DOS (from abevi, bug report #2612718)
	{"sq3", "", {
		{"resource.map", 0, "eca165515c6b62b05fa86b7d8f727660", 5598},
		{"resource.001", 0, "ceeda7202b96e5c85ecaa88a40a540fc", 170494},
		{"resource.002", 0, "ceeda7202b96e5c85ecaa88a40a540fc", 312557},
		{"resource.003", 0, "ceeda7202b96e5c85ecaa88a40a540fc", 325581},
		{"resource.004", 0, "ceeda7202b96e5c85ecaa88a40a540fc", 321222},
		{"resource.005", 0, "ceeda7202b96e5c85ecaa88a40a540fc", 328278},
		{"resource.006", 0, "ceeda7202b96e5c85ecaa88a40a540fc", 356702},
		AD_LISTEND},
		Common::EN_ANY, Common::kPlatformDOS, 0, GUIO_STD16_PALETTEMODS	},

	// Space Quest 3 - English Mac (from Fingolfin)
	{"sq3", "", {
		{"resource.map", 0, "5c931675c6e01c4b418faca85d76c92c", 5844},
		{"resource.001", 0, "0d8dfe42683b46f3131823233a91ce6a", 771917},
		{"resource.002", 0, "0d8dfe42683b46f3131823233a91ce6a", 794072},
		{"resource.003", 0, "0d8dfe42683b46f3131823233a91ce6a", 776536},
		AD_LISTEND},
		Common::EN_ANY, Common::kPlatformMacintosh, 0, GUIO_STD16_UNDITHER	},

	// Space Quest 3 - German DOS (from Tobis87, also includes english language)
	// SCI interpreter version 0.000.453 (?)
	{"sq3", "", {
		{"resource.map", 0, "4965c78b5eff50d5e4148ce114594ba8", 7584},
		{"resource.001", 0, "9107c2aa5398e28b5c5406df13491f85", 117869},
		{"resource.002", 0, "9107c2aa5398e28b5c5406df13491f85", 336101},
		{"resource.003", 0, "9107c2aa5398e28b5c5406df13491f85", 350391},
		{"resource.004", 0, "9107c2aa5398e28b5c5406df13491f85", 349750},
		{"resource.005", 0, "9107c2aa5398e28b5c5406df13491f85", 322107},
		{"resource.006", 0, "9107c2aa5398e28b5c5406df13491f85", 320643},
		{"resource.007", 0, "9107c2aa5398e28b5c5406df13491f85", 344287},
		AD_LISTEND},
		Common::DE_DEU, Common::kPlatformDOS, ADGF_ADDENGLISH, GUIO_STD16_PALETTEMODS	},

	// Space Quest 3 v1.052 - German DOS (supplied by markcoolio in bug report #2723860, also includes english language)
	// Executable scanning reports "S.old.114"
	{"sq3", "", {
		{"resource.map", 0, "f0dd735098c254f584878649c6f08dbc", 5154},
		{"resource.001", 0, "9107c2aa5398e28b5c5406df13491f85", 567245},
		{"resource.002", 0, "9107c2aa5398e28b5c5406df13491f85", 596768},
		{"resource.003", 0, "9107c2aa5398e28b5c5406df13491f85", 693573},
		AD_LISTEND},
		Common::DE_DEU, Common::kPlatformDOS, ADGF_ADDENGLISH, GUIO_STD16_PALETTEMODS	},

	// Space Quest 3 v1.1 (game says 0.016) - English Mac (supplied by misterhands in bug report #6484)
	// Executable scanning reports "0.024"
	{"sq3", "", {
		{"resource.map", 0, "d1574928fc6187f5958d431ac9d8022e", 5844},
		{"resource.001", 0, "0d8dfe42683b46f3131823233a91ce6a", 771942},
		{"resource.002", 0, "0d8dfe42683b46f3131823233a91ce6a", 794127},
		{"resource.003", 0, "0d8dfe42683b46f3131823233a91ce6a", 776554},
		{"resource.004", 0, "0d8dfe42683b46f3131823233a91ce6a", 787066},
		AD_LISTEND},
		Common::EN_ANY, Common::kPlatformMacintosh, 0, GUIO_STD16_UNDITHER	},

	// Space Quest 4 - English Amiga
	// Executable scanning reports "1.004.024"
	// SCI interpreter version 1.000.200
	{"sq4", "", {
		{"resource.map", 0, "d87ae90031e7fd04f32a27db054f5c9c", 6174},
		{"resource.000", 0, "19671ac620a0a4720a1937c20c2e24a1", 323309},
		{"resource.001", 0, "abca51a4c896df550f095a2db71dce46", 805915},
		{"resource.002", 0, "5667852471ba5b7f5b9a770eabd07df2", 796615},
		{"resource.003", 0, "6ec43464f6a17e612636e2928fd9471c", 803868},
		{"resource.004", 0, "1887ed88bb34ae7238650e8f77f26315", 798226},
		{"resource.005", 0, "3540d1cc84d674cf4b2c898b88a3b563", 790296},
		{"resource.006", 0, "ade814bc4d56244c156d9e9bcfebbc11", 664085},
		AD_LISTEND},
		Common::EN_ANY, Common::kPlatformAmiga, 0, GUIO_STD16	},

	// Space Quest 4 - German Amiga (from www.back2roots.org, also includes english language)
	// SCI interpreter version 1.000.200 (just a guess)
	{"sq4", "", {
		{"resource.map", 0, "79641c0d43408e33c251a1d494d2575e", 6252},
		{"resource.000", 0, "feff51c52146b3a31d4793c718279e13", 345170},
		{"resource.001", 0, "ab33060bfebe32450c0b8d9a3a066efc", 822470},
		{"resource.002", 0, "f79fd6a62da082addb205ed6cef99629", 810458},
		{"resource.003", 0, "f4c21da916f450d4b893b4cba6120866", 815854},
		{"resource.004", 0, "99c6a017da5e769a3b427ca52c8a564f", 824601},
		{"resource.005", 0, "10ee1709e6559c724676d058199b75b5", 818745},
		{"resource.006", 0, "67fb188b191d88efe8414af6ea297b93", 672675},
		AD_LISTEND},
		Common::DE_DEU, Common::kPlatformAmiga, ADGF_ADDENGLISH, GUIO_STD16	},

	// Space Quest 4 - English DOS - THIS VERSION IS PIRATED/CRACKED AND REPACKAGED =DO NOT RE-ADD=
	// Executable scanning reports "1.000.753"
	// SCI interpreter version 1.000.200 (just a guess)
	{"sq4", "", {
		{"resource.map", 0, "a18088c8aceb06025dbc945f29e02935", 5124},
		{"resource.000", 0, "e1f46832cd2458796028e054a0466031", 5502009},
		AD_LISTEND},
		Common::EN_ANY, Common::kPlatformDOS, ADGF_PIRATED, GUIO_STD16	},

	// Space Quest 4 - English DOS
	// Executable scanning reports "1.000.753"
	// SCI interpreter version 1.000.200 (just a guess)
	{"sq4", "", {
		{"resource.map", 0, "71ccf4f82ac4efb588731acfb7bf2603", 5646},
		{"resource.000", 0, "e1f46832cd2458796028e054a0466031", 933928},
		AD_LISTEND},
		Common::EN_ANY, Common::kPlatformDOS, 0, GUIO_STD16	},

	// Space Quest 4 1.052 - English DOS Floppy (supplied by markcoolio in bug report #2723865)
	// Also matches floppies labeled "VER#1.1 INT#4.29.91" (tsoliman)
	// Executable scanning reports "1.000.753"
	// SCI interpreter version 1.000.200 (just a guess)
	{"sq4", "", {
		{"resource.map", 0, "98852d6379622001efd0b50ae93c9a30", 5928},
		{"resource.000", 0, "e1f46832cd2458796028e054a0466031", 173330},
		{"resource.001", 0, "cc2f89e6057e05b040566b3699df7288", 1247215},
		{"resource.002", 0, "9c342cd76b421369406d6fafd7b1a285", 1218373},
		{"resource.003", 0, "96fa33d89d838bc3f671c5b953e7a896", 1240130},
		{"resource.004", 0, "ff9c87da3bc53473fdee8b9d3edbc93c", 1200631},
		{"resource.005", 0, "e33019ac19f755ae33fbf49b4fc9066c", 1053294},
		AD_LISTEND},
		Common::EN_ANY, Common::kPlatformDOS, 0, GUIO_STD16	},

	// Space Quest 4 1.000 - French DOS Floppy (supplied by misterhands in bug report #3515247)
	{"sq4", "", {

		{"resource.map", 0, "1fd6f356f6a59ad2057686ce6573caeb", 6159},
		{"resource.000", 0, "8000a55aebc50a68b7cce07a8c33758c", 205287},
		{"resource.001", 0, "99a6df6d366b3f061271ff3450ac0d32", 1269850},
		{"resource.002", 0, "a6a8d7a24dbb7a266a26b084e7275e89", 1242668},
		{"resource.003", 0, "482a99c8103b4bcb5706e5969d1c1193", 1323083},
		{"resource.004", 0, "b2cca3afcf2e013b8ce86b64155af766", 1254353},
		{"resource.005", 0, "9e520577e035547c4b5149a6d12ef85b", 1098814},
		AD_LISTEND},
		Common::FR_FRA, Common::kPlatformDOS, 0, GUIO_STD16	},

	// Space Quest 4 1.000 - English DOS Floppy (from abevi, bug report #2612718)
	{"sq4", "", {
		{"resource.map", 0, "8f08b97ca093f370c56d99715b015554", 6153},
		{"resource.000", 0, "5f6a1fff40584ee807efd547899b1ba5", 206032},
		{"resource.001", 0, "99a6df6d366b3f061271ff3450ac0d32", 1270577},
		{"resource.002", 0, "a6a8d7a24dbb7a266a26b084e7275e89", 1242817},
		{"resource.003", 0, "47ee647b5b12232d27e63cc627c25899", 1321146},
		{"resource.004", 0, "c06350184a490c10eb4585fff0aa3192", 1254368},
		{"resource.005", 0, "b8d6efbd3235329bfe844c794097b2c9", 1098717},
		AD_LISTEND},
		Common::EN_ANY, Common::kPlatformDOS, 0, GUIO_STD16	},

	// Space Quest IV DOS 1.060 EGA (6 x 3.5" disks)
	// Supplied by ssburnout in bug report #3046781
	{"sq4", "EGA", {
		{"resource.map", 0, "4f59814d23a3721f251140fdcfebe35d", 5556},
		{"resource.000", 0, "e1f46832cd2458796028e054a0466031", 385479},
		{"resource.001", 0, "590b996f85333dba50cfdd1489de2be2", 617504},
		{"resource.002", 0, "ea8c49b84c6e641e7600cbca90a81741", 632814},
		{"resource.003", 0, "33c396eb78bafaec38480bcdd9024843", 627369},
		{"resource.004", 0, "9a673e33c3f6dd560b993ffed77eeb49", 534994},
		{"resource.005", 0, "3c4841d0a3ebba4404af588c93620c22", 595465},
		AD_LISTEND},
		Common::EN_ANY, Common::kPlatformDOS, 0, GUIO_STD16	},

	// Space Quest 4 - German DOS (from Tobis87, also includes english language)
	// SCI interpreter version 1.000.200 (just a guess)
	{"sq4", "", {
		{"resource.map", 0, "71715e775e3791178d606cfe6c7e1fb9", 6339},
		{"resource.000", 0, "5f6a1fff40584ee807efd547899b1ba5", 206032},
		{"resource.001", 0, "e924cf86a72ada7736043f045cce345f", 1065442},
		{"resource.002", 0, "e18d731c3fba51333a7f402e454714a5", 858402},
		{"resource.003", 0, "7c2e7508af1a6af877d921e476f70b5e", 1172738},
		{"resource.004", 0, "b8d6efbd3235329bfe844c794097b2c9", 1064761},
		{"resource.005", 0, "47ee647b5b12232d27e63cc627c25899", 1156765},
		{"resource.006", 0, "dfb023e4e2a1e7a00fa18f9ede72a91b", 924059},
		AD_LISTEND},
		Common::DE_DEU, Common::kPlatformDOS, ADGF_ADDENGLISH, GUIO_STD16	},

	// Space Quest 4 - Italian DOS Floppy (from glorifindel, also includes english language)
	// SCI interpreter version 1.000.200 (just a guess)
	{"sq4", "", {
		{"resource.map", 0, "e753dfa96d68dd95f84f6cd80479a35e", 6135},
		{"resource.000", 0, "2ac39ff61e369b79f3d7a4ad514f8e29", 203170},
		{"resource.001", 0, "99a6df6d366b3f061271ff3450ac0d32", 1286269},
		{"resource.002", 0, "a6a8d7a24dbb7a266a26b084e7275e89", 1241124},
		{"resource.003", 0, "5289000399d503b59da9e23129256f1a", 1325546},
		{"resource.004", 0, "4277c61bed40a50dadc4b5a344520af2", 1251000},
		{"resource.005", 0, "5f885abd335978e2fd4e5f886d7676c8", 1102880},
		AD_LISTEND},
		Common::IT_ITA, Common::kPlatformDOS, ADGF_ADDENGLISH, GUIO_STD16	},

	// Space Quest 4 - Japanese PC-98 5.25" Floppy (also includes english language)
	// SCI interpreter version 1.000.1068
	{"sq4", "", {
		{"resource.map", 0, "ca7bba01019222b6f3e54e9051067a99", 5283},
		{"resource.000", 0, "161d719f38ed98d33f058a8cf3dc09c3", 952909},
		{"resource.001", 0, "454684e3a7a68cbca073945e50778447", 1187088},
		{"resource.002", 0, "6dc668326cc22cb9e8bd8ca9e68d2a66", 1181249},
		AD_LISTEND},
		Common::JA_JPN, Common::kPlatformPC98, ADGF_ADDENGLISH, GUIO6(GUIO_NOSPEECH, GUIO_NOASPECT, GAMEOPTION_PREFER_DIGITAL_SFX, GAMEOPTION_ORIGINAL_SAVELOAD, GAMEOPTION_FB01_MIDI, GAMEOPTION_RGB_RENDERING)	},

	// Space Quest 4 - Japanese PC-98 5.25" Floppy (also includes english language)
	// SCI interpreter version 1.000.1068
	{"sq4", "", {
		{"resource.map", 0, "ca7bba01019222b6f3e54e9051067a99", 5283},
		{"resource.000", 0, "161d719f38ed98d33f058a8cf3dc09c3", 952909},
		{"resource.001", 0, "454684e3a7a68cbca073945e50778447", 1187088},
		{"resource.002", 0, "6dc668326cc22cb9e8bd8ca9e68d2a66", 1181249},
		AD_LISTEND},
		Common::EN_ANY, Common::kPlatformPC98, ADGF_ADDENGLISH, GUIO6(GUIO_NOSPEECH, GUIO_NOASPECT, GAMEOPTION_PREFER_DIGITAL_SFX, GAMEOPTION_ORIGINAL_SAVELOAD, GAMEOPTION_FB01_MIDI, GAMEOPTION_RGB_RENDERING)	},

	// Space Quest 4 - English DOS CD (from the Space Quest Collection)
	// Executable scanning reports "1.001.064", VERSION file reports "1.0"
	{"sq4", "CD", {
		{"resource.map", 0, "ed90a8e3ccc53af6633ff6ab58392bae", 7054},
		{"resource.000", 0, "63247e3901ab8963d4eece73747832e0", 5157378},
		AD_LISTEND},
		Common::EN_ANY, Common::kPlatformDOS, ADGF_CD, GUIO5(GAMEOPTION_SQ4_SILVER_CURSORS, GAMEOPTION_PREFER_DIGITAL_SFX, GAMEOPTION_ORIGINAL_SAVELOAD, GAMEOPTION_FB01_MIDI, GAMEOPTION_RGB_RENDERING)	},

	// Space Quest 4 - English Windows CD (from the Space Quest Collection)
	// Executable scanning reports "1.001.064", VERSION file reports "1.0"
	// Same entry as the DOS version above. This one is used for the alternate
	// General MIDI music tracks in the Windows version
	{"sq4", "CD", {
		{"resource.map", 0, "ed90a8e3ccc53af6633ff6ab58392bae", 7054},
		{"resource.000", 0, "63247e3901ab8963d4eece73747832e0", 5157378},
		AD_LISTEND},
		Common::EN_ANY, Common::kPlatformWindows, ADGF_CD, GUIO6(GUIO_MIDIGM, GAMEOPTION_SQ4_SILVER_CURSORS, GAMEOPTION_PREFER_DIGITAL_SFX, GAMEOPTION_ORIGINAL_SAVELOAD, GAMEOPTION_FB01_MIDI, GAMEOPTION_RGB_RENDERING)	},

	// Space Quest 4 - English DOS CD patch 1.2 (unofficial - NRS) - THIS VERSION IS PIRATED/CRACKED AND REPACKAGED =DO NOT RE-ADD=
	// In essence, this "patch" includes a mixture the CD and floppy versions (the whole game), without the speech file
	{"sq4", "CD", {
		{"resource.map", 0, "38287a646458a1dabded55d094407793", 7139},
		{"resource.000", 0, "231fd8421e1f211e1bcf9d7b8b6408e7", 9525849},
		AD_LISTEND},
		Common::EN_ANY, Common::kPlatformDOS, ADGF_PIRATED, GUIO5(GAMEOPTION_SQ4_SILVER_CURSORS, GAMEOPTION_PREFER_DIGITAL_SFX, GAMEOPTION_ORIGINAL_SAVELOAD, GAMEOPTION_FB01_MIDI, GAMEOPTION_RGB_RENDERING)	},

	// Space Quest 4 - Spanish DOS CD (from jvprat, is still text only, not talkie, also includes english language)
	// Executable scanning reports "1.SQ4.057", VERSION file reports "1.000"
	// SCI interpreter version 1.000.200 (just a guess)
	{"sq4", "", {
		{"resource.map", 0, "51bcb305568ec19713f8b79727f10071", 6159},
		{"resource.000", 0, "8000a55aebc50a68b7cce07a8c33758c", 204315},
		{"resource.001", 0, "99a6df6d366b3f061271ff3450ac0d32", 1269094},
		{"resource.002", 0, "a6a8d7a24dbb7a266a26b084e7275e89", 1240998},
		{"resource.003", 0, "42a307941edeb1a3be31daeb2e4be90b", 1319306},
		{"resource.004", 0, "776fba81c110d1908776232cbe190e20", 1253752},
		{"resource.005", 0, "55fae26c2a92f16ef72c1e216e827c0f", 1098328},
		AD_LISTEND},
		Common::ES_ESP, Common::kPlatformDOS, ADGF_ADDENGLISH, GUIO5(GAMEOPTION_SQ4_SILVER_CURSORS, GAMEOPTION_PREFER_DIGITAL_SFX, GAMEOPTION_ORIGINAL_SAVELOAD, GAMEOPTION_FB01_MIDI, GAMEOPTION_RGB_RENDERING)	},

	// Space Quest 4 - Spanish DOS Floppy (from jvprat, also includes english language)
	// Executable scanning reports "1.SQ4.056", VERSION file reports "1.000"
	// SCI interpreter version 1.000.200 (just a guess)
	{"sq4", "", {
		{"resource.map", 0, "41543ae71036046fef69df29a838ee05", 5589},
		{"resource.000", 0, "2ac39ff61e369b79f3d7a4ad514f8e29", 242470},
		{"resource.001", 0, "567608beb69d9dffdb42a8f39cb11a5e", 994323},
		{"resource.002", 0, "74c62fa2146ff3b3b2ea2b3fb95b9af9", 1140801},
		{"resource.003", 0, "42a307941edeb1a3be31daeb2e4be90b", 1088408},
		AD_LISTEND},
		Common::ES_ESP, Common::kPlatformDOS, ADGF_ADDENGLISH, GUIO_STD16	},

	// Space Quest 4 1.000 - German DOS Floppy (supplied by markcoolio in bug report #2723862, also includes english language)
	// Executable scanning reports "1.SQ4.030"
	// SCI interpreter version 1.000.200 (just a guess)
	{"sq4", "", {
		{"resource.map", 0, "8f08b97ca093f370c56d99715b015554", 6153},
		{"resource.000", 0, "5f6a1fff40584ee807efd547899b1ba5", 206032},
		{"resource.001", 0, "99a6df6d366b3f061271ff3450ac0d32", 1270577},
		{"resource.002", 0, "a6a8d7a24dbb7a266a26b084e7275e89", 1242817},
		{"resource.003", 0, "47ee647b5b12232d27e63cc627c25899", 1321146},
		{"resource.004", 0, "c06350184a490c10eb4585fff0aa3192", 1254368},
		{"resource.005", 0, "b8d6efbd3235329bfe844c794097b2c9", 1098717},
		AD_LISTEND},
		Common::DE_DEU, Common::kPlatformDOS, ADGF_ADDENGLISH, GUIO_STD16	},

	// Space Quest 4 - English Macintosh
	// Executable scanning reports "x.yyy.zzz"
	// VERSION file reports "1.148"
	{"sq4", "", {
		{"resource.map", 0, "6ffc6f76c4127d140759a512ab9a07be", 6042},
		{"resource.000", 0, "6a538b389705232cf9b2d7de2cf9c0a7", 224833},
		{"resource.001", 0, "77dc3fb6f93d3fee4e87b9ab96c89a95", 1410083},
		{"resource.002", 0, "fb8d07afb33d1cfd2a358cd69d8cf608", 1335960},
		{"resource.003", 0, "6873f6e117b4dc5dd398dbd2e19035f1", 1349062},
		{"resource.004", 0, "20fc54556ebfc737506288a1a32f7705", 364217},
		{"resource.005", 0, "869d16cab6641c80b06f4dcee18f86bc", 1426228},
		{"resource.006", 0, "91d23407bc0447a3722fbeb952d7edee", 1402451},
		AD_LISTEND},
		Common::EN_ANY, Common::kPlatformMacintosh, 0, GUIO_STD16	},

	// Space Quest 4 - Russian DOS
	// Executable scanning reports "1.000.753", VERSION file reports "1.994"
	{"sq4", "", {
		{"resource.map", 0, "e4f77dd99012d51e16903da07769a7bf", 5928},
		{"resource.000", 0, "e1f46832cd2458796028e054a0466031", 186750},
		{"resource.001", 0, "1110371c3bafbbf8968a324097c83fdb", 1283759},
		{"resource.002", 0, "9c342cd76b421369406d6fafd7b1a285", 1234726},
		{"resource.003", 0, "e617f09840d9f86181f7602c8bf2e8ad", 1266491},
		{"resource.004", 0, "2763fe4f0cb74df716ec8b0c464b0988", 1217428},
		{"resource.005", 0, "d608713197c5ba1cd8c6ed46299c3069", 1057924},
		AD_LISTEND},
		Common::RU_RUS, Common::kPlatformDOS, 0, GUIO_STD16	},

	// Space Quest 5 - English DOS (from the Space Quest Collection)
	// Executable scanning reports "1.001.068", VERSION file reports "1.04"
	{"sq5", "", {
		{"resource.map", 0, "66317c12ac6e818d1f7c17e83c1d9819", 6143},
		{"resource.000", 0, "4147edc5045e6d62998018b5614c58ec", 5496486},
		{"resource.msg", 0, "bb8ad78793c26bdb3f77498b1d6515a9", 125988},
		AD_LISTEND},
		Common::EN_ANY, Common::kPlatformDOS, 0, GUIO_STD16	},

	// Space Quest 5 - English DOS - THIS IS THE UNOFFICIAL BETA VERSION, WHICH IS OBVIOUSLY PIRATED AND CONTAINS MANY BUGS
	//  refer to http://www.akril15.com/sr/sq5alt/sq5alt.html =DO NOT RE-ADD=
	// SCI interpreter version 1.001.067
	{"sq5", "", {
		{"resource.map", 0, "8bde0a9adb9a3e9aaa861826874c9834", 6473},
		{"resource.000", 0, "f4a48705764544d7cc64a7bb22a610df", 6025184},
		AD_LISTEND},
		Common::EN_ANY, Common::kPlatformDOS, ADGF_PIRATED, GUIO_STD16	},

	// Space Quest 5 v1.04 - German DOS (from Tobis87, updated information by markcool from bug reports #2723935 and #2724762)
	// SCI interpreter version 1.001.068
	{"sq5", "", {
		{"resource.map", 0, "66317c12ac6e818d1f7c17e83c1d9819", 6143},
		{"resource.000", 0, "4147edc5045e6d62998018b5614c58ec", 5496486},
		{"resource.msg", 0, "7c71cfc36153cfe07b450423a51f7e68", 146282},
		AD_LISTEND},
		Common::DE_DEU, Common::kPlatformDOS, 0, GUIO_STD16	},

	// Space Quest 5 v1.04 - French DOS (from Hkz, Included in Space Quest Collector's Edition, with chapters I-V)
	{"sq5", "", {
		{"resource.map", 0, "66317c12ac6e818d1f7c17e83c1d9819", 6143},
		{"resource.000", 0, "4147edc5045e6d62998018b5614c58ec", 5496486},
		{"resource.msg", 0, "877c42380320eb1db7dad83ccd261214", 140374},
		AD_LISTEND},
		Common::FR_FRA, Common::kPlatformDOS, 0, GUIO_STD16	},

	// Space Quest 5 - Italian DOS Floppy (from glorifindel)
	// SCI interpreter version 1.001.068 (just a guess)
	{"sq5", "", {
		{"resource.000", 0, "5040026519f37199f3616fb1d4704dff", 6047170},
		{"resource.map", 0, "5b09168baa2f6e2e22787429b2d72f54", 6492},
		AD_LISTEND},
		Common::IT_ITA, Common::kPlatformDOS, 0, GUIO_STD16	},

	// Space Quest 5 - Spanish DOS Floppy (from mirir, bug report #3090664)
	{"sq5", "", {
		{"resource.000", 0, "73748852548faa42927f7537b165582d", 6049994},
		{"resource.map", 0, "5714a899033bdebf2d61ad333c8c6637", 6492},
		{"resource.msg", 0, "46deca7ef9cf057f7d442df98c1a2ae2", 134612},
		AD_LISTEND},
		Common::ES_ESP, Common::kPlatformDOS, 0, GUIO_STD16	},

	// Space Quest 5 - Russian DOS
	// Executable scanning reports "1.001.068", VERSION file reports "1.994"
	{"sq5", "", {
		{"resource.map", 0, "82e6e9b4270a4007578a119b6a51860c", 6493},
		{"resource.000", 0, "6f9ed21e1001526b4137f6703ed476af", 6103778},
		{"resource.msg", 0, "0a8931990cd2eac1691602391c68ab85", 147580},
		AD_LISTEND},
		Common::RU_RUS, Common::kPlatformDOS, 0, GUIO_STD16	},

#ifdef ENABLE_SCI32

#define GUIO_SQ6_DEMO GUIO3(GUIO_NOLAUNCHLOAD, \
                            GUIO_LINKSPEECHTOSFX, \
                            GUIO_NOASPECT)
#define GUIO_SQ6      GUIO5(GUIO_LINKSPEECHTOSFX, \
                            GUIO_NOASPECT, \
                            GAMEOPTION_ORIGINAL_SAVELOAD, \
                            GAMEOPTION_ENABLE_BLACK_LINED_VIDEO, \
                            GAMEOPTION_HQ_VIDEO)

	// Space Quest 6 - English DOS/Win3.11 CD (from the Space Quest Collection)
	// Executable scanning reports "2.100.002", VERSION file reports "1.0"
	{"sq6", "", {
		{"resource.map", 0, "6dddfa3a8f3a3a513ec9dfdfae955005", 10528},
		{"resource.000", 0, "c4259ab7355aead07773397b1052827d", 41150806},
		AD_LISTEND},
		Common::EN_ANY, Common::kPlatformDOS, ADGF_NO_FLAGS, GUIO_SQ6 },

	// Space Quest 6 - English DOS/Win3.11 CD ver 1.11 (from FRG)
	// SCI interpreter version 2.100.002 (just a guess)
	{"sq6", "", {
		{"resource.map", 0, "e0615d6e4e10e37ae42e6a2a95aaf145", 10528},
		{"resource.000", 0, "c4259ab7355aead07773397b1052827d", 41150806},
		AD_LISTEND},
		Common::EN_ANY, Common::kPlatformDOS, ADGF_NO_FLAGS, GUIO_SQ6 },

	// Space Quest 6 - French DOS/Win3.11 CD (from French magazine Joystick - September 1997)
	// Executable scanning reports "2.100.002", VERSION file reports "1.0"
	{"sq6", "", {
		{"resource.map", 0, "3c831625931d5079b73ae8c275f52c95", 10534},
		{"resource.000", 0, "4195ca940f759424f62b90e262cc1737", 40932397},
		AD_LISTEND},
		Common::FR_FRA, Common::kPlatformDOS, ADGF_NO_FLAGS, GUIO_SQ6 },

	// Space Quest 6 - German DOS (from Tobis87, updated info from markcoolio in bug report #2723884)
	// SCI interpreter version 2.100.002 (just a guess)
	{"sq6", "", {
		{"resource.map", 0, "664d797415484f85c90b1b45aedc7686", 10534},
		{"resource.000", 0, "ba87ba91e5bdabb4169dd0df75777722", 40933685},
		AD_LISTEND},
		Common::DE_DEU, Common::kPlatformDOS, ADGF_NO_FLAGS, GUIO_SQ6 },

	// Space Quest 6 - English DOS/Win3.11 Interactive Demo (from FRG)
	// SCI interpreter version 2.100.002 (just a guess)
	{"sq6", "Demo", {
		{"resource.map", 0, "368f07b07433db3f819fa3fa0e5efee5", 2572},
		{"resource.000", 0, "ab12724e078dea34b624e0d2a38dcd7c", 2272050},
		AD_LISTEND},
		Common::EN_ANY, Common::kPlatformDOS, ADGF_DEMO, GUIO_SQ6_DEMO },

	// Space Quest 6 - English Win3.11 Demo (from Sneak Peeks 2 CD)
	// Executable scanning reports "2.100.002", VERSION file reports "1.000.000"
	{"sq6", "", {
		{"resource.map", 0, "5cf3f0db76080a4ac327190bd027e355", 2164},
		{"resource.000", 0, "ab12724e078dea34b624e0d2a38dcd7c", 2159708},
		AD_LISTEND},
		Common::EN_ANY, Common::kPlatformWindows, ADGF_DEMO, GUIO_SQ6_DEMO },

#undef GUIO_SQ6_DEMO
#undef GUIO_SQ6

#endif // ENABLE_SCI32

	// The Island of Dr. Brain - English DOS CD (from jvprat)
	// Executable scanning reports "1.001.053", VERSION file reports "1.0 10.27.92"
	{"islandbrain", "", {
		{"resource.map", 0, "2388efef8430b041b0f3b00b9050e4a2", 3281},
		{"resource.000", 0, "b3acd9b9dd7fe53c4ee133ac9a1acfab", 2103560},
		AD_LISTEND},
		Common::EN_ANY, Common::kPlatformDOS, 0, GUIO_STD16_SPEECH	},

	// The Island of Dr. Brain - English DOS (from Quietust)
	// Executable scanning reports "1.001.053", VERSION file reports "1.1 2.3.93"
	{"islandbrain", "", {
		{"resource.map", 0, "3c07da06bdd1689f9d07af78fb94d0ec", 3101},
		{"resource.000", 0, "ecc686e0034fb4d41de077ac7167b3cf", 1947866},
		AD_LISTEND},
		Common::EN_ANY, Common::kPlatformDOS, 0, GUIO_STD16	},

	// The Island of Dr. Brain - English DOS Non-Interactive Demo
	// SCI interpreter version 1.001.053 (just a guess)
	{"islandbrain", "Demo", {
		{"resource.map", 0, "a8e5ca8ed1996974afa59f4c45e06195", 986},
		{"resource.000", 0, "b3acd9b9dd7fe53c4ee133ac9a1acfab", 586560},
		AD_LISTEND},
		Common::EN_ANY, Common::kPlatformDOS, ADGF_DEMO, GUIO_STD16	},

#ifdef ENABLE_SCI32

#define GUIO_TORIN_DEMO GUIO3(GUIO_NOMIDI, \
                              GUIO_NOLAUNCHLOAD, \
                              GUIO_NOASPECT)
#define GUIO_TORIN      GUIO5(GUIO_NOMIDI, \
                              GUIO_NOASPECT, \
                              GAMEOPTION_ORIGINAL_SAVELOAD, \
                              GAMEOPTION_ENABLE_BLACK_LINED_VIDEO, \
                              GAMEOPTION_HQ_VIDEO)
#define GUIO_TORIN_MAC  GUIO_TORIN

	// Torin's Passage - English Windows Interactive Demo
	// SCI interpreter version 2.100.002
	{"torin", "Demo", {
		{"resmap.000", 0, "9a3e172cde9963d0a969f26469318cec", 3403},
		{"ressci.000", 0, "db3e290481c35c3224e9602e71e4a1f1", 5073868},
		AD_LISTEND},
		Common::EN_ANY, Common::kPlatformWindows, ADGF_DEMO | ADGF_DROPPLATFORM, GUIO_TORIN_DEMO },

	// Torin's Passage - Multilingual EN/FR/DE w/ English audio Windows CD
	// Also matches GOG.com English-only release
	// Also matches Spanish and Italian CD releases
	// SCI interpreter version 2.100.002
	{"torin", "", {
		// Duplicate resmap is intentional; it gives the English version equal
		// priority to localized versions that are detected with an additional
		// file
		{"resmap.000", 0, "bb3b0b22ff08df54fbe2d06263409be6", 9799},
		{"resmap.000", 0, "bb3b0b22ff08df54fbe2d06263409be6", 9799},
		{"ressci.000", 0, "693a259d346c9360f4a0c11fdaae430a", 55973887},
		AD_LISTEND},
		Common::EN_ANY, Common::kPlatformWindows, ADGF_DROPPLATFORM, GUIO_TORIN },

	{"torin", "", {
		{"resmap.000", 0, "bb3b0b22ff08df54fbe2d06263409be6", 9799},
		{"ressci.000", 0, "693a259d346c9360f4a0c11fdaae430a", 55973887},
		{"french/msg/0.msg", 0, "cbf314308636380a96f20a76f2a26ce5", 5857},
		AD_LISTEND},
		Common::FR_FRA, Common::kPlatformWindows, ADGF_DROPPLATFORM, GUIO_TORIN },

	{"torin", "", {
		{"resmap.000", 0, "bb3b0b22ff08df54fbe2d06263409be6", 9799},
		{"ressci.000", 0, "693a259d346c9360f4a0c11fdaae430a", 55973887},
		{"german/msg/0.msg", 0, "374ce3a7e540e1f4917d132f74f356b8", 5993},
		AD_LISTEND},
		Common::DE_DEU, Common::kPlatformWindows, ADGF_DROPPLATFORM, GUIO_TORIN },

	// from jvprat and m_kiewitz
	{"torin", "", {
		{"resmap.000", 0, "bb3b0b22ff08df54fbe2d06263409be6", 9799},
		{"ressci.000", 0, "693a259d346c9360f4a0c11fdaae430a", 55973887},
		{"spanish/msg/0.msg", 0, "3c468ee0a8595d64d93df68054b116d7", 5681},
		AD_LISTEND},
		Common::ES_ESP, Common::kPlatformWindows, ADGF_DROPPLATFORM, GUIO_TORIN },

	// from glorifindel
	// TODO: Need to get ahold of italian/msg/0.msg from an Italian release
//	{"torin", "", {
//		{"resmap.000", 0, "bb3b0b22ff08df54fbe2d06263409be6", 9799},
//		{"ressci.000", 0, "693a259d346c9360f4a0c11fdaae430a", 55973887},
//		// {"italian/msg/0.msg", 0, ?, ?},
//		AD_LISTEND},
//		Common::IT_ITA, Common::kPlatformWindows, ADGF_DROPPLATFORM, GUIO_TORIN },

	// ---

	// Torin's Passage - Multilingual EN/FR/DE w/ German audio Windows CD (from m_kiewitz)
	// SCI interpreter version 2.100.002
	// VERSION file "1.0"
	{"torin", "", {
		{"resmap.000", 0, "e55c3097329b3c53752301e01c6af2fb", 9787},
		{"ressci.000", 0, "118f9bec04bfe17c4f87bbb5ddb43c18", 56127540},
		AD_LISTEND},
		Common::EN_ANY, Common::kPlatformWindows, ADGF_DROPPLATFORM, GUIO_TORIN },

	{"torin", "", {
		{"resmap.000", 0, "e55c3097329b3c53752301e01c6af2fb", 9787},
		{"ressci.000", 0, "118f9bec04bfe17c4f87bbb5ddb43c18", 56127540},
		AD_LISTEND},
		Common::FR_FRA, Common::kPlatformWindows, ADGF_DROPPLATFORM, GUIO_TORIN },

	{"torin", "", {
		{"resmap.000", 0, "e55c3097329b3c53752301e01c6af2fb", 9787},
		{"ressci.000", 0, "118f9bec04bfe17c4f87bbb5ddb43c18", 56127540},
		AD_LISTEND},
		Common::DE_DEU, Common::kPlatformWindows, ADGF_DROPPLATFORM, GUIO_TORIN },

	// ---

	// Torin's Passage - Multilingual EN/FR/DE w/ French audio Windows CD (from LePhilousophe)
	// SCI interpreter version 2.100.002
	// NOTE: This version of Torin has an ITALIAN directory, but it contains
	// English language data, not Italian
	{"torin", "", {
		{"resmap.000", 0, "66ed46e3e56f487e688d52f05b33d0ba", 9787},
		{"ressci.000", 0, "118f9bec04bfe17c4f87bbb5ddb43c18", 56126981},
		AD_LISTEND},
		Common::EN_ANY, Common::kPlatformWindows, ADGF_DROPPLATFORM, GUIO_TORIN },

	{"torin", "", {
		{"resmap.000", 0, "66ed46e3e56f487e688d52f05b33d0ba", 9787},
		{"ressci.000", 0, "118f9bec04bfe17c4f87bbb5ddb43c18", 56126981},
		AD_LISTEND},
		Common::FR_FRA, Common::kPlatformWindows, ADGF_DROPPLATFORM, GUIO_TORIN },

	{"torin", "", {
		{"resmap.000", 0, "66ed46e3e56f487e688d52f05b33d0ba", 9787},
		{"ressci.000", 0, "118f9bec04bfe17c4f87bbb5ddb43c18", 56126981},
		AD_LISTEND},
		Common::DE_DEU, Common::kPlatformWindows, ADGF_DROPPLATFORM, GUIO_TORIN },

	// ---

	// Torin's Passage - Russian Windows CD (SoftClub official translate)
	// SCI interpreter version 2.100.002
	// VERSION file "1.0"
	{ "torin", "",{
		{ "resource.aud", 0, "f66df699be5ed011b16b3f816cee8a04", 210583510 },
		{ "ressci.000", 0, "e672da099fb1663b87c78abc6c8ba2a4", 130622695 },
		{ "resmap.000", 0, "643859f8f2be8e7701611e29b3b65208", 9799 },
	AD_LISTEND },
	Common::RU_RUS, Common::kPlatformWindows, ADGF_DROPPLATFORM, GUIO_TORIN },

	// Torin's Passage - English Macintosh
	{"torin", "", {
		{"Data1", 0, "63887e33cc282c92dc1f916f54aea8eb", 700786},
		{"Data2", 0, "da2f13be2819a7333fee372d38b8d1a2", 122485},
		{"Data3", 0, "e9fda4f1714ddb443545ba8a2d58ef18", 7299126},
		{"Data4", 0, "59b432ec35b24a216432a556e25087ef", 7209309},
		{"Data5", 0, "189e809f24aee83c707dea03a543c7c4", 6615563},
		{"Data6", 0, "b639487c83d1dae0e001e700f3631566", 7594881},
		{"Data7", 0, "2afd9b5434102b89610916b904c3f73a", 7627374},
		AD_LISTEND},
		Common::EN_ANY, Common::kPlatformMacintosh, ADGF_MACRESFORK | ADGF_UNSTABLE, GUIO_TORIN_MAC },

#undef GUIO_TORIN_DEMO
#undef GUIO_TORIN
#undef GUIO_TORIN_MAC

#endif // ENABLE_SCI32

	// The Dating Pool - English DOSBox
	// Work in progress - uncomment this with proper hashes and such when it's done.
	//{ "catdate", "", {
	//	{"resource.aud", 0, "586a461c5f0560a03807d1929e23ba51", 11567},
	//	{"resource.000", 0, "094b9d3c841fe60076f06cdef3fb1383", 1467949},
	//	{"resource.map", 0, "a62d355ea262b39c36228fbd84b874b4", 1538},
	//	AD_LISTEND},
	//	Common::EN_ANY, Common::kPlatformDOS, 0, GUIO4(GUIO_NOSPEECH, GAMEOPTION_PREFER_DIGITAL_SFX, GAMEOPTION_ORIGINAL_SAVELOAD, GAMEOPTION_FB01_MIDI) },

	// The Dating Pool - English DOSBox Interactive Demo
	// Kafuka release, catdate-onedaydemo-2015.zip: old branding, old title, old music, zipper, hand.
	{ "catdate", "Demo", {
		{"resource.000", 0, "af28393cf5ae59e98203067f5eb87e2b", 1038935},
		{"resource.map", 0, "6f788e0ec2b4a6110e9bbb639ca7ee74", 1378},
		AD_LISTEND},
		Common::EN_ANY, Common::kPlatformDOS, ADGF_DEMO, GUIO4(GUIO_NOSPEECH, GAMEOPTION_PREFER_DIGITAL_SFX, GAMEOPTION_ORIGINAL_SAVELOAD, GAMEOPTION_FB01_MIDI) },

	// The Dating Pool - English DOSBox Interactive Demo
	// Kafuka release, catdate-onedaydemo-2016.zip: new branding, old title, zipper, hand.
	{ "catdate", "Demo", {
		{"resource.000", 0, "4d6f521253ec67d0f1bd38c29c91c806", 915197},
		{"resource.map", 0, "9f44b144d8986a3676fb5114b819ec02", 1303},
		AD_LISTEND},
		Common::EN_ANY, Common::kPlatformDOS, ADGF_DEMO, GUIO4(GUIO_NOSPEECH, GAMEOPTION_PREFER_DIGITAL_SFX, GAMEOPTION_ORIGINAL_SAVELOAD, GAMEOPTION_FB01_MIDI) },

	// The Dating Pool - English DOSBox Interactive Demo
	// Release status unknown: new title, cocktail, paw, remapped shadow
	{ "catdate", "Demo", {
		{"resource.000", 0, "755e12d325420acc7a06474d75002ba8", 1153508},
		{"resource.map", 0, "80ae0fc1bc60b815c65eda86a23157bc", 1318},
		AD_LISTEND},
		Common::EN_ANY, Common::kPlatformDOS, ADGF_DEMO, GUIO4(GUIO_NOSPEECH, GAMEOPTION_PREFER_DIGITAL_SFX, GAMEOPTION_ORIGINAL_SAVELOAD, GAMEOPTION_FB01_MIDI) },

	// The Dating Pool - English DOSBox Interactive Demo
	// Itch.IO release: bug fixes
	{ "catdate", "Demo", {
		{"resource.000", 0, "755e12d325420acc7a06474d75002ba8", 1044647},
		{"resource.map", 0, "1442c3599b5f41755e4318db8d68da51", 1318},
		AD_LISTEND},
		Common::EN_ANY, Common::kPlatformDOS, ADGF_DEMO, GUIO4(GUIO_NOSPEECH, GAMEOPTION_PREFER_DIGITAL_SFX, GAMEOPTION_ORIGINAL_SAVELOAD, GAMEOPTION_FB01_MIDI) },

	// The Dating Pool - English DOSBox Interactive Demo
	// Itch.IO 2018 release: bug fixes, polish, new content at end
	{ "catdate", "Demo", {
		{"resource.000", 0, "094b9d3c841fe60076f06cdef3fb1383", 1467849},
		{"resource.map", 0, "750e0f01ca54ac0ea49cff2753e1ae65", 1263},
		AD_LISTEND},
		Common::EN_ANY, Common::kPlatformDOS, ADGF_DEMO, GUIO4(GUIO_NOSPEECH, GAMEOPTION_PREFER_DIGITAL_SFX, GAMEOPTION_ORIGINAL_SAVELOAD, GAMEOPTION_FB01_MIDI) },

	// The Dating Pool - English DOSBox Interactive Demo
	// Itch.IO 2019 release: more bug fixes and polish
	{ "catdate", "Demo", {
		{"resource.000", 0, "094b9d3c841fe60076f06cdef3fb1383", 1555073},
		{"resource.map", 0, "1f7b68ed422eadbf373cc8611bc56f94", 1393},
		AD_LISTEND},
		Common::EN_ANY, Common::kPlatformDOS, ADGF_DEMO, GUIO4(GUIO_NOSPEECH, GAMEOPTION_PREFER_DIGITAL_SFX, GAMEOPTION_ORIGINAL_SAVELOAD, GAMEOPTION_FB01_MIDI) },

	// SCI Fanmade Games
	FANMADE("120 Degrees Below Zero", "57f6135bd073802215c9b97f32d6aea3", 504, "03adf530a34557dfc20f848c9572f4d0", 320749),
	FANMADE("Al Pond: Island Quest 2", "4cba6a5a4c8f66f21935ed78b0511a92", 870, "876587dc9a5ec569287a3dc4b29139d8", 613769),
	FANMADE("Al Pond 2: Island Quest", "9625372e710d1a95d2027b48f9e325af", 1506, "a0f9aa65b9bf3d8703adff5a621f243c", 889843),
	FANMADE("Al Pond 2: Island Quest (Updated)", "64be277cdcc6aafce7d9f26e88ad31a8", 1500, "571547228a212d63315f0c114cf48d54", 885241),
	FANMADE("Another DG Game: I Want My C64 Back", "4a8ca7ca2abd18899ef856f47665e2e9", 588, "12ff558d20c72e42cc6adb408f34d6d8", 150513),
	FANMADE_L("Another DG Game: I Want My C64 Back", "13dc1d9ebc57daf8895412eee5e39fea", 576, "e2ad60b3a280171429db5c85f158f84a", 141697, Common::FR_FRA),
	FANMADE("Aquarius: An Aquatic Experience", "2e23bc3b82f22a454be202ea593fb478", 480, "01555c8de683d25405bda270aa1ff014", 272372),
	FANMADE("Betrayed Alliance 1.0", "b1f43f496a83cb8503f290a838b26242", 4062, "e637255aae6191ee92b9e843ad276288", 2367197),
	FANMADE("Betrayed Alliance 1.1", "bb776e42e93f8b98006d6481fb73a588", 4080, "ad7bcfa11f914f23ddbe32723700391e", 2391020),
	FANMADE("Bluntman and Chronic (Politically Correct Version)", "c3ef9fa6c7c5fb840078bf28d87c7f8b", 1362, "441636a9f6f86710844868fded868ee7", 596688),
	FANMADE("Cascade Quest", "c94efc10d18c040b6e22a1dc6d3adfe1", 3468, "8ada33dfa945f81531e5508240b573de", 1432195),
	FANMADE("Circus Quest", "35871f6b4e1df56af4113c0203a0b223", 630, "7d6f97d7935d8733f488d4cb74315e5b", 279627),
	FANMADE("Curt's Quest 1.0", "b0e555370380d218968a40a68eaaaffc", 1146, "c851182cdf6fc6a81b840f4d4875f1a0", 307165),
	FANMADE("Curt's Quest 1.1", "54084c29346683296e45ef32d7ae74f3", 1128, "c851182cdf6fc6a81b840f4d4875f1a0", 302000),
	FANMADE("Demo Quest", "c89a0c9e0a4e4af0ecedb300a3b31dbf", 384, "a32f3495ba24764cba091119cc3f1e13", 160098),
	FANMADE("Dr. Jummybummy's Space Adventure 2", "6ae6cb7de423f51736d9487b4ca0c6da", 810, "26e5b563f578e104d79689f36568b7cf", 394670),
	FANMADE("Edy Oliver into the Cave of Whistling Skulls Demo", "eba0a0e86768ee3f14e78fecbc5af011", 2388, "4f6eab79a0f7980960eed101ab8122ad", 2601551),
	FANMADE("Footsteps Sound Demo", "d9dabee6e1550b1fdb793f442f227738", 372, "06561df40dea49c6e84184e0ba6f19cb", 114212),
	FANMADE_L("Grostesteing: Plus Mechant que Jamais", "ec9a97ccb134f69249f6ea8b16c13d8e", 1500, "b869f5f11bfe2ab5f67f4f0c618f2ce1", 464657, Common::FR_FRA), // FIXME: Accent
	FANMADE("Humanoid Demo", "97d8331293a6d57e8bad58c1efc89a63", 624, "fb354b9abe64011b12159e45d724633f", 452320),
	FANMADE("Island of Secrets Demo 0.3", "61279176c3e4530fec9b578877aecda7", 504, "7f4ed7a81b86bea22c62bc98e6d9ec39", 197790),
	FANMADE("Jim's Quest 1: The Phantom Thesis", "0af50be1d3f0cb77a09137709a76ef4f", 960, "9c042c136548b20d9183495668e03526", 496446),
	FANMADE("King's Quest II SCI Pre-Alpha Version", "cdea1c081022e7697a1afffb1d2f9f6a", 2646, "fb2ce39002c3e05f3d83533638dea105", 2310356),
	FANMADE("Knight's Quest Demo 1.0", "5e816edf993956752ed06fccfeeae6d9", 1260, "959321f88a22905fa1f8c6d897874744", 703836),
	FANMADE("LockerGnome Quest", "3eeff9130206cad0c4e1551e2b9dd2c5", 420, "ae05ca90806fd90cc43f147c82d3547c", 158906),
	FANMADE("LockerGnome Quest Redux", "55b0081dbdd77a07807c76cec3606970", 492, "75c9c5e8a475a7b5f1a6cb18edad67f2", 168069),
	FANMADE("LockerGnome Quest Redux", "6299578d8ab709cc181baea6b984a0a7", 492, "c0ff4bfcc62fb111337343967e4001fd", 167383),
	FANMADE("Manic Mansion", "f2882af62d22d4bee991ee96ab3d9bd2", 912, "49e58214bfb738081d813912f2ba89b1", 648976),
	FANMADE("New Year's Mystery", "e4dcab1b1d3cb4a2c070a07a9c9589e0", 708, "e00ca5e44fd4e98d8174b467b31b0f21", 295425),
	FANMADE("New Year's Mystery (Updated)", "efd1beb5120293725065c95959144f81", 714, "b3bd3c2372ed6efa28adb12403c4c31a", 305027),
	FANMADE("Ocean Battle", "c2304a0568e0eb84f8e9a0915f01170a", 408, "46c520c1ac9b63528854d0f58c7e1b74", 142234),
	FANMADE("Osama", "db8f1710453cfbecf4214b2946970043", 390, "7afd75d4620dedf97a84ae8f0a7523cf", 123827),
	FANMADE("Quest for the Cheat", "a359d4cf27f98264b42b55c017671214", 882, "8a943029f73c4bc85d454b7f473455ba", 455209),
	FANMADE("Robust Parse Demo 1.2", "c956d40b6eb42292ec328c510acb11d8", 540, "26f092bab5ec4490737d8463fd3ebbd5", 229044),
	FANMADE("SCI Capture the Flag", "4cd679a51d93b8b27c6b38d81be24b8b", 432, "98ae1f6ed7b4c21f88addbf643dd1d2f", 147878),
	FANMADE("SCI Companion Template", "ad54d4f504086cd597aa2348d0aa3b09", 354, "6798b7b601ce8154c1d1bc0f0edcdd18", 113061),
	FANMADE("SCI Logging Demo", "615c30c1445ea9349847e8868312a674", 558, "2df6858526177612ef9473e7af5b31c6", 171012),
#if 0
	// Disabled as this requires network access to the Google Translate API, which is not available as OSystem has no network API.
	FANMADE("SCI Narration Demo", "731f4f2b726a13c153380af08da16591", 360, "38c80558fb942e8568f011d4a1a4af59", 109789),
#endif
	FANMADE("SCI Programming April 2010 Competition Template", "36e5c4011dd7c92e1ae4c6fede7d698d", 456, "20c87fbb7f73e2a3eb2c5dfab4d76b5a", 142221),
	FANMADE("SCI Studio Template 3.0", "ca0dc8d586e0a8670b7621cde090b532", 354, "58a48ee692a86c0575e6bd0b00a92b9a", 113097),
	FANMADE("SCI Quest", "9067e1f1e54436d2dbfce855524bc84a", 552, "ffa7d355cd9223f245289108a696bcd2", 149634),
	FANMADE("SCI-Man", "3ab85bd39a86c11f85781764f9db09bb", 468, "bb8f9992f504a242bf0860e3588e150b", 131810),
	FANMADE("Text Views Demo", "ad0485a96470566517f184ff5dd049f8", 372, "727b946b37588ed334737732c55007c4", 115788),
	FANMADE("The Black Cauldron Demo", "5e1ff2833c7f33ebcfa456ba836e2067", 2592, "2f8e6264d2db91bb54982ab8aa18b3b4", 1881839),
	FANMADE("The Black Cauldron Final", "cbb4705f0cd73760996e5b27aae54f6a", 2484, "fc3bcaa7783b91bb78faefa345c6b3d9", 1677293),
	FANMADE("The Farm Nightmare", "fb6cbfddaa7c055e2c3d8cf4c683a7db", 906, "50655e8b8925f717e698e08f006f40be", 338303),
	FANMADE("The Gem Scenario", "ef5f61f4d2c6d31122d3e2baf89ad976", 642, "2f16be390dd90c3d7ca1c8a594ac0bfa", 244794),
	FANMADE("The Legend of the Lost Jewel", "ba1bca315e3818c5626eda51bcfbcccf", 636, "9b0736d69924af0cff32a0f78db96855", 300398),
	FANMADE("Winter Wonderland", "c1ffaf8327462effd4ad21eeed9eea59", 504, "5d48666dc62f90d852a1d0de6e69195f", 305076),

	// FIXME: The vga demo does not have a resource.000/001 file.
	//FANMADE_V("SCI VGA Demo", "00b1abd87bad356b90fcdfcb6132c26f", 8, "", 0, 0),

	AD_TABLE_END_MARKER
};

} // End of namespace Sci<|MERGE_RESOLUTION|>--- conflicted
+++ resolved
@@ -1094,12 +1094,7 @@
 		{"resource.000", 0, "595b6039ea1356e7f96a52c58eedcf22", 355791},
 		{"resource.001", 0, "143df8aef214a2db34c2d48190742012", 632273},
 		AD_LISTEND},
-<<<<<<< HEAD
 		Common::EN_ANY, Common::kPlatformAmiga, 0, GUIO_STD16	},
-#endif
-=======
-		Common::EN_ANY, Common::kPlatformAmiga, 0, GUIO4(GUIO_NOSPEECH, GAMEOPTION_PREFER_DIGITAL_SFX, GAMEOPTION_ORIGINAL_SAVELOAD, GAMEOPTION_FB01_MIDI)	},
->>>>>>> cfee64e6
 
 	// Hoyle 3 - English DOS Non-Interactive Demo
 	// Executable scanning reports "x.yyy.zzz"
