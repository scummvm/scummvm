--- conflicted
+++ resolved
@@ -58,13 +58,10 @@
 #define GAMEOPTION_ENABLE_BLACK_LINED_VIDEO GUIO_GAMEOPTIONS9
 #define GAMEOPTION_HQ_VIDEO                 GUIO_GAMEOPTIONS10
 #define GAMEOPTION_ENABLE_CENSORING         GUIO_GAMEOPTIONS11
-<<<<<<< HEAD
-#define GAMEOPTION_RGB_RENDERING            GUIO_GAMEOPTIONS12
-#define GAMEOPTION_PALETTE_MODS             GUIO_GAMEOPTIONS13
-=======
 #define GAMEOPTION_LARRYSCALE               GUIO_GAMEOPTIONS12
 #define GAMEOPTION_UPSCALE_VIDEOS           GUIO_GAMEOPTIONS13
->>>>>>> cfee64e6
+#define GAMEOPTION_RGB_RENDERING            GUIO_GAMEOPTIONS14
+#define GAMEOPTION_PALETTE_MODS             GUIO_GAMEOPTIONS15
 
 struct EngineState;
 class Vocabulary;
