/* ScummVM - Graphic Adventure Engine
 *
 * ScummVM is the legal property of its developers, whose names
 * are too numerous to list here. Please refer to the COPYRIGHT
 * file distributed with this source distribution.
 *
 * This program is free software; you can redistribute it and/or
 * modify it under the terms of the GNU General Public License
 * as published by the Free Software Foundation; either version 2
 * of the License, or (at your option) any later version.

 * This program is distributed in the hope that it will be useful,
 * but WITHOUT ANY WARRANTY; without even the implied warranty of
 * MERCHANTABILITY or FITNESS FOR A PARTICULAR PURPOSE.  See the
 * GNU General Public License for more details.

 * You should have received a copy of the GNU General Public License
 * along with this program; if not, write to the Free Software
 * Foundation, Inc., 51 Franklin Street, Fifth Floor, Boston, MA 02110-1301, USA.
 *
 * $URL$
 * $Id$
 *
 */

#include "common/util.h"
#include "common/stack.h"
#include "graphics/primitives.h"

#include "sci/sci.h"
#include "sci/event.h"
#include "sci/engine/kernel.h"
#include "sci/engine/state.h"
#include "sci/engine/selector.h"
#include "sci/engine/vm.h"
#include "sci/graphics/cache.h"
#include "sci/graphics/cursor.h"
#include "sci/graphics/ports.h"
#include "sci/graphics/paint16.h"
#include "sci/graphics/palette.h"
#include "sci/graphics/view.h"
#include "sci/graphics/screen.h"
#include "sci/graphics/transitions.h"
#include "sci/graphics/animate.h"

namespace Sci {

GfxAnimate::GfxAnimate(EngineState *state, GfxCache *cache, GfxPorts *ports, GfxPaint16 *paint16, GfxScreen *screen, GfxPalette *palette, GfxCursor *cursor, GfxTransitions *transitions)
	: _s(state), _cache(cache), _ports(ports), _paint16(paint16), _screen(screen), _palette(palette), _cursor(cursor), _transitions(transitions) {
	init();
}

GfxAnimate::~GfxAnimate() {
}

void GfxAnimate::init() {
	_lastCastData.clear();

	_ignoreFastCast = false;
	// fastCast object is not found in any SCI games prior SCI1
	if (getSciVersion() <= SCI_VERSION_01)
		_ignoreFastCast = true;
	// Also if fastCast object exists at gamestartup, we can assume that the interpreter doesnt do kAnimate aborts
	//  (found in Larry 1)
	if (getSciVersion() > SCI_VERSION_0_EARLY) {
		if (!_s->_segMan->findObjectByName("fastCast").isNull())
			_ignoreFastCast = true;
	}
}

void GfxAnimate::disposeLastCast() {
	_lastCastData.clear();
}

bool GfxAnimate::invoke(List *list, int argc, reg_t *argv) {
	reg_t curAddress = list->first;
	Node *curNode = _s->_segMan->lookupNode(curAddress);
	reg_t curObject;
	uint16 signal;

	while (curNode) {
		curObject = curNode->value;

		if (!_ignoreFastCast) {
			// Check if the game has a fastCast object set
			//  if we don't abort kAnimate processing, at least in kq5 there will be animation cels drawn into speech boxes.
			if (!_s->variables[VAR_GLOBAL][84].isNull()) {
				if (!strcmp(_s->_segMan->getObjectName(_s->variables[VAR_GLOBAL][84]), "fastCast"))
					return false;
			}
		}

		signal = readSelectorValue(_s->_segMan, curObject, SELECTOR(signal));
		if (!(signal & kSignalFrozen)) {
			// Call .doit method of that object
			invokeSelector(_s, curObject, SELECTOR(doit), argc, argv, 0);

			// If a game is being loaded, stop processing
			if (_s->abortScriptProcessing != kAbortNone)
				return true; // Stop processing

			// Lookup node again, since the nodetable it was in may have been reallocated.
			// The node might have been deallocated at this point (e.g. LSL2, room 42),
			// in which case the node reference will be null and the loop will stop below.
			// If the node is deleted from kDeleteKey, it won't have a successor node, thus
			// list processing will stop here (which is what SSCI does).
			curNode = _s->_segMan->lookupNode(curAddress, false);
		}

		if (curNode) {
			curAddress = curNode->succ;
			curNode = _s->_segMan->lookupNode(curAddress);
		}
	}
	return true;
}

bool sortHelper(const AnimateEntry &entry1, const AnimateEntry &entry2) {
	if (entry1.y == entry2.y) {
		// if both y and z are the same, use the order we were given originally
		//  this is needed for special cases like iceman room 35
		if (entry1.z == entry2.z)
			return entry1.givenOrderNo < entry2.givenOrderNo;
		else
			return entry1.z < entry2.z;
	}
	return entry1.y < entry2.y;
}

void GfxAnimate::makeSortedList(List *list) {
	reg_t curAddress = list->first;
	Node *curNode = _s->_segMan->lookupNode(curAddress);
	int16 listNr;

	// Clear lists
	_list.clear();
	_lastCastData.clear();

	// Fill the list
	for (listNr = 0; curNode != 0; listNr++) {
		AnimateEntry listEntry;
		const reg_t curObject = curNode->value;
		listEntry.object = curObject;

		// Get data from current object
		listEntry.givenOrderNo = listNr;
		listEntry.viewId = readSelectorValue(_s->_segMan, curObject, SELECTOR(view));
		listEntry.loopNo = readSelectorValue(_s->_segMan, curObject, SELECTOR(loop));
		listEntry.celNo = readSelectorValue(_s->_segMan, curObject, SELECTOR(cel));
		listEntry.paletteNo = readSelectorValue(_s->_segMan, curObject, SELECTOR(palette));
		listEntry.x = readSelectorValue(_s->_segMan, curObject, SELECTOR(x));
		listEntry.y = readSelectorValue(_s->_segMan, curObject, SELECTOR(y));
		listEntry.z = readSelectorValue(_s->_segMan, curObject, SELECTOR(z));
		listEntry.priority = readSelectorValue(_s->_segMan, curObject, SELECTOR(priority));
		listEntry.signal = readSelectorValue(_s->_segMan, curObject, SELECTOR(signal));
		if (getSciVersion() >= SCI_VERSION_1_1) {
			// Cel scaling
			listEntry.scaleSignal = readSelectorValue(_s->_segMan, curObject, SELECTOR(scaleSignal));
			if (listEntry.scaleSignal & kScaleSignalDoScaling) {
				listEntry.scaleX = readSelectorValue(_s->_segMan, curObject, SELECTOR(scaleX));
				listEntry.scaleY = readSelectorValue(_s->_segMan, curObject, SELECTOR(scaleY));
			} else {
				listEntry.scaleX = 128;
				listEntry.scaleY = 128;
			}
		} else {
			listEntry.scaleSignal = 0;
			listEntry.scaleX = 128;
			listEntry.scaleY = 128;
		}
		// listEntry.celRect is filled in AnimateFill()
		listEntry.showBitsFlag = false;

		_list.push_back(listEntry);

		curAddress = curNode->succ;
		curNode = _s->_segMan->lookupNode(curAddress);
	}

	// Possible TODO: As noted in the comment in sortHelper we actually
	// require a stable sorting algorithm here. Since Common::sort is not stable
	// at the time of writing this comment, we work around that in our ordering
	// comparator. If that changes in the future or we want to use some
	// stable sorting algorithm here, we should change that.
	// In that case we should test such changes intensively. A good place to test stable sort
	// is iceman, cupboard within the submarine. If sort isn't stable, the cupboard will be
	// half-open, half-closed. Of course that's just one of many special cases.

	// Now sort the list according y and z (descending)
	Common::sort(_list.begin(), _list.end(), sortHelper);
}

void GfxAnimate::fill(byte &old_picNotValid, bool maySetNsRect) {
	reg_t curObject;
	uint16 signal;
	GfxView *view = NULL;
	AnimateList::iterator it;
	const AnimateList::iterator end = _list.end();

	for (it = _list.begin(); it != end; ++it) {
		curObject = it->object;
		signal = it->signal;

		// Get the corresponding view
		view = _cache->getView(it->viewId);

		// adjust loop and cel, if any of those is invalid
		//  this seems to be completely crazy code
		//  sierra sci checked signed int16 to be above or equal the counts and reseted to 0 in those cases
		//  later during view processing those are compared unsigned again and then set to maximum count - 1
		//  Games rely on this behaviour. For example laura bow 1 has a knight standing around in room 37
		//   which has cel set to 3. This cel does not exist and the actual knight is 0
		//   In kq5 on the other hand during the intro, when the trunk is opened, cel is set to some real
		//   high number, which is negative when considered signed. This actually requires to get fixed to
		//   maximum cel, otherwise the trunk would be closed.
		int16 viewLoopCount = view->getLoopCount();
		if (it->loopNo >= viewLoopCount) {
			it->loopNo = 0;
			writeSelectorValue(_s->_segMan, curObject, SELECTOR(loop), it->loopNo);
		} else if (it->loopNo < 0) {
			it->loopNo = viewLoopCount - 1;
			// not setting selector is right, sierra sci didn't do it during view processing as well
		}
		int16 viewCelCount = view->getCelCount(it->loopNo);
		if (it->celNo >= viewCelCount) {
			it->celNo = 0;
			writeSelectorValue(_s->_segMan, curObject, SELECTOR(cel), it->celNo);
		} else if (it->celNo < 0) {
			it->celNo = viewCelCount - 1;
		}

		//warning("%s", _s->_segMan->getObjectName(curObject));

		if (!view->isScaleable()) {
			// Laura Bow 2 (especially floppy) depends on this, some views are not supposed to be scaleable
			//  this "feature" was removed in later versions of SCI1.1
			it->scaleSignal = 0;
			it->scaleY = it->scaleX = 128;
		} else {
			// Process global scaling, if needed
			if (it->scaleSignal & kScaleSignalDoScaling) {
				if (it->scaleSignal & kScaleSignalGlobalScaling) {
					// Global scaling uses global var 2 and some other stuff to calculate scaleX/scaleY
					int16 maxScale = readSelectorValue(_s->_segMan, curObject, SELECTOR(maxScale));
					int16 celHeight = view->getHeight(it->loopNo, it->celNo);
					int16 maxCelHeight = (maxScale * celHeight) >> 7;
					reg_t globalVar2 = _s->variables[VAR_GLOBAL][2]; // current room object
					int16 vanishingY = readSelectorValue(_s->_segMan, globalVar2, SELECTOR(vanishingY));

					int16 fixedPortY = _ports->getPort()->rect.bottom - vanishingY;
					int16 fixedEntryY = it->y - vanishingY;
					if (!fixedEntryY)
						fixedEntryY = 1;

					if ((celHeight == 0) || (fixedPortY == 0))
						error("global scaling panic");

					it->scaleY = ( maxCelHeight * fixedEntryY ) / fixedPortY;
					it->scaleY = (it->scaleY * 128) / celHeight;

					it->scaleX = it->scaleY;

					// and set objects scale selectors
					writeSelectorValue(_s->_segMan, curObject, SELECTOR(scaleX), it->scaleX);
					writeSelectorValue(_s->_segMan, curObject, SELECTOR(scaleY), it->scaleY);
				}
			}
		}

		//warning("%s view %d, loop %d, cel %d", _s->_segMan->getObjectName(curObject), it->viewId, it->loopNo, it->celNo);

		bool setNsRect = maySetNsRect;

		// Create rect according to coordinates and given cel
		if (it->scaleSignal & kScaleSignalDoScaling) {
			view->getCelScaledRect(it->loopNo, it->celNo, it->x, it->y, it->z, it->scaleX, it->scaleY, it->celRect);
			// when being scaled, only set nsRect, if object will get drawn
			if ((signal & kSignalHidden) && !(signal & kSignalAlwaysUpdate))
				setNsRect = false;
		} else {
			view->getCelRect(it->loopNo, it->celNo, it->x, it->y, it->z, it->celRect);
		}
		if (setNsRect) {
			writeSelectorValue(_s->_segMan, curObject, SELECTOR(nsLeft), it->celRect.left);
			writeSelectorValue(_s->_segMan, curObject, SELECTOR(nsTop), it->celRect.top);
			writeSelectorValue(_s->_segMan, curObject, SELECTOR(nsRight), it->celRect.right);
			writeSelectorValue(_s->_segMan, curObject, SELECTOR(nsBottom), it->celRect.bottom);
		}

		// Calculate current priority according to y-coordinate
		if (!(signal & kSignalFixedPriority)) {
			it->priority = _ports->kernelCoordinateToPriority(it->y);
			writeSelectorValue(_s->_segMan, curObject, SELECTOR(priority), it->priority);
		}

		if (signal & kSignalNoUpdate) {
			if (signal & (kSignalForceUpdate | kSignalViewUpdated)
				|| (signal & kSignalHidden && !(signal & kSignalRemoveView))
				|| (!(signal & kSignalHidden) && signal & kSignalRemoveView)
				|| (signal & kSignalAlwaysUpdate))
				old_picNotValid++;
			signal &= ~kSignalStopUpdate;
		} else {
			if (signal & kSignalStopUpdate || signal & kSignalAlwaysUpdate)
				old_picNotValid++;
			signal &= ~kSignalForceUpdate;
		}
		it->signal = signal;
	}
}

void GfxAnimate::update() {
	reg_t curObject;
	uint16 signal;
	reg_t bitsHandle;
	Common::Rect rect;
	AnimateList::iterator it;
	const AnimateList::iterator end = _list.end();

	// Remove all no-update cels, if requested
	for (it = _list.reverse_begin(); it != end; --it) {
		curObject = it->object;
		signal = it->signal;

		if (signal & kSignalNoUpdate) {
			if (!(signal & kSignalRemoveView)) {
				bitsHandle = readSelector(_s->_segMan, curObject, SELECTOR(underBits));
				if (_screen->_picNotValid != 1) {
					_paint16->bitsRestore(bitsHandle);
					it->showBitsFlag = true;
				} else	{
					_paint16->bitsFree(bitsHandle);
				}
				writeSelectorValue(_s->_segMan, curObject, SELECTOR(underBits), 0);
			}
			signal &= ~kSignalForceUpdate;
			if (signal & kSignalViewUpdated)
				signal &= ~(kSignalViewUpdated | kSignalNoUpdate);
		} else if (signal & kSignalStopUpdate) {
			signal &= ~kSignalStopUpdate;
			signal |= kSignalNoUpdate;
		}
		it->signal = signal;
	}

	// Draw always-update cels
	for (it = _list.begin(); it != end; ++it) {
		curObject = it->object;
		signal = it->signal;

		if (signal & kSignalAlwaysUpdate) {
			// draw corresponding cel
			_paint16->drawCel(it->viewId, it->loopNo, it->celNo, it->celRect, it->priority, it->paletteNo, it->scaleX, it->scaleY);
			it->showBitsFlag = true;

			signal &= ~(kSignalStopUpdate | kSignalViewUpdated | kSignalNoUpdate | kSignalForceUpdate);
			if ((signal & kSignalIgnoreActor) == 0) {
				rect = it->celRect;
				rect.top = CLIP<int16>(_ports->kernelPriorityToCoordinate(it->priority) - 1, rect.top, rect.bottom - 1);
				_paint16->fillRect(rect, GFX_SCREEN_MASK_CONTROL, 0, 0, 15);
			}
			it->signal = signal;
		}
	}

	// Saving background for all NoUpdate-cels
	for (it = _list.begin(); it != end; ++it) {
		curObject = it->object;
		signal = it->signal;

		if (signal & kSignalNoUpdate) {
			if (signal & kSignalHidden) {
				signal |= kSignalRemoveView;
			} else {
				signal &= ~kSignalRemoveView;
				if (signal & kSignalIgnoreActor)
					bitsHandle = _paint16->bitsSave(it->celRect, GFX_SCREEN_MASK_VISUAL|GFX_SCREEN_MASK_PRIORITY);
				else
					bitsHandle = _paint16->bitsSave(it->celRect, GFX_SCREEN_MASK_ALL);
				writeSelector(_s->_segMan, curObject, SELECTOR(underBits), bitsHandle);
			}
			it->signal = signal;
		}
	}

	// Draw NoUpdate cels
	for (it = _list.begin(); it != end; ++it) {
		curObject = it->object;
		signal = it->signal;

		if (signal & kSignalNoUpdate && !(signal & kSignalHidden)) {
			// draw corresponding cel
			_paint16->drawCel(it->viewId, it->loopNo, it->celNo, it->celRect, it->priority, it->paletteNo, it->scaleX, it->scaleY);
			it->showBitsFlag = true;

			if (!(signal & kSignalIgnoreActor)) {
				rect = it->celRect;
				rect.top = CLIP<int16>(_ports->kernelPriorityToCoordinate(it->priority) - 1, rect.top, rect.bottom - 1);
				_paint16->fillRect(rect, GFX_SCREEN_MASK_CONTROL, 0, 0, 15);
			}
		}
	}
}

void GfxAnimate::drawCels() {
	reg_t curObject;
	uint16 signal;
	reg_t bitsHandle;
	AnimateList::iterator it;
	const AnimateList::iterator end = _list.end();
	_lastCastData.clear();

	for (it = _list.begin(); it != end; ++it) {
		curObject = it->object;
		signal = it->signal;

		if (!(signal & (kSignalNoUpdate | kSignalHidden | kSignalAlwaysUpdate))) {
			// Save background
			bitsHandle = _paint16->bitsSave(it->celRect, GFX_SCREEN_MASK_ALL);
			writeSelector(_s->_segMan, curObject, SELECTOR(underBits), bitsHandle);

			// draw corresponding cel
			_paint16->drawCel(it->viewId, it->loopNo, it->celNo, it->celRect, it->priority, it->paletteNo, it->scaleX, it->scaleY);
			it->showBitsFlag = true;

			if (signal & kSignalRemoveView) {
				signal &= ~kSignalRemoveView;
			}
			it->signal = signal;

			// Remember that entry in lastCast
			_lastCastData.push_back(*it);
		}
	}
}

void GfxAnimate::updateScreen(byte oldPicNotValid) {
	reg_t curObject;
	uint16 signal;
	AnimateList::iterator it;
	const AnimateList::iterator end = _list.end();
	Common::Rect lsRect;
	Common::Rect workerRect;

	for (it = _list.begin(); it != end; ++it) {
		curObject = it->object;
		signal = it->signal;

		if (it->showBitsFlag || !(signal & (kSignalRemoveView | kSignalNoUpdate) ||
										(!(signal & kSignalRemoveView) && (signal & kSignalNoUpdate) && oldPicNotValid))) {
			lsRect.left = readSelectorValue(_s->_segMan, curObject, SELECTOR(lsLeft));
			lsRect.top = readSelectorValue(_s->_segMan, curObject, SELECTOR(lsTop));
			lsRect.right = readSelectorValue(_s->_segMan, curObject, SELECTOR(lsRight));
			lsRect.bottom = readSelectorValue(_s->_segMan, curObject, SELECTOR(lsBottom));

			workerRect = lsRect;
			workerRect.clip(it->celRect);

			if (!workerRect.isEmpty()) {
				workerRect = lsRect;
				workerRect.extend(it->celRect);
			} else {
				_paint16->bitsShow(lsRect);
				workerRect = it->celRect;
			}
			writeSelectorValue(_s->_segMan, curObject, SELECTOR(lsLeft), it->celRect.left);
			writeSelectorValue(_s->_segMan, curObject, SELECTOR(lsTop), it->celRect.top);
			writeSelectorValue(_s->_segMan, curObject, SELECTOR(lsRight), it->celRect.right);
			writeSelectorValue(_s->_segMan, curObject, SELECTOR(lsBottom), it->celRect.bottom);
			// may get used for debugging
			//_paint16->frameRect(workerRect);
			_paint16->bitsShow(workerRect);

			if (signal & kSignalHidden) {
				it->signal |= kSignalRemoveView;
			}
		}
	}
	// use this for debug purposes
	// _screen->copyToScreen();
}

void GfxAnimate::restoreAndDelete(int argc, reg_t *argv) {
	reg_t curObject;
	uint16 signal;
	AnimateList::iterator it;
	const AnimateList::iterator end = _list.end();


	// This has to be done in a separate loop. At least in sq1 some .dispose
	// modifies FIXEDLOOP flag in signal for another object. In that case we
	// would overwrite the new signal with our version of the old signal.
	for (it = _list.begin(); it != end; ++it) {
		curObject = it->object;
		signal = it->signal;

		// Finally update signal
		writeSelectorValue(_s->_segMan, curObject, SELECTOR(signal), signal);
	}

	for (it = _list.reverse_begin(); it != end; --it) {
		curObject = it->object;
		// We read out signal here again, this is not by accident but to ensure
		// that we got an up-to-date signal
		signal = readSelectorValue(_s->_segMan, curObject, SELECTOR(signal));

		if ((signal & (kSignalNoUpdate | kSignalRemoveView)) == 0) {
			_paint16->bitsRestore(readSelector(_s->_segMan, curObject, SELECTOR(underBits)));
			writeSelectorValue(_s->_segMan, curObject, SELECTOR(underBits), 0);
		}

		if (signal & kSignalDisposeMe) {
			// Call .delete_ method of that object
			invokeSelector(_s, curObject, SELECTOR(delete_), argc, argv, 0);
		}
	}
}

void GfxAnimate::reAnimate(Common::Rect rect) {
	if (!_lastCastData.empty()) {
		AnimateArray::iterator it;
		AnimateArray::iterator end = _lastCastData.end();
		for (it = _lastCastData.begin(); it != end; ++it) {
			it->castHandle = _paint16->bitsSave(it->celRect, GFX_SCREEN_MASK_VISUAL|GFX_SCREEN_MASK_PRIORITY);
			_paint16->drawCel(it->viewId, it->loopNo, it->celNo, it->celRect, it->priority, it->paletteNo, it->scaleX, it->scaleY);
		}
		_paint16->bitsShow(rect);
		// restoring
		while (it != _lastCastData.begin()) {		// FIXME: HACK, this iterator use is not very safe
			it--;
			_paint16->bitsRestore(it->castHandle);
		}
	} else {
		_paint16->bitsShow(rect);
	}
}

void GfxAnimate::preprocessAddToPicList() {
	AnimateList::iterator it;
	const AnimateList::iterator end = _list.end();

	for (it = _list.begin(); it != end; ++it) {
		if (it->priority == -1)
			it->priority = _ports->kernelCoordinateToPriority(it->y);

		// Do not allow priority to get changed by fill()
		it->signal |= kSignalFixedPriority;
	}
}

void GfxAnimate::addToPicDrawCels() {
	reg_t curObject;
	GfxView *view = NULL;
	AnimateList::iterator it;
	const AnimateList::iterator end = _list.end();

	for (it = _list.begin(); it != end; ++it) {
		curObject = it->object;

		// Get the corresponding view
		view = _cache->getView(it->viewId);

		// draw corresponding cel
		_paint16->drawCel(it->viewId, it->loopNo, it->celNo, it->celRect, it->priority, it->paletteNo, it->scaleX, it->scaleY);
		if ((it->signal & kSignalIgnoreActor) == 0) {
			it->celRect.top = CLIP<int16>(_ports->kernelPriorityToCoordinate(it->priority) - 1, it->celRect.top, it->celRect.bottom - 1);
			_paint16->fillRect(it->celRect, GFX_SCREEN_MASK_CONTROL, 0, 0, 15);
		}
	}
}

void GfxAnimate::addToPicDrawView(GuiResourceId viewId, int16 loopNo, int16 celNo, int16 x, int16 y, int16 priority, int16 control) {
	GfxView *view = _cache->getView(viewId);
	Common::Rect celRect;

	if (priority == -1)
		priority = _ports->kernelCoordinateToPriority(y);

	// Create rect according to coordinates and given cel
	view->getCelRect(loopNo, celNo, x, y, 0, celRect);
	_paint16->drawCel(view, loopNo, celNo, celRect, priority, 0);

	if (control != -1) {
		celRect.top = CLIP<int16>(_ports->kernelPriorityToCoordinate(priority) - 1, celRect.top, celRect.bottom - 1);
		_paint16->fillRect(celRect, GFX_SCREEN_MASK_CONTROL, 0, 0, control);
	}
}


void GfxAnimate::animateShowPic() {
	Port *picPort = _ports->_picWind;
	Common::Rect picRect = picPort->rect;
	bool previousCursorState = _cursor->isVisible();

	if (previousCursorState)
		_cursor->kernelHide();
	// Adjust picRect to become relative to screen
	picRect.translate(picPort->left, picPort->top);
	_transitions->doit(picRect);
	if (previousCursorState)
		_cursor->kernelShow();
}

void GfxAnimate::kernelAnimate(reg_t listReference, bool cycle, int argc, reg_t *argv) {
	byte old_picNotValid = _screen->_picNotValid;

	if (getSciVersion() >= SCI_VERSION_1_1)
		_palette->palVaryUpdate();

	if (listReference.isNull()) {
		disposeLastCast();
		if (_screen->_picNotValid)
			animateShowPic();
		return;
	}

	List *list = _s->_segMan->lookupList(listReference);
	if (!list)
		error("kAnimate called with non-list as parameter");

	if (cycle) {
		if (!invoke(list, argc, argv))
			return;

		// Look up the list again, as it may have been modified
		list = _s->_segMan->lookupList(listReference);
	}

	Port *oldPort = _ports->setPort((Port *)_ports->_picWind);
	disposeLastCast();

	makeSortedList(list);
	fill(old_picNotValid, true);

	if (old_picNotValid) {
		// beginUpdate()/endUpdate() were introduced SCI1.
		// Calling those for SCI0 will work most of the time but breaks minor
		// stuff like percentage bar of qfg1ega at the character skill screen.
		if (getSciVersion() >= SCI_VERSION_1_EGA)
			_ports->beginUpdate(_ports->_picWind);
		update();
		if (getSciVersion() >= SCI_VERSION_1_EGA)
			_ports->endUpdate(_ports->_picWind);
	}

	drawCels();

	if (_screen->_picNotValid)
		animateShowPic();

	updateScreen(old_picNotValid);
	restoreAndDelete(argc, argv);

	// We update the screen here as well, some scenes like EQ1 credits run w/o calling kGetEvent thus we wouldn't update
	//  screen at all
	g_sci->getEventManager()->updateScreen();

	_ports->setPort(oldPort);


	// Now trigger speed throttler
	switch (_lastCastData.size()) {
	case 0:
		// No entries drawn -> no speed throttler triggering
		break;
	case 1: {
		
		// One entry drawn -> check if that entry was a speed benchmark view, if not enable speed throttler
		AnimateEntry *onlyCast = &_lastCastData[0];
		if ((onlyCast->viewId == 0) && (onlyCast->loopNo == 13) && (onlyCast->celNo == 0)) {
			// this one is used by jones talkie
			if ((onlyCast->celRect.height() == 8) && (onlyCast->celRect.width() == 8))
				return;
		}
		// first loop and first cel used?
		if ((onlyCast->loopNo == 0) && (onlyCast->celNo == 0)) {
			// and that cel has a known speed benchmark resolution
			int16 onlyHeight = onlyCast->celRect.height();
			int16 onlyWidth = onlyCast->celRect.width();
			if (((onlyWidth == 12) && (onlyHeight == 35)) || // regular benchmark view ("fred", "Speedy", "ego")
				((onlyWidth == 29) && (onlyHeight == 45)) || // King's Quest 5 french "fred"
				((onlyWidth == 1) && (onlyHeight == 5)) || // Freddy Pharkas "fred"
				((onlyWidth == 1) && (onlyHeight == 1))) { // Laura Bow 2 Talkie
				// check further that there is only one cel in that view
				GfxView *onlyView = _cache->getView(onlyCast->viewId);
				if ((onlyView->getLoopCount() == 1) && (onlyView->getCelCount(0)))
					return;
			}
		}
		_s->_throttleTrigger = true;
		break;
	}
	default:
		// More than 1 entry drawn -> time for speed throttling
		_s->_throttleTrigger = true;
		break;
	}
}

void GfxAnimate::addToPicSetPicNotValid() {
	if (getSciVersion() <= SCI_VERSION_1_EARLY)
		_screen->_picNotValid = 1;
	else
		_screen->_picNotValid = 2;
}

void GfxAnimate::kernelAddToPicList(reg_t listReference, int argc, reg_t *argv) {
	List *list;
	byte tempPicNotValid = 0;

	_ports->setPort((Port *)_ports->_picWind);

	list = _s->_segMan->lookupList(listReference);
	if (!list)
		error("kAddToPic called with non-list as parameter");

	makeSortedList(list);
	preprocessAddToPicList();
<<<<<<< HEAD
	fill(tempPicNotValid);
=======
	fill(tempPicNotValid, getSciVersion() >= SCI_VERSION_1_1 ? true : false);
>>>>>>> 13e24af0
	addToPicDrawCels();

	addToPicSetPicNotValid();
}

void GfxAnimate::kernelAddToPicView(GuiResourceId viewId, int16 loopNo, int16 celNo, int16 x, int16 y, int16 priority, int16 control) {
	_ports->setPort((Port *)_ports->_picWind);
	addToPicDrawView(viewId, loopNo, celNo, x, y, priority, control);
	addToPicSetPicNotValid();
}

} // End of namespace Sci<|MERGE_RESOLUTION|>--- conflicted
+++ resolved
@@ -229,8 +229,6 @@
 			it->celNo = viewCelCount - 1;
 		}
 
-		//warning("%s", _s->_segMan->getObjectName(curObject));
-
 		if (!view->isScaleable()) {
 			// Laura Bow 2 (especially floppy) depends on this, some views are not supposed to be scaleable
 			//  this "feature" was removed in later versions of SCI1.1
@@ -716,11 +714,7 @@
 
 	makeSortedList(list);
 	preprocessAddToPicList();
-<<<<<<< HEAD
-	fill(tempPicNotValid);
-=======
 	fill(tempPicNotValid, getSciVersion() >= SCI_VERSION_1_1 ? true : false);
->>>>>>> 13e24af0
 	addToPicDrawCels();
 
 	addToPicSetPicNotValid();
