/* ScummVM - Graphic Adventure Engine
 *
 * ScummVM is the legal property of its developers, whose names
 * are too numerous to list here. Please refer to the COPYRIGHT
 * file distributed with this source distribution.
 *
 * This program is free software: you can redistribute it and/or modify
 * it under the terms of the GNU General Public License as published by
 * the Free Software Foundation, either version 3 of the License, or
 * (at your option) any later version.
 *
 * This program is distributed in the hope that it will be useful,
 * but WITHOUT ANY WARRANTY; without even the implied warranty of
 * MERCHANTABILITY or FITNESS FOR A PARTICULAR PURPOSE.  See the
 * GNU General Public License for more details.
 *
 * You should have received a copy of the GNU General Public License
 * along with this program.  If not, see <http://www.gnu.org/licenses/>.
 *
 */

#define FORBIDDEN_SYMBOL_EXCEPTION_getenv

#include "common/config-manager.h"
#include "common/file.h"
#include "common/rational.h"
#include "common/memstream.h"
#include "common/punycode.h"
#include "common/substream.h"

#include "audio/audiostream.h"

#include "graphics/macgui/mactext.h"

#ifdef USE_PNG
#include "image/png.h"
#endif

#include "director/director.h"
#include "director/debugger.h"
#include "director/cast.h"
#include "director/frame.h"
#include "director/score.h"
#include "director/movie.h"
#include "director/sound.h"
#include "director/channel.h"
#include "director/sprite.h"
#include "director/window.h"
#include "director/castmember/castmember.h"
#include "director/castmember/transition.h"

namespace Director {

#include "director/palette-fade.h"

Score::Score(Movie *movie) {
	_movie = movie;
	_window = movie->getWindow();
	_vm = _movie->getVM();
	_lingo = _vm->getLingo();

	_soundManager = _window->getSoundManager();

	_puppetTempo = 0;
	_puppetPalette = false;
	_paletteTransitionIndex = 0;
	memset(_paletteSnapshotBuffer, 0, 768);

	_labels = nullptr;

	_currentFrameRate = 20;
	_nextFrame = 0;
	_currentLabel = 0;
	_nextFrameTime = 0;
	_lastTempo = 0;
	_waitForChannel = 0;
	_waitForVideoChannel = 0;
	_cursorDirty = false;
	_waitForClick = false;
	_waitForClickCursor = false;
	_activeFade = 0;
	_playState = kPlayNotStarted;

	_numChannelsDisplayed = 0;
	_skipTransition = false;

	_curFrameNumber = 0;
	_framesStream = nullptr;
	_currentFrame = nullptr;
}

Score::~Score() {
	for (uint i = 0; i < _channels.size(); i++)
		delete _channels[i];

	if (_labels)
		for (auto &it : *_labels)
			delete it;

	delete _labels;

	if (_framesStream)
		delete _framesStream;

	if (_currentFrame) {
		delete _currentFrame;
	}
}

void Score::setPuppetTempo(int16 puppetTempo) {
	_puppetTempo = puppetTempo;
}

CastMemberID Score::getCurrentPalette() {
	return g_director->_lastPalette;
}

bool Score::processImmediateFrameScript(Common::String s, int id) {
	s.trim();

	// In D2/D3 this specifies immediately the sprite/field properties
	if (!s.compareToIgnoreCase("moveableSprite") || !s.compareToIgnoreCase("editableText")) {
		_immediateActions[id] = true;
	}

	return false;
}

bool Score::processFrozenScripts() {
	// Unfreeze any in-progress scripts and attempt to run them
	// to completion.
	while (uint32 count = _window->frozenLingoStateCount()) {
		_window->thawLingoState();
		g_lingo->switchStateFromWindow();
		g_lingo->execute();
		if (_window->frozenLingoStateCount() >= count) {
			debugC(3, kDebugLingoExec, "Score::processFrozenScripts(): State froze again mid-thaw, interrupting");
			return false;
		}
	}
	return true;
}

uint16 Score::getLabel(Common::String &label) {
	if (!_labels) {
		warning("Score::getLabel: No labels set");
		return 0;
	}

	for (auto &i : *_labels) {
		if (i->name.equalsIgnoreCase(label)) {
			return i->number;
		}
	}

	return 0;
}

Common::String *Score::getLabelList() {
	Common::String *res = new Common::String;

	for (auto &i : *_labels) {
		*res += i->name;
		*res += '\r';
	}

	return res;
}

Common::String *Score::getFrameLabel(uint id) {
	for (auto &i : *_labels) {
		if (i->number == id) {
			return new Common::String(i->name);
			break;
		}
	}

	return new Common::String;
}

void Score::setStartToLabel(Common::String &label) {
	uint16 num = getLabel(label);

	if (num == 0)
		warning("Label %s not found", label.c_str());
	else
		_nextFrame = num;
}

void Score::gotoLoop() {
	// This command has the playback head continuously return to the first marker to the left and then loop back.
	// If no marker are to the left of the playback head, the playback head continues to the right.
	if (_labels == nullptr) {
		_nextFrame = 1;
		return;
	} else {
		_nextFrame = _currentLabel;
	}

	_vm->_skipFrameAdvance = true;
}

int Score::getCurrentLabelNumber() {
	if (!_labels)
		return 0;

	int frame = 0;

	for (auto &i : *_labels) {
		if (i->number <= _curFrameNumber)
			frame = i->number;
	}

	return frame;
}

void Score::gotoNext() {
	// we can just try to use the current frame and get the next label
	_nextFrame = getNextLabelNumber(_curFrameNumber);
}

void Score::gotoPrevious() {
	// we actually need the frame of the label prior to the most recent label.
	_nextFrame = getPreviousLabelNumber(getCurrentLabelNumber());
}

int Score::getNextLabelNumber(int referenceFrame) {
	if (_labels == nullptr || _labels->size() == 0)
		return 0;

	Common::SortedArray<Label *>::iterator i;

	for (i = _labels->begin(); i != _labels->end(); ++i) {
		if ((*i)->number >= referenceFrame) {
			int n = (*i)->number;
			++i;
			if (i != _labels->end()) {
				// return to the first marker to to the right
				return (*i)->number;
			} else {
				// if no markers are to the right of the playback head,
				// the playback head goes to the first marker to the left
				return n;
			}
		}
	}

	// If there are not markers to the left,
	// the playback head goes to frame 1, (Director frame array start from 1, engine from 0)
	return 0;
}

int Score::getPreviousLabelNumber(int referenceFrame) {
	if (_labels == nullptr || _labels->size() == 0)
		return 0;

	// One label
	if (_labels->begin() == _labels->end())
		return (*_labels->begin())->number;

	Common::SortedArray<Label *>::iterator previous = _labels->begin();
	Common::SortedArray<Label *>::iterator i;

	for (i = (previous + 1); i != _labels->end(); ++i, ++previous) {
		if ((*i)->number >= referenceFrame)
			return (*previous)->number;
	}

	return 0;
}

void Score::startPlay() {
	_curFrameNumber = 1;
	_playState = kPlayStarted;
	_nextFrameTime = 0;

	if (!_currentFrame) {
		warning("Score::startLoop(): Movie has no frames");
		_playState = kPlayStopped;

		return;
	}

	// All frames in the same movie have the same number of channels
	if (_playState != kPlayStopped)
		for (uint i = 0; i < _currentFrame->_sprites.size(); i++)
			_channels.push_back(new Channel(this, _currentFrame->_sprites[i], i));

	if (_vm->getVersion() >= 300)
		_movie->processEvent(kEventStartMovie);
}

void Score::step() {
	if (_playState == kPlayStopped)
		return;

	if (!_movie->_userEventQueue.empty()) {
		_lingo->processEvents(_movie->_userEventQueue);
	} else if (_vm->getVersion() >= 300 && !_window->_newMovieStarted && _playState != kPlayStopped) {
		_movie->processEvent(kEventIdle);
	}

	update();

	if (debugChannelSet(-1, kDebugFewFramesOnly) || debugChannelSet(-1, kDebugScreenshot)) {
		warning("Score::startLoop(): ran frame %0d", g_director->_framesRan);
		g_director->_framesRan++;
	}

	if (debugChannelSet(-1, kDebugFewFramesOnly) && g_director->_framesRan > kFewFamesMaxCounter) {
		warning("Score::startLoop(): exiting due to debug few frames only");
		_playState = kPlayStopped;
		return;
	}

	if (debugChannelSet(-1, kDebugScreenshot))
		screenShot();
}

void Score::stopPlay() {
	if (_vm->getVersion() >= 300)
		_movie->processEvent(kEventStopMovie);
	_lingo->executePerFrameHook(-1, 0);
}

void Score::update() {
	if (_activeFade) {
		if (!_soundManager->fadeChannel(_activeFade))
			_activeFade = 0;
	}

	if (!debugChannelSet(-1, kDebugFast)) {
		bool keepWaiting = false;

		debugC(8, kDebugLoading, "Score::update(): nextFrameTime: %d, time: %d", _nextFrameTime, g_system->getMillis(false));
		if (_waitForChannel) {
			if (_soundManager->isChannelActive(_waitForChannel)) {
				keepWaiting = true;
			} else {
				_waitForChannel = 0;
			}
		} else if (_waitForClick) {
			if (g_system->getMillis() >= _nextFrameTime + 1000) {
				_waitForClickCursor = !_waitForClickCursor;
				renderCursor(_movie->getWindow()->getMousePos());
				_nextFrameTime = g_system->getMillis();
			}
			keepWaiting = true;
		} else if (_waitForVideoChannel) {
			Channel *movieChannel = _channels[_waitForVideoChannel];
			if (movieChannel->isActiveVideo() && movieChannel->_movieRate != 0.0) {
				keepWaiting = true;
			} else {
				_waitForVideoChannel = 0;
			}
		} else if (g_system->getMillis() < _nextFrameTime) {
			keepWaiting = true;
		}

		if (keepWaiting) {
			if (_movie->_videoPlayback) {
				updateWidgets(true);
				_window->render();
			}

			// Don't process frozen script if we use jump instructions
			// like "go to frame", or open a new movie.
			if (!_nextFrame || _nextFrame == _curFrameNumber) {
				processFrozenScripts();
			}

			return;
		}
	}

	// For previous frame
	if (!_window->_newMovieStarted && !_vm->_playbackPaused) {
		// When Lingo::func_goto* is called, _nextFrame is set
		// and _skipFrameAdvance is set to true.
		// exitFrame is not called in this case.
		if (!_vm->_skipFrameAdvance && _vm->getVersion() >= 400) {
			_movie->processEvent(kEventExitFrame);
		}

		// If there is a transition, the perFrameHook is called
		// after each transition subframe instead.
		if (_currentFrame->_mainChannels.transType == 0 && _currentFrame->_mainChannels.trans.isNull()) {
			_lingo->executePerFrameHook(_curFrameNumber, 0);
		}
	}

	_vm->_skipFrameAdvance = false;

	// the exitFrame event handler may have stopped this movie
	if (_playState == kPlayStopped) {
		processFrozenScripts();
		return;
	}

	for (uint ch = 0; ch < _channels.size(); ch++)
		*_currentFrame->_sprites[ch] = *_channels[ch]->_sprite;

<<<<<<< HEAD
	int nextFrameNumberToLoad = _curFrameNumber;
=======
	bool frameChanged = false;
>>>>>>> 1d6f7b05

	if (!_vm->_playbackPaused) {
		if (_nextFrame) {
			// With the advent of demand loading frames and due to partial updates, we rebuild our channel data
			// when jumping.
			nextFrameNumberToLoad = _nextFrame;
		}
		else if (!_window->_newMovieStarted)
<<<<<<< HEAD
			nextFrameNumberToLoad = (_curFrameNumber+1);
=======
			_curFrameNumber++;
		frameChanged = true;
>>>>>>> 1d6f7b05
	}

	_nextFrame = 0;

	if (nextFrameNumberToLoad >= getFramesNum()) {
		Window *window = _vm->getCurrentWindow();
		if (!window->_movieStack.empty()) {
			MovieReference ref = window->_movieStack.back();
			window->_movieStack.pop_back();
			if (!ref.movie.empty()) {
				_playState = kPlayStopped;
				window->setNextMovie(ref.movie);
				window->_nextMovie.frameI = ref.frameI;
				processFrozenScripts();
				return;
			}
			nextFrameNumberToLoad = ref.frameI;
		} else {
			if (debugChannelSet(-1, kDebugNoLoop)) {
				_playState = kPlayStopped;
				processFrozenScripts();
				return;
			}

			nextFrameNumberToLoad = 1;
		}
		frameChanged = true;
	}

	if (_labels != nullptr) {
		for (auto &i : *_labels) {
			if (i->number == nextFrameNumberToLoad) {
				_currentLabel = nextFrameNumberToLoad;
			}
		}
	}

<<<<<<< HEAD
	// this updates currentFrameNumber
	loadFrame(nextFrameNumberToLoad, true);
=======
	if (frameChanged) {
		loadFrame(_curFrameNumber, true);
	}
>>>>>>> 1d6f7b05

	byte tempo = _currentFrame->_mainChannels.scoreCachedTempo;
	// puppetTempo is overridden by changes in score tempo
	if (_currentFrame->_mainChannels.tempo || tempo != _lastTempo) {
		_puppetTempo = 0;
	} else if (_puppetTempo) {
		tempo = _puppetTempo;
	}

	if (tempo) {
		const bool waitForClickOnly = _vm->getVersion() < 300;
		int maxDelay = 60;
		if (_vm->getVersion() < 300) {
			maxDelay = 120;
		} else if (_vm->getVersion() < 400) {
			// Director 3 has a slider that goes up to 120, but any value
			// beyond 95 gets converted into a video wait instruction.
			maxDelay = 95;
		}
		if (tempo >= 256 - maxDelay) {
			// Delay
			_nextFrameTime = g_system->getMillis() + (256 - tempo) * 1000;
			debugC(5, kDebugLoading, "Score::update(): setting _nextFrameTime to %d based on a delay of %d", _nextFrameTime, 256 - tempo);
		} else if (tempo <= 120) {
			// FPS
			_currentFrameRate = tempo;
			if (g_director->_fpsLimit)
				_currentFrameRate = MIN(g_director->_fpsLimit, _currentFrameRate);
			_nextFrameTime = g_system->getMillis() + 1000.0 / (float)_currentFrameRate;
			debugC(5, kDebugLoading, "Score::update(): setting _nextFrameTime to %d based on a framerate of %d", _nextFrameTime, _currentFrameRate);
		} else {
			if (tempo == 128) {
				_waitForClick = true;
				_waitForClickCursor = false;
				renderCursor(_movie->getWindow()->getMousePos());
				debugC(5, kDebugLoading, "Score::update(): waiting for mouse click before next frame");
			} else if (!waitForClickOnly && tempo == 135) {
				// Wait for sound channel 1
				_waitForChannel = 1;
				debugC(5, kDebugLoading, "Score::update(): waiting for sound channel 1 before next frame");
			} else if (!waitForClickOnly && tempo == 134) {
				// Wait for sound channel 2
				_waitForChannel = 2;
				debugC(5, kDebugLoading, "Score::update(): waiting for sound channel 2 before next frame");
			} else if (!waitForClickOnly && tempo >= 136 && tempo <= 135 + _numChannelsDisplayed) {
				// Wait for a digital video in a channel to finish playing
				_waitForVideoChannel = tempo - 135;
				debugC(5, kDebugLoading, "Score::update(): waiting for video in channel %d before next frame", _waitForVideoChannel);
			} else {
				warning("Unhandled tempo instruction: %d", tempo);
			}
			_nextFrameTime = g_system->getMillis();
		}
	} else {
		_nextFrameTime = g_system->getMillis() + 1000.0 / (float)_currentFrameRate;
	}
	_lastTempo = tempo;

	if (debugChannelSet(-1, kDebugSlow))
		_nextFrameTime += 1000;

	debugC(1, kDebugLoading, "******************************  Current frame: %d, time: %d", _curFrameNumber, g_system->getMillis(false));
	g_debugger->frameHook();

	_lingo->executeImmediateScripts(_currentFrame);

	if (_vm->getVersion() >= 600) {
		// _movie->processEvent(kEventBeginSprite);
		// TODO: Director 6 step: send beginSprite event to any sprites whose span begin in the upcoming frame
		// _movie->processEvent(kEventPrepareFrame);
		// TODO: Director 6 step: send prepareFrame event to all sprites and the script channel in upcoming frame
	}

	// Window is drawn between the prepareFrame and enterFrame events (Lingo in a Nutshell, p.100)
	renderFrame(_curFrameNumber);
	_window->_newMovieStarted = false;

	// Enter and exit from previous frame
	if (!_vm->_playbackPaused) {
		uint32 count = _window->frozenLingoStateCount();
		// Triggers the frame script in D2-3, explicit enterFrame handlers in D4+
		// D4 will only process recursive enterFrame handlers to a depth of 2.
		// Any more will be ignored.
		if ((_vm->getVersion() >= 400)) {
			if (count < 2 || _window->recursiveEnterFrameCount() < 2)
				_movie->processEvent(kEventEnterFrame);
			else {
				warning("Score::update(): ignoring recursive enterFrame handler, frozenLingoStateCount: %d, enterFrames: %d", count, _window->recursiveEnterFrameCount());
			}
		} else if ((_vm->getVersion() < 400) || _movie->_allowOutdatedLingo) {
			// Force a flush of any frozen scripts before raising enterFrame
			if (!processFrozenScripts())
				return;
			_movie->processEvent(kEventEnterFrame);
			if ((_vm->getVersion() >= 300) || _movie->_allowOutdatedLingo) {
				// Movie version of enterFrame, for D3 only. The D3 Interactivity Manual claims
				// "This handler executes before anything else when the playback head moves."
				// but this is incorrect. The frame script is executed first.
				_movie->processEvent(kEventStepMovie);
			}
		}
		// If another frozen state gets triggered, wait another update() before thawing
		if ((_vm->getVersion() < 400) && _window->frozenLingoStateCount() > 0)
			return;
		else if ((_vm->getVersion() >= 400) && _window->frozenLingoStateCount() > count)
			return;
	}

	// Attempt to thaw and continue any frozen execution after startMovie and enterFrame.
	// If they don't complete (i.e. another freezing event like a "go to frame"),
	// force another cycle of Score::update().
	if (!processFrozenScripts())
		return;

	if (!_vm->_playbackPaused) {
		if (_movie->_timeOutPlay)
			_movie->_lastTimeOut = _vm->getMacTicks();
	}

	// TODO Director 6 - another order

	// TODO: Figure out when exactly timeout events are processed
	if (_vm->getMacTicks() - _movie->_lastTimeOut >= _movie->_timeOutLength) {
		_movie->processEvent(kEventTimeout);
		_movie->_lastTimeOut = _vm->getMacTicks();
	}

}

void Score::renderFrame(uint16 frameId, RenderMode mode) {
	uint32 start = g_system->getMillis(false);
	// Force cursor update if a new movie's started.
	if (_window->_newMovieStarted)
		renderCursor(_movie->getWindow()->getMousePos(), true);

	if (_skipTransition) {
		_window->render();
		_skipTransition = false;
	} else if (!renderTransition(frameId)) {
		bool skip = renderPrePaletteCycle(frameId, mode);
		setLastPalette(frameId);
		renderSprites(frameId, mode);
		_window->render();
		if (!skip)
			renderPaletteCycle(frameId, mode);
	}


	playSoundChannel(frameId, false);
	playQueuedSound(); // this is currently only used in FPlayXObj

	if (_cursorDirty) {
		renderCursor(_movie->getWindow()->getMousePos());
		_cursorDirty = false;
	}
	uint32 end = g_system->getMillis(false);
	debugC(5, kDebugLoading, "Score::renderFrame() finished in %d millis", end - start);
}

bool Score::renderTransition(uint16 frameId) {
	Frame *currentFrame = _currentFrame;
	TransParams *tp = _window->_puppetTransition;

	if (tp) {
		setLastPalette(frameId);
		_window->playTransition(frameId, tp->duration, tp->area, tp->chunkSize, tp->type, currentFrame->_mainChannels.scoreCachedPaletteId);
		delete _window->_puppetTransition;
		_window->_puppetTransition = nullptr;
		return true;
	} else if (currentFrame->_mainChannels.transType) {
		setLastPalette(frameId);
		_window->playTransition(frameId, currentFrame->_mainChannels.transDuration, currentFrame->_mainChannels.transArea, currentFrame->_mainChannels.transChunkSize, currentFrame->_mainChannels.transType, currentFrame->_mainChannels.scoreCachedPaletteId);
		return true;
	} else if (!currentFrame->_mainChannels.trans.isNull()) {
		CastMember *member = _movie->getCastMember(currentFrame->_mainChannels.trans);
		if (member && member->_type == kCastTransition) {
			TransitionCastMember *trans = static_cast<TransitionCastMember *>(member);
			setLastPalette(frameId);
			_window->playTransition(frameId, trans->_durationMillis, trans->_area, trans->_chunkSize, trans->_transType, currentFrame->_mainChannels.scoreCachedPaletteId);
			return true;
		}
	}
	return false;
}

void Score::renderSprites(uint16 frameId, RenderMode mode) {
	if (_window->_newMovieStarted)
		mode = kRenderForceUpdate;

	_movie->_videoPlayback = false;

	for (uint16 i = 0; i < _channels.size(); i++) {
		Channel *channel = _channels[i];
		Sprite *currentSprite = channel->_sprite;
		Sprite *nextSprite = _currentFrame->_sprites[i];

		// widget content has changed and needs a redraw.
		// this doesn't include changes in dimension or position!
		bool widgetRedrawn = channel->updateWidget();

		if (channel->isActiveVideo()) {
			channel->updateVideoTime();
			_movie->_videoPlayback = true;
		}

		if (channel->isDirty(nextSprite) || widgetRedrawn || mode == kRenderForceUpdate) {
			if (currentSprite && !currentSprite->_trails)
				_window->addDirtyRect(channel->getBbox());

			if (currentSprite && currentSprite->_cast && currentSprite->_cast->_erase) {
				_movie->eraseCastMember(currentSprite->_castId);
				currentSprite->_cast->_erase = false;

				currentSprite->setCast(currentSprite->_castId);
				nextSprite->setCast(nextSprite->_castId);
			}

			channel->setClean(nextSprite, i);
			// Check again to see if a video has just been started by setClean.
			if (channel->isActiveVideo())
				_movie->_videoPlayback = true;

			_window->addDirtyRect(channel->getBbox());
			if (currentSprite) {
				debugC(5, kDebugImages,
					"Score::renderSprites(): CH: %-3d castId: %s [ink: %d, puppet: %d, moveable: %d, visible: %d] [bbox: %d,%d,%d,%d] [type: %d fg: %d bg: %d] [script: %s]",
					i, currentSprite->_castId.asString().c_str(), currentSprite->_ink, currentSprite->_puppet, currentSprite->_moveable, channel->_visible,
					PRINT_RECT(channel->getBbox()), currentSprite->_spriteType, currentSprite->_foreColor, currentSprite->_backColor,
					currentSprite->_scriptId.asString().c_str());
			} else {
				debugC(5, kDebugImages, "Score::renderSprites(): CH: %-3d: No sprite", i);
			}
		} else {
			channel->setClean(nextSprite, i, true);
		}

		// update editable text channel after we render the sprites. because for the current frame, we may get those sprites only when we finished rendering
		// (because we are creating widgets and setting active state when we rendering sprites)
		if (channel->isActiveText())
			_movie->_currentEditableTextChannel = i;
	}
}

bool Score::renderPrePaletteCycle(uint16 frameId, RenderMode mode) {
	if (_puppetPalette)
		return false;

	// Skip this if we don't have a palette instruction
	CastMemberID currentPalette = _currentFrame->_mainChannels.palette.paletteId;
	if (currentPalette.isNull())
		return false;

	if (!_currentFrame->_mainChannels.palette.colorCycling &&
		!_currentFrame->_mainChannels.palette.overTime) {

		int frameRate = CLIP<int>(_currentFrame->_mainChannels.palette.speed, 1, 30);

		if (debugChannelSet(-1, kDebugFast))
			frameRate = 30;

		int frameDelay = 1000 / 60;
		int fadeFrames = kFadeColorFrames[frameRate - 1];
		if (_vm->getVersion() >= 500)
			fadeFrames = kFadeColorFramesD5[frameRate - 1];
		byte calcPal[768];

		// Copy the current palette into the snapshot buffer
		memset(_paletteSnapshotBuffer, 0, 768);
		memcpy(_paletteSnapshotBuffer, g_director->getPalette(), g_director->getPaletteColorCount() * 3);
		PaletteV4 *destPal = g_director->getPalette(currentPalette);
		if (!destPal) {
			warning("Unable to fetch palette %s", currentPalette.asString().c_str());
			return false;
		}

		if (_currentFrame->_mainChannels.palette.normal) {
			// If the target palette ID is the same as the previous palette ID,
			// a normal fade is a no-op.
			if (_currentFrame->_mainChannels.palette.paletteId == g_director->_lastPalette) {
				return false;
			}

			// For fade palette transitions, the whole fade happens with
			// the previous frame's layout.
			debugC(2, kDebugImages, "Score::renderPrePaletteCycle(): fading palette to %s over %d frames", currentPalette.asString().c_str(), fadeFrames);
			for (int i = 0; i < fadeFrames; i++) {
				uint32 startTime = g_system->getMillis();
				lerpPalette(
					calcPal,
					_paletteSnapshotBuffer, 256,
					destPal->palette, destPal->length,
					i + 1,
					fadeFrames
				);
				g_director->setPalette(calcPal, 256);
				g_director->draw();
				if (_activeFade) {
					if (!_soundManager->fadeChannel(_activeFade))
					_activeFade = 0;
				}
				// On click, stop loop and reset palette
				if (_vm->processEvents(true)) {
					debugC(2, kDebugImages, "Score::renderPrePaletteCycle(): interrupted, setting palette to %s", currentPalette.asString().c_str());
					g_director->setPalette(currentPalette);
					return true;
				}
				uint32 endTime = g_system->getMillis();
				int diff = (int)frameDelay - (int)(endTime - startTime);
				g_director->delayMillis(MAX(0, diff));
			}

		} else {
			// For fade to black and fade to white palette transitions,
			// the first half happens with the previous frame's layout.

			byte *fadePal = nullptr;
			if (_currentFrame->_mainChannels.palette.fadeToBlack) {
				// Fade everything except color index 0 to black
				debugC(2, kDebugImages, "Score::renderPrePaletteCycle(): fading palette to black over %d frames", fadeFrames);
				fadePal = kBlackPalette;
			} else if (_currentFrame->_mainChannels.palette.fadeToWhite) {
				// Fade everything except color index 255 to white
				debugC(2, kDebugImages, "Score::renderPrePaletteCycle(): fading palette to white over %d frames", fadeFrames);
				fadePal = kWhitePalette;
			} else {
				// Shouldn't reach here
				return false;
			}

			for (int i = 0; i < fadeFrames; i++) {
				uint32 startTime = g_system->getMillis();
				lerpPalette(
					calcPal,
					_paletteSnapshotBuffer, 256,
					fadePal, 256,
					i + 1,
					fadeFrames
				);
				g_director->setPalette(calcPal, 256);
				g_director->draw();
				if (_activeFade) {
					if (!_soundManager->fadeChannel(_activeFade))
					_activeFade = 0;
				}
				// On click, stop loop and reset palette
				if (_vm->processEvents(true)) {
					debugC(2, kDebugImages, "Score::renderPrePaletteCycle(): interrupted, setting palette to %s", currentPalette.asString().c_str());
					g_director->setPalette(currentPalette);
					return true;
				}
				uint32 endTime = g_system->getMillis();
				int diff = (int)frameDelay - (int)(endTime - startTime);
				g_director->delayMillis(MAX(0, diff));
			}
		}
	}
	return false;
}

void Score::setLastPalette(uint16 frameId) {
	if (_puppetPalette)
		return;

	bool isCachedPalette = false;
	CastMemberID currentPalette = _currentFrame->_mainChannels.palette.paletteId;
	// Palette not specified in the frame
	if (currentPalette.isNull()) {
		// Use the score cached palette ID
		isCachedPalette = true;
		currentPalette = _currentFrame->_mainChannels.scoreCachedPaletteId;
		// The cached ID is created before the cast gets loaded; if it's zero,
		// this corresponds to the movie default palette.
		if (currentPalette.isNull())
			currentPalette = g_director->getCurrentMovie()->getCast()->_defaultPalette;
		// If for whatever reason this doesn't resolve, abort.
		if (currentPalette.isNull())
			return;
	}

	// If the palette is defined in the frame and doesn't match
	// the current one, set it
	bool paletteChanged = (currentPalette != g_director->_lastPalette) && (!currentPalette.isNull());
	if (paletteChanged) {
		debugC(2, kDebugImages, "Score::setLastPalette(): palette changed to %s, from %s", currentPalette.asString().c_str(), isCachedPalette ? "cache" :"frame");
		g_director->_lastPalette = currentPalette;
		_paletteTransitionIndex = 0;

		// Switch to a new palette immediately if:
		// - this is color cycling mode, or
		// - the cached palette ID is different (i.e. we jumped in the score)
		if (_currentFrame->_mainChannels.palette.colorCycling || isCachedPalette)
			g_director->setPalette(g_director->_lastPalette);
	}

}

bool Score::isPaletteColorCycling() {
	return _currentFrame->_mainChannels.palette.colorCycling;
}

void Score::renderPaletteCycle(uint16 frameId, RenderMode mode) {
	if (_puppetPalette)
		return;

	// If the palette is defined in the frame and doesn't match
	// the current one, set it
	CastMemberID currentPalette = _currentFrame->_mainChannels.palette.paletteId;
	if (currentPalette.isNull())
		return;

	// For palette cycling, the only thing that is checked is if
	// the palette ID is the same. Different cycling configs with
	// the same palette ID will persist any mutated state.
	// e.g. if you use overTime to cycle the palette partially
	// through a cycle, then switch to doing a full color cycle
	// on the same palette, it will not reset and the weird
	// offset will remain.

	// Cycle speed in FPS
	int speed = _currentFrame->_mainChannels.palette.speed;
	if (speed == 0)
		return;

	if (debugChannelSet(-1, kDebugFast))
		speed = 30;

	// 30 (the maximum) is actually unbounded
	int delay = speed == 30 ? 10 : 1000 / speed;
	if (_currentFrame->_mainChannels.palette.colorCycling) {
		// Cycle the colors of a chosen palette
		int firstColor = _currentFrame->_mainChannels.palette.firstColor;
		int lastColor = _currentFrame->_mainChannels.palette.lastColor;

		if (_currentFrame->_mainChannels.palette.overTime) {
			// Do a single color step in one frame transition
			debugC(2, kDebugImages, "Score::renderPaletteCycle(): color cycle palette %s, from colors %d to %d, by 1 frame", currentPalette.asString().c_str(), firstColor, lastColor);
			g_director->shiftPalette(firstColor, lastColor, false);
			g_director->draw();
		} else {
			// Short circuit for few frames renderer
			if (debugChannelSet(-1, kDebugFast)) {
				g_director->setPalette(currentPalette);
				return;
			}

			// Do a full color cycle in one frame transition
			int steps = lastColor - firstColor + 1;
			debugC(2, kDebugImages, "Score::renderPaletteCycle(): color cycle palette %s, from colors %d to %d, over %d steps %d times", currentPalette.asString().c_str(), firstColor, lastColor, steps, _currentFrame->_mainChannels.palette.cycleCount);
			for (int i = 0; i < _currentFrame->_mainChannels.palette.cycleCount; i++) {
				for (int j = 0; j < steps; j++) {
					uint32 startTime = g_system->getMillis();
					g_director->shiftPalette(firstColor, lastColor, false);
					g_director->draw();
					if (_activeFade) {
						if (!_soundManager->fadeChannel(_activeFade))
						_activeFade = 0;
					}
					// On click, stop loop and reset palette
					if (_vm->processEvents(true)) {
						g_director->setPalette(currentPalette);
						return;
					}
					uint32 endTime = g_system->getMillis();
					int diff = (int)delay - (int)(endTime - startTime);
					g_director->delayMillis(MAX(0, diff));
				}
				if (_currentFrame->_mainChannels.palette.autoReverse) {
					for (int j = 0; j < steps; j++) {
						uint32 startTime = g_system->getMillis();
						g_director->shiftPalette(firstColor, lastColor, true);
						g_director->draw();
						if (_activeFade) {
							if (!_soundManager->fadeChannel(_activeFade))
							_activeFade = 0;
						}
						// On click, stop loop and reset palette
						if (_vm->processEvents(true)) {
							g_director->setPalette(currentPalette);
							return;
						}
						uint32 endTime = g_system->getMillis();
						int diff = (int)delay - (int)(endTime - startTime);
						g_director->delayMillis(MAX(0, diff));
					}
				}
			}
		}
	} else {
		// Transition from the current palette to a new palette
		PaletteV4 *destPal = g_director->getPalette(currentPalette);
		if (!destPal) {
			warning("Score::renderPaletteCycle(): no match for palette id %s", currentPalette.asString().c_str());
			return;
		}
		int frameCount = _currentFrame->_mainChannels.palette.frameCount;
		byte calcPal[768];

		if (_currentFrame->_mainChannels.palette.overTime) {
			// Transition over a series of frames
			if (_paletteTransitionIndex == 0) {
				// Copy the current palette into the snapshot buffer
				memset(_paletteSnapshotBuffer, 0, 768);
				memcpy(_paletteSnapshotBuffer, g_director->getPalette(), g_director->getPaletteColorCount() * 3);
				debugC(2, kDebugImages, "Score::renderPaletteCycle(): fading palette to %s over %d frames", currentPalette.asString().c_str(), frameCount);
			}

			if (_currentFrame->_mainChannels.palette.normal) {
				// Fade the palette directly to the new palette
				lerpPalette(
					calcPal,
					_paletteSnapshotBuffer, 256,
					destPal->palette, destPal->length,
					_paletteTransitionIndex + 1,
					frameCount
				);
			} else {
				// Fade the palette to an intermediary color (black or white),
				// then to the new palette
				int halfway = frameCount / 2;

				byte *fadePal = nullptr;
				if (_currentFrame->_mainChannels.palette.fadeToBlack) {
					// Fade everything except color index 0 to black
					fadePal = kBlackPalette;
				} else if (_currentFrame->_mainChannels.palette.fadeToWhite) {
					// Fade everything except color index 255 to white
					fadePal = kWhitePalette;
				} else {
					// Shouldn't reach here
					return;
				}

				if (_paletteTransitionIndex < halfway) {
					lerpPalette(
						calcPal,
						_paletteSnapshotBuffer, 256,
						fadePal, 256,
						_paletteTransitionIndex + 1,
						halfway
					);
				} else {
					lerpPalette(
						calcPal,
						fadePal, 256,
						destPal->palette, destPal->length,
						_paletteTransitionIndex - halfway + 1,
						frameCount - halfway
					);
				}
			}
			g_director->setPalette(calcPal, 256);
			_paletteTransitionIndex++;
			_paletteTransitionIndex %= frameCount;
		} else {
			// Short circuit for fast renderer
			if (debugChannelSet(-1, kDebugFast)) {
				debugC(2, kDebugImages, "Score::renderPaletteCycle(): setting palette to %s", currentPalette.asString().c_str());
				g_director->setPalette(currentPalette);
				return;
			}

			// Do a full cycle in one frame transition
			// For normal mode, we've already faded the palette in renderPrePaletteCycle
			if (!_currentFrame->_mainChannels.palette.normal) {
				byte *fadePal = nullptr;
				if (_currentFrame->_mainChannels.palette.fadeToBlack) {
					// Fade everything except color index 0 to black
					fadePal = kBlackPalette;
				} else if (_currentFrame->_mainChannels.palette.fadeToWhite) {
					// Fade everything except color index 255 to white
					fadePal = kWhitePalette;
				} else {
					// Shouldn't reach here
					return;
				}
				int frameRate = CLIP<int>(_currentFrame->_mainChannels.palette.speed, 1, 30);

				if (debugChannelSet(-1, kDebugFast))
					frameRate = 30;

				int frameDelay = 1000 / 60;
				int fadeFrames = kFadeColorFrames[frameRate - 1];
				if (_vm->getVersion() >= 500)
					fadeFrames = kFadeColorFramesD5[frameRate - 1];

				// Wait for a fixed time
				g_director->setPalette(fadePal, 256);
				g_director->draw();
				for (int i = 0; i < kFadeColorWait; i++) {
					uint32 startTime = g_system->getMillis();
					if (_activeFade) {
						if (!_soundManager->fadeChannel(_activeFade))
						_activeFade = 0;
					}
					// On click, stop loop and reset palette
					if (_vm->processEvents(true)) {
						debugC(2, kDebugImages, "Score::renderPaletteCycle(): interrupted, setting palette to %s", currentPalette.asString().c_str());
						g_director->setPalette(currentPalette);
						return;
					}
					uint32 endTime = g_system->getMillis();
					int diff = (int)frameDelay - (int)(endTime - startTime);
					g_director->delayMillis(MAX(0, diff));
				}

				debugC(2, kDebugImages, "Score::renderPaletteCycle(): fading palette to %s over %d frames", currentPalette.asString().c_str(), fadeFrames);

				for (int i = 0; i < fadeFrames; i++) {
					uint32 startTime = g_system->getMillis();
					lerpPalette(
						calcPal,
						fadePal, 256,
						destPal->palette, destPal->length,
						i + 1,
						fadeFrames
					);
					g_director->setPalette(calcPal, 256);
					g_director->draw();
					if (_activeFade) {
						if (!_soundManager->fadeChannel(_activeFade))
						_activeFade = 0;
					}
					// On click, stop loop and reset palette
					if (_vm->processEvents(true)) {
						debugC(2, kDebugImages, "Score::renderPaletteCycle(): interrupted, setting palette to %s", currentPalette.asString().c_str());
						g_director->setPalette(currentPalette);
						return;
					}
					uint32 endTime = g_system->getMillis();
					int diff = (int)frameDelay - (int)(endTime - startTime);
					g_director->delayMillis(MAX(0, diff));
				}

			}
		}
	}
}

void Score::renderCursor(Common::Point pos, bool forceUpdate) {
	if (_window != _vm->getCursorWindow()) {
		// The cursor is outside of this window.
		return;
	}

	if (_waitForClick) {
		_vm->setCursor(_waitForClickCursor ? kCursorMouseDown : kCursorMouseUp);
		return;
	}

	if (!_channels.empty() && _playState != kPlayStopped) {
		uint spriteId = 0;

		for (int i = _channels.size() - 1; i >= 0; i--)
			if (_channels[i]->isMouseIn(pos) && !_channels[i]->_cursor.isEmpty()) {
				spriteId = i;
				break;
			}

		if (!_channels[spriteId]->_cursor.isEmpty()) {
			if (!forceUpdate && _currentCursor == _channels[spriteId]->_cursor)
				return;

			// try to use the cursor read from exe file.
			// currently, we are using mac arrow to represent custom win cursor since we didn't find where it stores. So i comment it out here.
//			if (g_director->getPlatform() == Common::kPlatformWindows && _channels[spriteId]->_cursor._cursorType == Graphics::kMacCursorCustom)
//				_vm->_wm->replaceCursor(_channels[spriteId]->_cursor._cursorType, g_director->_winCursor[_channels[spriteId]->_cursor._cursorResId]);
			_vm->_wm->replaceCursor(_channels[spriteId]->_cursor._cursorType, &_channels[spriteId]->_cursor);
			_currentCursor = _channels[spriteId]->_cursor.getRef();
			return;
		}
	}

	if (!forceUpdate && _currentCursor == _defaultCursor)
		return;

	_vm->_wm->replaceCursor(_defaultCursor._cursorType, &_defaultCursor);
	_currentCursor = _defaultCursor.getRef();
}

void Score::updateWidgets(bool hasVideoPlayback) {
	for (uint16 i = 0; i < _channels.size(); i++) {
		Channel *channel = _channels[i];
		CastMember *cast = channel->_sprite->_cast;
		if (hasVideoPlayback)
			channel->updateVideoTime();
		if (cast && (cast->_type != kCastDigitalVideo || hasVideoPlayback) && cast->isModified()) {
			channel->replaceWidget();
			_window->addDirtyRect(channel->getBbox());
		}
	}
}

void Score::invalidateRectsForMember(CastMember *member) {
	for (uint16 i = 0; i < _channels.size(); i++) {
		Channel *channel = _channels[i];
		if (channel->_sprite->_cast == member) {
			_window->addDirtyRect(channel->getBbox());
		}
	}
}

bool Score::checkShotSimilarity(const Graphics::Surface *oldSurface, const Graphics::Surface *newSurface) {
	if (oldSurface->w != newSurface->w || oldSurface->h != newSurface->h || oldSurface->format != newSurface->format) {
		warning("BUILDBOT: Score::checkShotSimilarity(): Dimensions or format do not match");
		return false;
	}

	uint32 absolute_pixel_differences = 0;
	uint32 different_pixel_count = 0;
	uint32 total_pixel_count = oldSurface->w * oldSurface->h;

	for (int y = 0; y < oldSurface->h; y++) {
		const uint32 *oldPtr = (const uint32 *)oldSurface->getBasePtr(0, y);
		const uint32 *newPtr = (const uint32 *)newSurface->getBasePtr(0, y);

		for (int x = 0; x < oldSurface->w; x++) {
			uint32 newColor = *newPtr++;
      		uint32 oldColor = *oldPtr++;

			if (newColor != oldColor) {
				absolute_pixel_differences++;

				for (int c = 0; c < 4; c++) {
					if (ABS((newColor & 0xFF) - (oldColor & 0xFF)) > kShotColorDiffThreshold) {
						different_pixel_count++;
						break;
					}

					newColor >>= 8;
					oldColor >>= 8;
				}
			}
		}
	}

	// Check 1: If two images are absolutely same, we don't need to check further
	if (absolute_pixel_differences == 0) {
		return true;
	}

	// Check 2: Images are different, but the difference can be small enough to be in threshold
	Common::Rational difference_percentage = Common::Rational(different_pixel_count, total_pixel_count);
	if (difference_percentage > kShotPercentPixelThreshold)
		warning("BUILDBOT: Score::checkShotSimilarity(): Screenshot is %d%% different from previous one, threshold is %d percent", difference_percentage.getNumerator() * 100 / difference_percentage.getDenominator(), kShotPercentPixelThreshold);

	return false;
}

void Score::screenShot() {
#ifndef USE_PNG
		warning("Screenshot requested, but PNG support is not compiled in");

		return;
#else

	Graphics::Surface rawSurface = _window->getSurface()->rawSurface();
	const Graphics::PixelFormat requiredFormat_4byte(4, 8, 8, 8, 8, 0, 8, 16, 24);
	Graphics::Surface *newSurface = rawSurface.convertTo(requiredFormat_4byte, _vm->getPalette());

	Common::String currentPath = _vm->getCurrentPath().c_str();
	Common::replace(currentPath, Common::String(g_director->_dirSeparator), "-"); // exclude dir separator from screenshot filename prefix
	Common::String prefix = Common::String::format("%s%s", currentPath.c_str(), Common::punycode_encodefilename(_movie->getMacName()).c_str());
	Common::Path filename = dumpScriptName(prefix.c_str(), kMovieScript, g_director->_framesRan, "png");

	const char *buildNumber = getenv("BUILD_NUMBER");

	// If we are not inside of buildbot, we just dump it
	if (buildNumber && ConfMan.hasKey("screenshotpath")) {
		// The filename is in the form:
		// ./dumps/theapartment/25/xn--Main Menu-zd0e-19.png

		Common::Path buildDir(Common::String::format("%s/%s", ConfMan.get("screenshotpath").c_str(),
			g_director->getTargetName().c_str()), '/');

		// We run for the first time, let's check if we had the directory previously
		if (_previousBuildBotBuild == -1) {
			Common::FSNode dir(buildDir);

			if (!dir.exists())
				_previousBuildBotBuild = 0; // We will skip attempts to search screenshots
			else
				_previousBuildBotBuild = atoi(buildNumber) - 1;
		}

		int prevbuild = _previousBuildBotBuild;

		// Now we try to find any previous dump
		while (prevbuild > 0) {
			filename = buildDir.join(Common::Path(Common::String::format("%d/%s-%d.png", prevbuild, prefix.c_str(), g_director->_framesRan), '/'));

			Common::FSNode fs(filename);

			if (fs.exists())
				break;

			prevbuild--;
		}

		// We found a previous screenshot. Let's compare it
		if (prevbuild > 0) {
			Common::FSNode fs(filename);
			Image::PNGDecoder decoder;
			Common::SeekableReadStream *stream = fs.createReadStream();

			if (stream && decoder.loadStream(*stream)) {
				if (checkShotSimilarity(decoder.getSurface(), newSurface)) {
					warning("Screenshot is equal to previous one, skipping: %s", filename.toString(Common::Path::kNativeSeparator).c_str());
					newSurface->free();
					delete newSurface;
					delete stream;
					return;
				}
			} else {
				warning("Error loading previous screenshot %s", filename.toString(Common::Path::kNativeSeparator).c_str());
			}

			delete stream;
		}

		// We are here because we either have nothing to compare with or
		// the screenshot was different from the previous one.
		//
		// Regenerate file name with the correct build number
		filename = buildDir.join(Common::Path(Common::String::format("%s/%s-%d.png", buildNumber, prefix.c_str(), g_director->_framesRan), '/'));
	}

	Common::DumpFile screenshotFile;
	if (screenshotFile.open(filename, true)) {
		debug("Dumping screenshot to %s", filename.toString(Common::Path::kNativeSeparator).c_str());

		Image::writePNG(screenshotFile, *newSurface);
	} else {
		warning("Cannot write screenshot to %s", filename.toString(Common::Path::kNativeSeparator).c_str());
	}

	newSurface->free();
	delete newSurface;

#endif // USE_PNG
}

uint16 Score::getSpriteIDFromPos(Common::Point pos) {
	for (int i = _channels.size() - 1; i >= 0; i--)
		if (_channels[i]->isMouseIn(pos))
			return i;

	return 0;
}

uint16 Score::getMouseSpriteIDFromPos(Common::Point pos) {
	for (int i = _channels.size() - 1; i >= 0; i--)
		if (_channels[i]->isMouseIn(pos) && _channels[i]->_sprite->respondsToMouse())
			return i;

	return 0;
}

uint16 Score::getActiveSpriteIDFromPos(Common::Point pos) {
	for (int i = _channels.size() - 1; i >= 0; i--)
		if (_channels[i]->isMouseIn(pos) && _channels[i]->_sprite->isActive())
			return i;

	return 0;
}

bool Score::checkSpriteIntersection(uint16 spriteId, Common::Point pos) {
	if (_channels[spriteId]->getBbox().contains(pos))
		return true;

	return false;
}

Common::List<Channel *> Score::getSpriteIntersections(const Common::Rect &r) {
	Common::List<Channel *> intersections;
	Common::List<Channel *> appendix;

	for (uint i = 0; i < _channels.size(); i++) {
		if (!_channels[i]->isEmpty() && !r.findIntersectingRect(_channels[i]->getBbox()).isEmpty()) {
			// Editable text sprites will (more or less) always be rendered in front of other sprites,
			// regardless of their order in the channel list.
			if (_channels[i]->getEditable()) {
				appendix.push_back(_channels[i]);
			} else {
				intersections.push_back(_channels[i]);
			}
		}
	}
	for (auto &ch : appendix) {
		intersections.push_back(ch);
	}

	return intersections;
}

uint16 Score::getSpriteIdByMemberId(CastMemberID id) {
	for (uint i = 0; i < _channels.size(); i++)
		if (_channels[i]->_sprite->_castId == id)
			return i;

	return 0;
}

Sprite *Score::getSpriteById(uint16 id) {
	Channel *channel = getChannelById(id);

	if (channel) {
		return channel->_sprite;
	} else {
		warning("Score::getSpriteById(): sprite on frame %d with id %d not found", _curFrameNumber, id);
		return nullptr;
	}
}

Sprite *Score::getOriginalSpriteById(uint16 id) {
	if (id < _currentFrame->_sprites.size())
		return _currentFrame->_sprites[id];
	warning("Score::getOriginalSpriteById(%d): out of bounds, >= %d", id, _currentFrame->_sprites.size());
	return nullptr;
}

Channel *Score::getChannelById(uint16 id) {
	if (id >= _channels.size()) {
		warning("Score::getChannelById(%d): out of bounds, >= %d", id, _channels.size());
		return nullptr;
	}

	return _channels[id];
}

void Score::playSoundChannel(uint16 frameId, bool puppetOnly) {
	debugC(5, kDebugSound, "playSoundChannel(): Sound1 %s Sound2 %s", _currentFrame->_mainChannels.sound1.asString().c_str(), _currentFrame->_mainChannels.sound2.asString().c_str());
	DirectorSound *sound = _window->getSoundManager();

	if (sound->isChannelPuppet(1)) {
		sound->playPuppetSound(1);
	} else if (!puppetOnly) {
		if (_currentFrame->_mainChannels.soundType1 >= kMinSampledMenu && _currentFrame->_mainChannels.soundType1 <= kMaxSampledMenu) {
			sound->playExternalSound(_currentFrame->_mainChannels.soundType1, _currentFrame->_mainChannels.sound1.member, 1);
		} else {
			sound->playCastMember(_currentFrame->_mainChannels.sound1, 1);
		}
	}

	if (sound->isChannelPuppet(2)) {
		sound->playPuppetSound(2);
	} else if (!puppetOnly) {
		if (_currentFrame->_mainChannels.soundType2 >= kMinSampledMenu && _currentFrame->_mainChannels.soundType2 <= kMaxSampledMenu) {
			sound->playExternalSound(_currentFrame->_mainChannels.soundType2, _currentFrame->_mainChannels.sound2.member, 2);
		} else {
			sound->playCastMember(_currentFrame->_mainChannels.sound2, 2);
		}
	}

	// Channels above 2 are only usable by Lingo.
	if (g_director->getVersion() >= 300) {
		sound->playPuppetSound(3);
		sound->playPuppetSound(4);
	}
}

void Score::playQueuedSound() {
	DirectorSound *sound = _window->getSoundManager();
	sound->playFPlaySound();
}

void Score::loadFrames(Common::SeekableReadStreamEndian &stream, uint16 version) {
	debugC(1, kDebugLoading, "****** Loading frames VWSC");

	// Setup our streams for frames processing
	uint dataSize = stream.size();
	byte *data = (byte *)malloc(dataSize);
	stream.read(data, dataSize);

	_framesStream = new Common::MemoryReadStreamEndian(data, dataSize, stream.isBE(), DisposeAfterUse::YES);

	if (debugChannelSet(8, kDebugLoading)) {
		_framesStream->hexdump(_framesStream->size());
	}

	_framesStreamSize = _framesStream->readUint32();

	if (version < kFileVer400) {
		_numChannelsDisplayed = 30;
	} else if (version >= kFileVer400 && version < kFileVer600) {
		uint32 frame1Offset = _framesStream->readUint32();
		/* uint32 numOfFrames = */ _framesStream->readUint32();
		_framesVersion = _framesStream->readUint16();
		uint16 spriteRecordSize = _framesStream->readUint16();
		_numChannels = _framesStream->readUint16();

		if (_framesVersion > 13) {
			_numChannelsDisplayed = _framesStream->readUint16();
		} else {
			if (_framesVersion <= 7)    // Director5
				_numChannelsDisplayed = 48;
			else
				_numChannelsDisplayed = 120;    // D6

			_framesStream->readUint16(); // Skip
		}

		warning("STUB: Score::loadFrames(): frame1Offset: 0x%x, version: %d, spriteRecordSize: 0x%x, numChannels: %d, numChannelsDisplayed: %d",
			frame1Offset, _framesVersion, spriteRecordSize, _numChannels, _numChannelsDisplayed);
		// Unknown, some bytes - constant (refer to contuinity).
	} else {
		error("STUB: Score::loadFrames(): score not yet supported for version %d", version);
	}

	// partically by channels, hence we keep it and read the score from left to right
	// TODO Merge it with shared cast
	_currentFrame = new Frame(this, _numChannelsDisplayed);

	_currentTempo = 0;
	_currentPaletteId = CastMemberID(0, 0);

	// Prepare frameOffsets
	_version = version;
	_firstFramePosition = _framesStream->pos();

	// Pre-computing number of frames, as sometimes the frameNumber in stream mismatches
	debugC(1, kDebugLoading, "Score::loadFrames(): Precomputing total number of frames!");

	// Calculate number of frames and their positions
	// numOfFrames in the header is often incorrect
	for (_numFrames = 1; loadFrame(_numFrames, false); _numFrames++) { }

	debugC(1, kDebugLoading, "Score::loadFrames(): Calculated, total number of frames %d!", _numFrames);

	_currentFrame->reset();

	loadFrame(1, true);


	debugC(1, kDebugLoading, "Score::loadFrames(): Number of frames: %d, framesStreamSize: %d", _numFrames, _framesStreamSize);
}

bool Score::loadFrame(int frameNum, bool loadCast) {
	debugC(7, kDebugLoading, "****** Frame request %d, current pos: %ld, current frame number: %d", frameNum, _framesStream->pos(), _curFrameNumber);

	int sourceFrame = _curFrameNumber;
	int targetFrame = frameNum;

	if (frameNum <= (int)_curFrameNumber) {
		debugC(7, kDebugLoading, "****** Resetting frame %d to start %ld", sourceFrame, _framesStream->pos());
		// If we are going back, we need to rebuild frames from start
		_currentFrame->reset();
		sourceFrame = 0;

		// Reset position to start
		_framesStream->seek(_firstFramePosition);
	}

	debugC(7, kDebugLoading, "****** Source frame %d to Destination frame %d, current offset %ld", sourceFrame, targetFrame, _framesStream->pos());

	while (sourceFrame < targetFrame - 1 && readOneFrame()) {
		sourceFrame++;
	}

	// Finally read the target frame!
	bool isFrameRead = readOneFrame();
	if (!isFrameRead)
		return false;

	// We have read the frame, now update current frame number
	_curFrameNumber = targetFrame;

	if (loadCast) {
		// Load frame cast
		setSpriteCasts();
	}

	return true;
}

bool Score::readOneFrame() {
	uint16 channelSize;
	uint16 channelOffset;

	if (_framesStream->pos() >= _framesStreamSize || _framesStream->eos())
		return false;

	uint16 frameSize = _framesStream->readUint16();
	assert(frameSize < _framesStreamSize);

	debugC(3, kDebugLoading, "++++++++++ score load frame %d (frameSize %d) saveOffset", _curFrameNumber, frameSize);
	if (debugChannelSet(8, kDebugLoading)) {
		_framesStream->hexdump(MAX(0, frameSize - 2));
	}
	if (frameSize > 0) {
		frameSize -= 2;

		while (frameSize != 0) {

			if (_vm->getVersion() < 400) {
				channelSize = _framesStream->readByte() * 2;
				channelOffset = _framesStream->readByte() * 2;
				frameSize -= channelSize + 2;
			} else {
				channelSize = _framesStream->readUint16();
				channelOffset = _framesStream->readUint16();
				frameSize -= channelSize + 4;
			}

			_currentFrame->readChannel(*_framesStream, channelOffset, channelSize, _version);
		}

		if (debugChannelSet(9, kDebugLoading)) {
			debugC(9, kDebugLoading, "%s", _currentFrame->formatChannelInfo().c_str());
		}

		debugC(8, kDebugLoading, "Score::readOneFrame(): Frame %d actionId: %s", _curFrameNumber, _currentFrame->_mainChannels.actionId.asString().c_str());
		return true;
	} else {
		warning("Score::readOneFrame(): Zero sized frame!? exiting loop until we know what to do with the tags that follow.");
	}

	return false; // Error in loading frame
}

Frame *Score::getFrameData(int frameNum){
	// This function is for previewing selected frame,
	// It doesn't make any changes to current render state
	// In case of any problem, it returns nullptr
	// Be sure to delete this frame after use

	// Backup variables
	int tempFrameNumber = _curFrameNumber;

	bool isFrameRead = loadFrame(frameNum, false);
	Frame *tempFrame = _currentFrame;

	_currentFrame = new Frame(this, _numChannelsDisplayed);
	loadFrame(frameNum, true);
	Frame *frame = _currentFrame;

	_currentFrame = tempFrame;
	_curFrameNumber = tempFrameNumber;

	if (isFrameRead) {
		return frame;
	}
	return nullptr;
}

void Score::setSpriteCasts() {
	// Update sprite cache of cast pointers/info
	for (uint16 j = 0; j < _currentFrame->_sprites.size(); j++) {
		_currentFrame->_sprites[j]->setCast(_currentFrame->_sprites[j]->_castId);

		debugC(8, kDebugLoading, "Score::setSpriteCasts(): Frame: 0 Channel: %d castId: %s type: %d (%s)",
			 j, _currentFrame->_sprites[j]->_castId.asString().c_str(), _currentFrame->_sprites[j]->_spriteType,
			spriteType2str(_currentFrame->_sprites[j]->_spriteType));
	}
}

void Score::loadLabels(Common::SeekableReadStreamEndian &stream) {
	if (debugChannelSet(5, kDebugLoading)) {
		debug("Score::loadLabels()");
		stream.hexdump(stream.size());
	}

	_labels = new Common::SortedArray<Label *>(compareLabels);
	uint16 count = stream.readUint16() + 1;
	uint32 offset = count * 4 + 2;

	uint16 frame = stream.readUint16();
	uint32 stringPos = stream.readUint16() + offset;

	for (uint16 i = 1; i < count; i++) {
		uint16 nextFrame = stream.readUint16();
		uint32 nextStringPos = stream.readUint16() + offset;
		uint32 streamPos = stream.pos();

		stream.seek(stringPos);
		Common::String label;
		Common::String comment = "";
		char ch;

		uint32 j = stringPos;
		// handle label
		while (j < nextStringPos) {
			j++;
			ch = stream.readByte();
			if (ch == '\r')
				break;
			label += ch;
		}
		// handle label comments
		while (j < nextStringPos) {
			j++;
			ch = stream.readByte();
			if (ch == '\r')
				ch = '\n';
			comment += ch;
		}

		label = _movie->getCast()->decodeString(label).encode(Common::kUtf8);

		_labels->insert(new Label(label, frame, comment));
		stream.seek(streamPos);

		frame = nextFrame;
		stringPos = nextStringPos;
	}

	debugC(2, kDebugLoading, "****** Loading labels");
	for (auto &j : *_labels) {
		debugC(2, kDebugLoading, "Frame %d, Label '%s', Comment '%s'", j->number, utf8ToPrintable(j->name).c_str(), j->comment.c_str());
	}
}

int Score::compareLabels(const void *a, const void *b) {
	return ((const Label *)a)->number - ((const Label *)b)->number;
}

void Score::loadActions(Common::SeekableReadStreamEndian &stream) {
	debugC(2, kDebugLoading, "****** Loading Actions VWAC");

	uint16 count = stream.readUint16() + 1;
	uint32 offset = count * 4 + 2;

	byte id = stream.readByte();

	byte subId = stream.readByte(); // I couldn't find how it used in continuity (except print). Frame actionId = 1 byte.
	uint32 stringPos = stream.readUint16() + offset;

	for (uint16 i = 1; i <= count; i++) {
		uint16 nextId = stream.readByte();
		byte nextSubId = stream.readByte();
		uint32 nextStringPos = stream.readUint16() + offset;
		uint32 streamPos = stream.pos();

		stream.seek(stringPos);

		Common::String script = stream.readString(0, nextStringPos - stringPos);
		_actions[i] = _movie->getCast()->decodeString(script).encode(Common::kUtf8);

		debugC(3, kDebugLoading, "Action index: %d id: %d nextId: %d subId: %d, code: %s", i, id, nextId, subId, _actions[i].c_str());

		stream.seek(streamPos);

		id = nextId;
		subId = nextSubId;
		stringPos = nextStringPos;

		if ((int32)stringPos == stream.size())
			break;
	}

	for (auto &j : _actions) {
		if (!j._value.empty()) {
			if (ConfMan.getBool("dump_scripts"))
				_movie->getCast()->dumpScript(j._value.c_str(), kScoreScript, j._key);

			_movie->getMainLingoArch()->addCode(j._value, kScoreScript, j._key);

			processImmediateFrameScript(j._value, j._key);
		}
	}
}

Common::String Score::formatChannelInfo() {
	Frame &frame = *_currentFrame;
	Common::String result;
	CastMemberID defaultPalette = g_director->getCurrentMovie()->getCast()->_defaultPalette;
	result += Common::String::format("TMPO:   tempo: %d, skipFrameFlag: %d, blend: %d, currentFPS: %d\n",
		frame._mainChannels.tempo, frame._mainChannels.skipFrameFlag, frame._mainChannels.blend, _currentFrameRate);
	if (!frame._mainChannels.palette.paletteId.isNull()) {
		result += Common::String::format("PAL:    paletteId: %s, firstColor: %d, lastColor: %d, flags: %d, cycleCount: %d, speed: %d, frameCount: %d, fade: %d, delay: %d, style: %d, currentId: %s, defaultId: %s\n",
			frame._mainChannels.palette.paletteId.asString().c_str(), frame._mainChannels.palette.firstColor, frame._mainChannels.palette.lastColor, frame._mainChannels.palette.flags,
			frame._mainChannels.palette.cycleCount, frame._mainChannels.palette.speed, frame._mainChannels.palette.frameCount,
			frame._mainChannels.palette.fade, frame._mainChannels.palette.delay, frame._mainChannels.palette.style, g_director->_lastPalette.asString().c_str(), defaultPalette.asString().c_str());
	} else {
		result += Common::String::format("PAL:    paletteId: 000, currentId: %s, defaultId: %s\n", g_director->_lastPalette.asString().c_str(), defaultPalette.asString().c_str());
	}
	result += Common::String::format("TRAN:   transType: %d, transDuration: %d, transChunkSize: %d\n",
		frame._mainChannels.transType, frame._mainChannels.transDuration, frame._mainChannels.transChunkSize);
	result += Common::String::format("SND: 1  sound1: %d, soundType1: %d\n", frame._mainChannels.sound1.member, frame._mainChannels.soundType1);
	result += Common::String::format("SND: 2  sound2: %d, soundType2: %d\n", frame._mainChannels.sound2.member, frame._mainChannels.soundType2);
	result += Common::String::format("LSCR:   actionId: %d\n", frame._mainChannels.actionId.member);

	for (int i = 0; i < frame._numChannels; i++) {
		Channel &channel = *_channels[i + 1];
		Sprite &sprite = *channel._sprite;
		if (sprite._castId.member) {
			result += Common::String::format("CH: %-3d castId: %s, visible: %d, [inkData: 0x%02x [ink: %d, trails: %d, line: %d], %dx%d@%d,%d type: %d (%s) fg: %d bg: %d], script: %s, colorcode: 0x%x, blendAmount: 0x%x, unk3: 0x%x, constraint: %d, puppet: %d, stretch: %d, moveable: %d\n",
				i + 1, sprite._castId.asString().c_str(), channel._visible, sprite._inkData,
				sprite._ink, sprite._trails, sprite._thickness, channel._width, channel._height,
				channel._currentPoint.x, channel._currentPoint.y,
				sprite._spriteType, spriteType2str(sprite._spriteType), sprite._foreColor, sprite._backColor,
				sprite._scriptId.asString().c_str(), sprite._colorcode, sprite._blendAmount, sprite._unk3,
				channel._constraint, sprite._puppet, sprite._stretch, sprite._moveable);
		} else {
			result += Common::String::format("CH: %-3d castId: 000\n", i + 1);
		}
	}

	return result;

}

} // End of namespace Director<|MERGE_RESOLUTION|>--- conflicted
+++ resolved
@@ -400,11 +400,7 @@
 	for (uint ch = 0; ch < _channels.size(); ch++)
 		*_currentFrame->_sprites[ch] = *_channels[ch]->_sprite;
 
-<<<<<<< HEAD
 	int nextFrameNumberToLoad = _curFrameNumber;
-=======
-	bool frameChanged = false;
->>>>>>> 1d6f7b05
 
 	if (!_vm->_playbackPaused) {
 		if (_nextFrame) {
@@ -413,12 +409,7 @@
 			nextFrameNumberToLoad = _nextFrame;
 		}
 		else if (!_window->_newMovieStarted)
-<<<<<<< HEAD
 			nextFrameNumberToLoad = (_curFrameNumber+1);
-=======
-			_curFrameNumber++;
-		frameChanged = true;
->>>>>>> 1d6f7b05
 	}
 
 	_nextFrame = 0;
@@ -445,7 +436,6 @@
 
 			nextFrameNumberToLoad = 1;
 		}
-		frameChanged = true;
 	}
 
 	if (_labels != nullptr) {
@@ -456,14 +446,10 @@
 		}
 	}
 
-<<<<<<< HEAD
-	// this updates currentFrameNumber
-	loadFrame(nextFrameNumberToLoad, true);
-=======
-	if (frameChanged) {
-		loadFrame(_curFrameNumber, true);
-	}
->>>>>>> 1d6f7b05
+	if (_curFrameNumber != nextFrameNumberToLoad) {
+  	// this updates _curFrameNumber
+		loadFrame(nextFrameNumberToLoad, true);
+	}
 
 	byte tempo = _currentFrame->_mainChannels.scoreCachedTempo;
 	// puppetTempo is overridden by changes in score tempo
