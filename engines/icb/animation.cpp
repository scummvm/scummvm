/* ScummVM - Graphic Adventure Engine
 *
 * ScummVM is the legal property of its developers, whose names
 * are too numerous to list here. Please refer to the COPYRIGHT
 * file distributed with this source distribution.
 *
 * Additional copyright for this file:
 * Copyright (C) 1999-2000 Revolution Software Ltd.
 * This code is based on source code created by Revolution Software,
 * used with permission.
 *
 * This program is free software: you can redistribute it and/or modify
 * it under the terms of the GNU General Public License as published by
 * the Free Software Foundation, either version 3 of the License, or
 * (at your option) any later version.
 *
 * This program is distributed in the hope that it will be useful,
 * but WITHOUT ANY WARRANTY; without even the implied warranty of
 * MERCHANTABILITY or FITNESS FOR A PARTICULAR PURPOSE.  See the
 * GNU General Public License for more details.
 *
 * You should have received a copy of the GNU General Public License
 * along with this program.  If not, see <http://www.gnu.org/licenses/>.
 *
 */

#include "engines/icb/common/px_common.h"
#include "engines/icb/debug.h"
#include "engines/icb/res_man.h"
#include "engines/icb/common/px_scriptengine.h"
#include "engines/icb/common/px_linkeddatafile.h"
#include "engines/icb/common/px_prop_anims.h"
#include "engines/icb/common/ptr_util.h"
#include "engines/icb/object_structs.h"
#include "engines/icb/session.h"
#include "engines/icb/mission.h"
#include "engines/icb/global_switches.h"
#include "engines/icb/global_objects.h"

namespace ICB {

mcodeFunctionReturnCodes fn_prop_animate(int32 &result, int32 *params) { return (MS->fn_prop_animate(result, params)); }

mcodeFunctionReturnCodes fn_prop_set_to_last_frame(int32 &result, int32 *params) { return (MS->fn_prop_set_to_last_frame(result, params)); }

mcodeFunctionReturnCodes fn_prop_set_to_first_frame(int32 &result, int32 *params) { return (MS->fn_prop_set_to_first_frame(result, params)); }

mcodeFunctionReturnCodes fn_test_prop_anim(int32 &result, int32 *params) { return (MS->fn_test_prop_anim(result, params)); }

mcodeFunctionReturnCodes fn_inherit_prop_anim_height(int32 &result, int32 *params) { return (MS->fn_inherit_prop_anim_height(result, params)); }

mcodeFunctionReturnCodes fn_inherit_prop_anim_height_id(int32 &result, int32 *params) { return (MS->fn_inherit_prop_anim_height_id(result, params)); }

mcodeFunctionReturnCodes _game_session::fn_prop_animate(int32 &, int32 *params) {
	// runs forward through a prop animation until it finishes
	// bungs a frame in first time called - lets last frame have a whole cycle then quits next go
	// note - this is for props only not actors

	// in
	//	param    0       anim name

	// out
	//			IR_CONT        anim finished
	//			IR_REPEAT  anim not finished yet - more frames remain to be played

	_animating_prop *index;
	_animation_entry *anim;
	uint32 j;

	// find entry for this object via its name
	index = (_animating_prop *)LinkedDataObject::Try_fetch_item_by_name(prop_anims, CGameObject::GetName(object));

	const char *anim_name = (const char *)MemoryUtil::resolvePtr(params[0]);

	// loop through all looking for our named anim
	for (j = 0; j < index->num_anims; j++) {
		// get each anim for this prop in turn until we match name
		anim = (_animation_entry *)(((char *)index) + index->anims[j]);

		if (!strcmp(((char *)((char *)index) + anim->name), anim_name)) {
			// found the anim

			// is this the first time in?
			if (!L->looping) {
				// first time so set up the anim

				// set first frame
				prop_state_table[cur_id] = anim->frames[0];

				// current pc
				L->anim_pc = 0;

				// now looping
				L->looping = 1;

				// come back again next cycle
				return (IR_REPEAT);
			} else {
				// just running through the animation
				// is it the end? - i.e. was the frame set up last cycle the last in the sequence - if so then continue with
				// the script

				if ((uint8)L->anim_pc == (anim->num_frames - 1)) {
					// not looping
					logic_structs[cur_id]->looping = 0;

					// last frame has been displayed so now continue with script
					return (IR_CONT);
				}

				// advance current pc
				++L->anim_pc;

				// set next frame
				prop_state_table[cur_id] = anim->frames[L->anim_pc];

				// come back again next cycle
				return (IR_REPEAT);
			}
		}
	}

<<<<<<< HEAD
	// didnt find the named anim so thats it
	Tdebug("objects_that_died.txt", "_game_session::fn_prop_animate object %s can't find anim %s", CGameObject::GetName(object), anim_name);
=======
	// didn't find the named anim so that's it
	Tdebug("objects_that_died.txt", "_game_session::fn_prop_animate object %s cant find anim %s", CGameObject::GetName(object), anim_name);
>>>>>>> 0e31a084
	Shut_down_object("by fn_prop_animate");
	return (IR_STOP);
}

mcodeFunctionReturnCodes _game_session::fn_prop_set_to_last_frame(int32 &, int32 *params) {
	_animating_prop *index;
	_animation_entry *anim;
	uint32 j;

	// find entry for this object via its name
	index = (_animating_prop *)LinkedDataObject::Try_fetch_item_by_name(prop_anims, CGameObject::GetName(object));

	const char *anim_name = (const char *)MemoryUtil::resolvePtr(params[0]);

	// loop through all looking for our named anim
	for (j = 0; j < index->num_anims; j++) {
		// get each anim for this prop in turn until we match name
		anim = (_animation_entry *)(((char *)index) + index->anims[j]);

		if (!strcmp(((char *)((char *)index) + anim->name), anim_name)) {
			// found the anim
			// set to last frame in sequence
			prop_state_table[cur_id] = anim->frames[anim->num_frames - 1];

			return (IR_CONT);
		}
	}

<<<<<<< HEAD
	// didnt find the named anim so thats it
	Tdebug("objects_that_died.txt", "fn_prop_set_to_last_frame object %s can't find anim %s", CGameObject::GetName(object), anim_name);
=======
	// didn't find the named anim so that's it
	Tdebug("objects_that_died.txt", "fn_prop_set_to_last_frame object %s cant find anim %s", CGameObject::GetName(object), anim_name);
>>>>>>> 0e31a084
	Shut_down_object("by fn_prop_set_to_last_frame");

	return (IR_REPEAT);
}

mcodeFunctionReturnCodes _game_session::fn_prop_set_to_first_frame(int32 &, int32 *params) {
	_animating_prop *index;
	_animation_entry *anim;
	uint32 j;

	// find entry for this object via its name
	index = (_animating_prop *)LinkedDataObject::Try_fetch_item_by_name(prop_anims, CGameObject::GetName(object));

	const char *anim_name = (const char *)MemoryUtil::resolvePtr(params[0]);

	// loop through all looking for our named anim
	for (j = 0; j < index->num_anims; j++) {
		// get each anim for this prop in turn until we match name
		anim = (_animation_entry *)(((char *)index) + index->anims[j]);
		if (!strcmp(((char *)((char *)index) + anim->name), anim_name)) {
			// found the anim
			// set to last frame in sequence
			prop_state_table[cur_id] = anim->frames[0];

			return (IR_CONT);
		}
	}

<<<<<<< HEAD
	// didnt find the named anim so thats it
	Tdebug("objects_that_died.txt", "fn_prop_set_to_first_frame object %s can't find anim %s", CGameObject::GetName(object), anim_name);
	Message_box("fn_prop_set_to_first_frame object %s can't find anim %s", CGameObject::GetName(object), anim_name);
=======
	// didn't find the named anim so that's it
	Tdebug("objects_that_died.txt", "fn_prop_set_to_first_frame object %s cant find anim %s", CGameObject::GetName(object), anim_name);
	Message_box("fn_prop_set_to_first_frame object %s cant find anim %s", CGameObject::GetName(object), anim_name);
>>>>>>> 0e31a084
	Shut_down_object("by fn_prop_set_to_first_frame");
	return (IR_REPEAT);
}

mcodeFunctionReturnCodes _game_session::fn_test_prop_anim(int32 &result, int32 *params) {
	// confirm that a prop anim actually exists
	// this is useful for objects that may be using custom engine logic

	_animating_prop *index;
	_animation_entry *anim;
	uint32 j;

	// find entry for this object via its name
	index = (_animating_prop *)LinkedDataObject::Try_fetch_item_by_name(prop_anims, CGameObject::GetName(object));

	const char *anim_name = (const char *)MemoryUtil::resolvePtr(params[0]);

	// loop through all looking for our named anim
	for (j = 0; j < index->num_anims; j++) {
		// get each anim for this prop in turn until we match name
		anim = (_animation_entry *)(((char *)index) + index->anims[j]);

		if (!strcmp(((char *)((char *)index) + anim->name), anim_name)) {
			// final check to see if there are actual frames in there
			if (anim->num_frames) {
				result = 1;
				return (IR_CONT);
			}

			Message_box("fn_test_prop_anim object [%s] has anim [%s] but it has no frames", CGameObject::GetName(object), anim_name);
			result = 0;
			return IR_CONT;
		}
	}

	Message_box("fn_test_prop_anim didn't find anim [%s] for object [%s]", anim_name, CGameObject::GetName(object));

	result = 0;

	return IR_CONT;
}

uint32 _game_session::Validate_prop_anim(const char *anim_name) {
	// confirm that a prop anim actually exists
	// this is useful for objects that may be using custom engine logic
	// return the anim number

	_animating_prop *index;
	_animation_entry *anim;
	uint32 j;

	// find entry for this object via its name
	index = (_animating_prop *)LinkedDataObject::Try_fetch_item_by_name(prop_anims, CGameObject::GetName(object));

	// loop through all looking for our named anim
	for (j = 0; j < index->num_anims; j++) {
		// get each anim for this prop in turn until we match name
		anim = (_animation_entry *)(((char *)index) + index->anims[j]);

		if (!strcmp(((char *)((char *)index) + anim->name), anim_name)) {
			// final check to see if there are actual frames in there
			if (anim->num_frames)
				return (j);

			Fatal_error("Validate_prop_anim object [%s] has anim [%s] but it has no frames", CGameObject::GetName(object), anim_name);
		}
	}

	Fatal_error("Validate_prop_anim didn't find anim [%s] for object [%s]", anim_name, CGameObject::GetName(object));
	return (FALSE8);
}

mcodeFunctionReturnCodes _game_session::fn_inherit_prop_anim_height_id(int32 &, int32 *params) {
	// runs forward through a props animation until it finishes passing the height to the mega
	// so instead of playing the anim we're just gettings the y height each frame instead
	// the prop should therefore be playing the anim at the same time

	//	param    0       prop id
	//			1      anim name

	// out
	//			IR_CONT        anim finished
	//			IR_REPEAT  anim not finished yet - more frames remain to be played

	_animating_prop *index;
	_animation_entry *anim;
	uint32 j;

	const char *anim_name = (const char *)MemoryUtil::resolvePtr(params[1]);

	Zdebug("fn_inherit_prop_anim_height_id");

	// find entry for this object via its name, which we find via its number :(
	index = (_animating_prop *)LinkedDataObject::Fetch_item_by_name(prop_anims, (const char *)LinkedDataObject::Fetch_items_name_by_number(objects, params[0]));

	// loop through all looking for our named anim
	for (j = 0; j < index->num_anims; j++) {
		// get each anim for this prop in turn until we match name
		anim = (_animation_entry *)(((char *)index) + index->anims[j]);

		if (!strcmp(((char *)((char *)index) + anim->name), anim_name)) {
			// found the anim
			Zdebug(" found anim");

			// is this the first time in?
			if (!L->looping) {
				// first time so set up the anim
				if (!anim->offset_heights)
					return IR_CONT;

				// current pc
				L->list[0] = 0; // our prop pc!

				// now looping
				L->looping = 1;

				// protect the mega
				L->do_not_disturb = 1;

				// get first height
				int16 *heights = (int16 *)(((char *)index) + anim->offset_heights);
				PXreal one_height = (PXreal)(heights[0]);
				M->actor_xyz.y = one_height;

				// come back again next cycle
				return (IR_REPEAT);
			} else {
				// just running through the animation
				// is it the end? - i.e. was the frame set up last cycle the last in the sequence - if so then continue with
				// the script

				if (L->list[0] > (uint8)(anim->num_frames - 1))
					Fatal_error("%s corrupted in fn_inherit_prop_anim_height_id", CGameObject::GetName(object));

				if ((uint8)L->list[0] == (anim->num_frames - 1)) {
					// not looping
					logic_structs[cur_id]->looping = 0;

					// unprotect the mega
					L->do_not_disturb = 0;

					// last frame has been displayed so now continue with script
					return (IR_CONT);
				}

				// advance current pc
				L->list[0]++;

				Zdebug("pc = %d", L->list[0]);

				// get height
				int16 *heights = (int16 *)(((char *)index) + anim->offset_heights);
				PXreal one_height = (PXreal)(heights[L->list[0]]);
				M->actor_xyz.y = one_height;
				Zdebug("new height %3.1f", M->actor_xyz.y);
				// come back again next cycle
				return (IR_REPEAT);
			}
		}
	}

<<<<<<< HEAD
	// didnt find the named anim so thats it
	Fatal_error("fn_inherit_prop_anim_height_id object [%s] prop [%s] can't find anim [%s]", CGameObject::GetName(object), LinkedDataObject::Fetch_items_name_by_number(objects, params[0]), anim_name);
=======
	// didn't find the named anim so that's it
	Fatal_error("fn_inherit_prop_anim_height_id object [%s] prop [%s] cant find anim [%s]", CGameObject::GetName(object), LinkedDataObject::Fetch_items_name_by_number(objects, params[0]), anim_name);
>>>>>>> 0e31a084
	return (IR_STOP);
}

mcodeFunctionReturnCodes _game_session::fn_inherit_prop_anim_height(int32 &, int32 *params) {
	// runs forward through a props animation until it finishes passing the height to the mega
	// so instead of playing the anim we're just gettings the y height each frame instead
	// the prop should therefore be playing the anim at the same time

	//	param    0       prop name
	//			1      anim name

	// out
	//			IR_CONT        anim finished
	//			IR_REPEAT  anim not finished yet - more frames remain to be played

	_animating_prop *index;
	_animation_entry *anim;
	uint32 j;

	const char *prop_name = (const char *)MemoryUtil::resolvePtr(params[0]);
	const char *anim_name = (const char *)MemoryUtil::resolvePtr(params[1]);

	Zdebug("fn_inherit_prop_anim_height");
	Zdebug("ob %s", CGameObject::GetName(object));
	Zdebug("prop %s  anim %s", prop_name, anim_name);

	// find entry for this object via its name, which we find via its number :(
	index = (_animating_prop *)LinkedDataObject::Fetch_item_by_name(prop_anims, prop_name);

	// loop through all looking for our named anim
	for (j = 0; j < index->num_anims; j++) {
		// get each anim for this prop in turn until we match name
		anim = (_animation_entry *)(((char *)index) + index->anims[j]);

		if (!strcmp(((char *)((char *)index) + anim->name), anim_name)) {
			// found the anim
			Zdebug(" found anim");

			// is this the first time in?
			if (!L->looping) {
				// first time so set up the anim

				// current pc
				L->list[0] = 0; // our prop pc!

				// now looping
				L->looping = 1;

				// protect the mega
				L->do_not_disturb = 1;

				// get first height
				int16 *heights = (int16 *)(((char *)index) + anim->offset_heights);
				PXreal one_height = (PXreal)(heights[0]);
				M->actor_xyz.y = one_height;

				// come back again next cycle
				return (IR_REPEAT);
			} else {
				// just running through the animation
				// is it the end? - i.e. was the frame set up last cycle the last in the sequence - if so then continue with
				// the script

				if ((uint8)L->list[0] == (anim->num_frames - 1)) {
					// not looping
					logic_structs[cur_id]->looping = 0;

					// unprotect the mega
					L->do_not_disturb = 0;

					// last frame has been displayed so now continue with script
					return (IR_CONT);
				}

				// advance current pc
				L->list[0]++;

				// get height
				int16 *heights = (int16 *)(((char *)index) + anim->offset_heights);
				PXreal one_height = (PXreal)(heights[L->list[0]]);

				M->actor_xyz.y = one_height;

				// come back again next cycle
				return (IR_REPEAT);
			}
		}
	}

<<<<<<< HEAD
	// didnt find the named anim so thats it
	Fatal_error("fn_inherit_prop_anim_height object [%s] prop [%s] can't find anim [%s]", CGameObject::GetName(object), prop_name, anim_name);
=======
	// didn't find the named anim so that's it
	Fatal_error("fn_inherit_prop_anim_height object [%s] prop [%s] cant find anim [%s]", CGameObject::GetName(object), prop_name, anim_name);
>>>>>>> 0e31a084
	return (IR_STOP); //
}

} // End of namespace ICB<|MERGE_RESOLUTION|>--- conflicted
+++ resolved
@@ -120,13 +120,8 @@
 		}
 	}
 
-<<<<<<< HEAD
-	// didnt find the named anim so thats it
+	// didn't find the named anim so that's it
 	Tdebug("objects_that_died.txt", "_game_session::fn_prop_animate object %s can't find anim %s", CGameObject::GetName(object), anim_name);
-=======
-	// didn't find the named anim so that's it
-	Tdebug("objects_that_died.txt", "_game_session::fn_prop_animate object %s cant find anim %s", CGameObject::GetName(object), anim_name);
->>>>>>> 0e31a084
 	Shut_down_object("by fn_prop_animate");
 	return (IR_STOP);
 }
@@ -155,13 +150,8 @@
 		}
 	}
 
-<<<<<<< HEAD
-	// didnt find the named anim so thats it
+	// didn't find the named anim so that's it
 	Tdebug("objects_that_died.txt", "fn_prop_set_to_last_frame object %s can't find anim %s", CGameObject::GetName(object), anim_name);
-=======
-	// didn't find the named anim so that's it
-	Tdebug("objects_that_died.txt", "fn_prop_set_to_last_frame object %s cant find anim %s", CGameObject::GetName(object), anim_name);
->>>>>>> 0e31a084
 	Shut_down_object("by fn_prop_set_to_last_frame");
 
 	return (IR_REPEAT);
@@ -190,15 +180,9 @@
 		}
 	}
 
-<<<<<<< HEAD
-	// didnt find the named anim so thats it
+	// didn't find the named anim so that's it
 	Tdebug("objects_that_died.txt", "fn_prop_set_to_first_frame object %s can't find anim %s", CGameObject::GetName(object), anim_name);
 	Message_box("fn_prop_set_to_first_frame object %s can't find anim %s", CGameObject::GetName(object), anim_name);
-=======
-	// didn't find the named anim so that's it
-	Tdebug("objects_that_died.txt", "fn_prop_set_to_first_frame object %s cant find anim %s", CGameObject::GetName(object), anim_name);
-	Message_box("fn_prop_set_to_first_frame object %s cant find anim %s", CGameObject::GetName(object), anim_name);
->>>>>>> 0e31a084
 	Shut_down_object("by fn_prop_set_to_first_frame");
 	return (IR_REPEAT);
 }
@@ -360,13 +344,8 @@
 		}
 	}
 
-<<<<<<< HEAD
-	// didnt find the named anim so thats it
+	// didn't find the named anim so that's it
 	Fatal_error("fn_inherit_prop_anim_height_id object [%s] prop [%s] can't find anim [%s]", CGameObject::GetName(object), LinkedDataObject::Fetch_items_name_by_number(objects, params[0]), anim_name);
-=======
-	// didn't find the named anim so that's it
-	Fatal_error("fn_inherit_prop_anim_height_id object [%s] prop [%s] cant find anim [%s]", CGameObject::GetName(object), LinkedDataObject::Fetch_items_name_by_number(objects, params[0]), anim_name);
->>>>>>> 0e31a084
 	return (IR_STOP);
 }
 
@@ -456,13 +435,8 @@
 		}
 	}
 
-<<<<<<< HEAD
-	// didnt find the named anim so thats it
+	// didn't find the named anim so that's it
 	Fatal_error("fn_inherit_prop_anim_height object [%s] prop [%s] can't find anim [%s]", CGameObject::GetName(object), prop_name, anim_name);
-=======
-	// didn't find the named anim so that's it
-	Fatal_error("fn_inherit_prop_anim_height object [%s] prop [%s] cant find anim [%s]", CGameObject::GetName(object), prop_name, anim_name);
->>>>>>> 0e31a084
 	return (IR_STOP); //
 }
 
