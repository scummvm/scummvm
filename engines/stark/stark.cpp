/* ResidualVM - A 3D game interpreter
 *
 * ResidualVM is the legal property of its developers, whose names
 * are too numerous to list here. Please refer to the AUTHORS
 * file distributed with this source distribution.
 *
 * This program is free software; you can redistribute it and/or
 * modify it under the terms of the GNU General Public License
 * as published by the Free Software Foundation; either version 2
 * of the License, or (at your option) any later version.
 *
 * This program is distributed in the hope that it will be useful,
 * but WITHOUT ANY WARRANTY; without even the implied warranty of
 * MERCHANTABILITY or FITNESS FOR A PARTICULAR PURPOSE.  See the
 * GNU General Public License for more details.
 *
 * You should have received a copy of the GNU General Public License
 * along with this program; if not, write to the Free Software
 * Foundation, Inc., 51 Franklin Street, Fifth Floor, Boston, MA 02110-1301, USA.
 *
 */

#include "engines/stark/stark.h"

#include "engines/stark/console.h"
#include "engines/stark/debug.h"
#include "engines/stark/resources/level.h"
#include "engines/stark/resources/location.h"
#include "engines/stark/savemetadata.h"
#include "engines/stark/scene.h"
#include "engines/stark/services/userinterface.h"
#include "engines/stark/services/archiveloader.h"
#include "engines/stark/services/dialogplayer.h"
#include "engines/stark/services/diary.h"
#include "engines/stark/services/fontprovider.h"
#include "engines/stark/services/gameinterface.h"
#include "engines/stark/services/global.h"
#include "engines/stark/services/resourceprovider.h"
#include "engines/stark/services/services.h"
#include "engines/stark/services/stateprovider.h"
#include "engines/stark/services/staticprovider.h"
#include "engines/stark/services/settings.h"
#include "engines/stark/services/gamechapter.h"
#include "engines/stark/gfx/driver.h"
#include "engines/stark/gfx/framelimiter.h"

#include "common/config-manager.h"
#include "common/debug-channels.h"
#include "common/events.h"
#include "common/random.h"
#include "common/savefile.h"
#include "common/system.h"
#include "audio/mixer.h"

namespace Stark {

StarkEngine::StarkEngine(OSystem *syst, const ADGameDescription *gameDesc) :
		Engine(syst),
		_gameDescription(gameDesc),
		_gfx(nullptr),
		_frameLimiter(nullptr),
		_scene(nullptr),
		_console(nullptr),
		_global(nullptr),
		_gameInterface(nullptr),
		_archiveLoader(nullptr),
		_stateProvider(nullptr),
		_staticProvider(nullptr),
		_resourceProvider(nullptr),
		_randomSource(nullptr),
		_dialogPlayer(nullptr),
		_diary(nullptr),
		_userInterface(nullptr),
		_fontProvider(nullptr),
		_settings(nullptr),
		_gameChapter(nullptr),
		_lastClickTime(0) {
	// Add the available debug channels
	DebugMan.addDebugChannel(kDebugArchive, "Archive", "Debug the archive loading");
	DebugMan.addDebugChannel(kDebugXMG, "XMG", "Debug the loading of XMG images");
	DebugMan.addDebugChannel(kDebugXRC, "XRC", "Debug the loading of XRC resource trees");
	DebugMan.addDebugChannel(kDebugUnknown, "Unknown", "Debug unknown values on the data");
}

StarkEngine::~StarkEngine() {
	delete _gameInterface;
	delete _diary;
	delete _dialogPlayer;
	delete _randomSource;
	delete _scene;
	delete _console;
	delete _gfx;
	delete _frameLimiter;
	delete _staticProvider;
	delete _resourceProvider;
	delete _global;
	delete _stateProvider;
	delete _archiveLoader;
	delete _userInterface;
	delete _fontProvider;
	delete _settings;
	delete _gameChapter;

	StarkServices::destroy();
}

Common::Error StarkEngine::run() {
	_console = new Console();
	_gfx = Gfx::Driver::create();

	// Get the screen prepared
	_gfx->init();

	_frameLimiter = new Gfx::FrameLimiter(_system, ConfMan.getInt("engine_speed"));
	_archiveLoader = new ArchiveLoader();
	_stateProvider = new StateProvider();
	_global = new Global();
	_resourceProvider = new ResourceProvider(_archiveLoader, _stateProvider, _global);
	_staticProvider = new StaticProvider(_archiveLoader);
	_randomSource = new Common::RandomSource("stark");
	_fontProvider = new FontProvider();
	_scene = new Scene(_gfx);
	_dialogPlayer = new DialogPlayer();
	_diary = new Diary();
	_gameInterface = new GameInterface();
	_userInterface = new UserInterface(_gfx);
<<<<<<< HEAD
	_settings = new Settings(_mixer);
	_gameChapter = new GameChapter();
=======
	_settings = new Settings(_mixer, _gameDescription);
>>>>>>> 04013a4d

	// Setup the public services
	StarkServices &services = StarkServices::instance();
	services.archiveLoader = _archiveLoader;
	services.dialogPlayer = _dialogPlayer;
	services.diary = _diary;
	services.gfx = _gfx;
	services.global = _global;
	services.resourceProvider = _resourceProvider;
	services.randomSource = _randomSource;
	services.scene = _scene;
	services.staticProvider = _staticProvider;
	services.gameInterface = _gameInterface;
	services.userInterface = _userInterface;
	services.fontProvider = _fontProvider;
	services.settings = _settings;
	services.gameChapter = _gameChapter;

	// Load global resources
	_staticProvider->init();
	_fontProvider->initFonts();
	
	// Initialize the UI
	_userInterface->init();

	// Load through ResidualVM launcher
	if (ConfMan.hasKey("save_slot")) {
		loadGameState(ConfMan.getInt("save_slot"));
	}

	// Start running
	mainLoop();

	_staticProvider->shutdown();
	_resourceProvider->shutdown();

	return Common::kNoError;
}

void StarkEngine::mainLoop() {
	while (!shouldQuit()) {
		_frameLimiter->startFrame();

		processEvents();

		if (_userInterface->shouldExit()) {
			quitGame();
			break;
		}

		if (_resourceProvider->hasLocationChangeRequest()) {
			_global->setNormalSpeed();
			_resourceProvider->performLocationChange();
		}

		updateDisplayScene();

		// Swap buffers
		_frameLimiter->delayBeforeSwap();
		_gfx->flipBuffer();
	}
}

void StarkEngine::processEvents() {
	Common::Event e;
	while (g_system->getEventManager()->pollEvent(e)) {
		// Handle any buttons, keys and joystick operations
		if (e.type == Common::EVENT_KEYDOWN) {
			if (e.kbd.keycode == Common::KEYCODE_d) {
				if (e.kbd.flags & Common::KBD_CTRL) {
					_console->attach();
					_console->onFrame();
				}
			} else if (e.kbd.keycode == Common::KEYCODE_ESCAPE) {
				// Quick-hack for now.
				bool skipped = _gameInterface->skipCurrentSpeeches();
				if (!skipped) {
					skipped = _userInterface->skipFMV();
				}
				if (!skipped && StarkSettings->getBoolSetting(Settings::kTimeSkip)) {
					_global->setFastForward();
				}
			} else if ((e.kbd.keycode == Common::KEYCODE_RETURN
					|| e.kbd.keycode == Common::KEYCODE_KP_ENTER)
					&& e.kbd.hasFlags(Common::KBD_ALT)) {
				_gfx->toggleFullscreen();
			}

		} else if (e.type == Common::EVENT_LBUTTONUP) {
			_userInterface->handleMouseUp();
		} else if (e.type == Common::EVENT_MOUSEMOVE) {
			_userInterface->handleMouseMove(e.mouse);
		} else if (e.type == Common::EVENT_LBUTTONDOWN) {
			_userInterface->handleClick();
			if (_system->getMillis() - _lastClickTime < _doubleClickDelay) {
				_userInterface->handleDoubleClick();
			}
			_lastClickTime = _system->getMillis();
		} else if (e.type == Common::EVENT_RBUTTONDOWN) {
			_userInterface->handleRightClick();
		} else if (e.type == Common::EVENT_SCREEN_CHANGED) {
			_gfx->computeScreenViewport();
			_fontProvider->initFonts();
			_userInterface->onScreenChanged();
		}
	}
}

void StarkEngine::updateDisplayScene() {
	if (_global->isFastForward()) {
		// The original engine was frame limited to 30 fps.
		// Set the frame duration to 1000 / 30 ms so that fast forward
		// skips the same amount of simulated time as the original.
		_global->setMillisecondsPerGameloop(33);
	} else {
		_global->setMillisecondsPerGameloop(_frameLimiter->getLastFrameDuration());
	}

	// Clear the screen
	_gfx->clearScreen();

	// Only update the world resources when on the game screen
	if (_userInterface->isInGameScreen()) {
		int frames = 0;
		do {
			// Update the game resources
			_global->getLevel()->onGameLoop();
			_global->getCurrent()->getLevel()->onGameLoop();
			_global->getCurrent()->getLocation()->onGameLoop();
			frames++;

			// When the game is in fast forward mode, update
			// the game resources for multiple frames,
			// but render only once.
		} while (_global->isFastForward() && frames < 100);
		_global->setNormalSpeed();
	}

	// Render the current scene
	// Update the UI state before displaying the scene
	_userInterface->update();

	// Tell the UI to render, and update implicitly, if this leads to new mouse-over events.
	_userInterface->render();
}

bool StarkEngine::hasFeature(EngineFeature f) const {
	return
		(f == kSupportsLoadingDuringRuntime) ||
		(f == kSupportsSavingDuringRuntime) ||
		(f == kSupportsArbitraryResolutions) ||
		(f == kSupportsRTL);
}

bool StarkEngine::canLoadGameStateCurrently() {
	return !StarkUserInterface->isInSaveLoadMenuScreen();
}

Common::Error StarkEngine::loadGameState(int slot) {
	// Open the save file
	Common::String filename = formatSaveName(_targetName.c_str(), slot);
	Common::InSaveFile *save = _saveFileMan->openForLoading(filename);
	if (!save) {
		return _saveFileMan->getError();
	}

	StateReadStream stream(save);

	// Read the header
	SaveMetadata metadata;
	Common::ErrorCode metadataErrorCode = metadata.read(&stream, filename);
	if (metadataErrorCode != Common::kNoError) {
		return metadataErrorCode;
	}

	// Reset the UI
	_userInterface->skipFMV();
	_userInterface->clearLocationDependentState();
	_userInterface->setInteractive(true);
	_userInterface->changeScreen(Screen::kScreenGame);
	_userInterface->restoreScreenHistory();

	// Clear the previous world resources
	_resourceProvider->shutdown();

	if (metadata.version >= 9) {
		metadata.skipGameScreenThumbnail(&stream);
	}

	// Read the resource trees state
	_stateProvider->readStateFromStream(&stream, metadata.version);

	// Read the diary state
	_diary->readStateFromStream(&stream, metadata.version);

	if (stream.eos()) {
		warning("Unexpected end of file reached when reading '%s'", filename.c_str());
		return Common::kReadingFailed;
	}

	// Initialize the world resources with the loaded state
	_resourceProvider->initGlobal();
	_resourceProvider->setShouldRestoreCurrentState();
	_resourceProvider->requestLocationChange(metadata.levelIndex, metadata.locationIndex);

	if (metadata.version >= 9) {
		setTotalPlayTime(metadata.totalPlayTime);
	}

	return Common::kNoError;
}

bool StarkEngine::canSaveGameStateCurrently() {
	// Disallow saving when there is no level loaded or when a script is running
	// or when the save & load menu is currently displayed
	return _global->getLevel() && _userInterface->isInteractive() && !_userInterface->isInSaveLoadMenuScreen();
}

Common::Error StarkEngine::saveGameState(int slot, const Common::String &desc) {
	// Ensure the state store is up to date
	_resourceProvider->commitActiveLocationsState();

	// Open the save file
	Common::String filename = formatSaveName(_targetName.c_str(), slot);
	Common::OutSaveFile *save = _saveFileMan->openForSaving(filename);
	if (!save) {
		return _saveFileMan->getError();
	}

	// 1. Write the header
	SaveMetadata metadata;
	metadata.description = desc;
	metadata.version = StateProvider::kSaveVersion;
	metadata.levelIndex = _global->getCurrent()->getLevel()->getIndex();
	metadata.locationIndex = _global->getCurrent()->getLocation()->getIndex();
	metadata.totalPlayTime = getTotalPlayTime();
	metadata.gameWindowThumbnail = _userInterface->getGameWindowThumbnail();

	TimeDate timeDate;
	_system->getTimeAndDate(timeDate);
	metadata.setSaveTime(timeDate);

	metadata.write(save);
	metadata.writeGameScreenThumbnail(save);

	// 2. Write the resource trees state
	_stateProvider->writeStateToStream(save);

	// 3. Write the diary state
	_diary->writeStateToStream(save);

	delete save;

	return Common::kNoError;
}

Common::String StarkEngine::formatSaveName(const char *target, int slot) {
	return Common::String::format("%s-%03d.tlj", target, slot);
}

void StarkEngine::pauseEngineIntern(bool pause) {
	Engine::pauseEngineIntern(pause);

	if (!_global || !_global->getLevel() || !_global->getCurrent() || !_frameLimiter) {
		// This function may be called when an error occurs before the engine is fully initialized
		return;
	}

	_global->getLevel()->onEnginePause(pause);
	_global->getCurrent()->getLevel()->onEnginePause(pause);
	_global->getCurrent()->getLocation()->onEnginePause(pause);

	_frameLimiter->pause(pause);

	// Grab a game screen thumbnail in case we need one when writing a save file
	if (_userInterface->isInGameScreen()) {
		if (pause) {
			_userInterface->saveGameScreenThumbnail();
		} else {
			_userInterface->freeGameScreenThumbnail();
		}
	}

	// The user may have moved the mouse while the engine was paused
	if (!pause) {
		StarkUserInterface->handleMouseMove(_eventMan->getMousePos());
	}
}
} // End of namespace Stark<|MERGE_RESOLUTION|>--- conflicted
+++ resolved
@@ -124,12 +124,8 @@
 	_diary = new Diary();
 	_gameInterface = new GameInterface();
 	_userInterface = new UserInterface(_gfx);
-<<<<<<< HEAD
-	_settings = new Settings(_mixer);
+	_settings = new Settings(_mixer, _gameDescription);
 	_gameChapter = new GameChapter();
-=======
-	_settings = new Settings(_mixer, _gameDescription);
->>>>>>> 04013a4d
 
 	// Setup the public services
 	StarkServices &services = StarkServices::instance();
