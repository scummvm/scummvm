/* ScummVM - Graphic Adventure Engine
 *
 * ScummVM is the legal property of its developers, whose names
 * are too numerous to list here. Please refer to the COPYRIGHT
 * file distributed with this source distribution.
 *
 * This program is free software: you can redistribute it and/or modify
 * it under the terms of the GNU General Public License as published by
 * the Free Software Foundation, either version 3 of the License, or
 * (at your option) any later version.
 *
 * This program is distributed in the hope that it will be useful,
 * but WITHOUT ANY WARRANTY; without even the implied warranty of
 * MERCHANTABILITY or FITNESS FOR A PARTICULAR PURPOSE.  See the
 * GNU General Public License for more details.
 *
 * You should have received a copy of the GNU General Public License
 * along with this program.  If not, see <http://www.gnu.org/licenses/>.
 *
 */

#include "engines/savestate.h"
#include "engines/engine.h"
#include "engines/metaengine.h"
#include "graphics/surface.h"
#include "common/config-manager.h"
#include "common/textconsole.h"
#include "common/translation.h"

SaveStateDescriptor::SaveStateDescriptor()
	// FIXME: default to 0 (first slot) or to -1 (invalid slot) ?
	: _slot(-1), _description(), _isDeletable(true), _isWriteProtected(false),
	  _isLocked(false), _saveDate(), _saveTime(), _playTime(), _playTimeMSecs(0),
	_thumbnail(), _saveType(kSaveTypeUndetermined) {
}

SaveStateDescriptor::SaveStateDescriptor(const MetaEngine *metaEngine, int slot, const Common::U32String &d)
	: _slot(slot), _description(d), _isLocked(false), _playTimeMSecs(0), _saveType(kSaveTypeUndetermined) {
	initSaveSlot(metaEngine);
}

SaveStateDescriptor::SaveStateDescriptor(const MetaEngine *metaEngine, int slot, const Common::String &d)
	: _slot(slot), _description(Common::U32String(d)), _isLocked(false), _playTimeMSecs(0), _saveType(kSaveTypeUndetermined) {
	initSaveSlot(metaEngine);
}

void SaveStateDescriptor::initSaveSlot(const MetaEngine *metaEngine) {
	// Do not allow auto-save slot to be deleted or overwritten.
	if (!metaEngine && g_engine)
		metaEngine = g_engine->getMetaEngine();
	const bool autosave =
			metaEngine && ConfMan.getInt("autosave_period") && _slot == metaEngine->getAutosaveSlot();
	_isWriteProtected = autosave;
	_isDeletable = !autosave;
}

void SaveStateDescriptor::setThumbnail(Graphics::Surface *t) {
	if (_thumbnail.get() == t)
		return;

	_thumbnail = Common::SharedPtr<Graphics::Surface>(t, Graphics::SurfaceDeleter());
}

void SaveStateDescriptor::setSaveDate(int year, int month, int day) {
	_saveDate = Common::String::format("%.4d-%.2d-%.2d", year, month, day);
}

void SaveStateDescriptor::setSaveTime(int hour, int min) {
	_saveTime = Common::String::format("%.2d:%.2d", hour, min);
}

void SaveStateDescriptor::setPlayTime(int hours, int minutes) {
	_playTimeMSecs = ((hours * 60 + minutes) * 60) * 1000;
	_playTime = Common::String::format("%.2d:%.2d", hours, minutes);
}

void SaveStateDescriptor::setPlayTime(uint32 msecs) {
	_playTimeMSecs = msecs;
	uint minutes = msecs / 60000;
	setPlayTime(minutes / 60, minutes % 60);
}

void SaveStateDescriptor::setAutosave(bool autosave) {
	_saveType = autosave ? kSaveTypeAutosave : kSaveTypeRegular;
}

bool SaveStateDescriptor::isAutosave() const {
<<<<<<< HEAD
	if (hasAutosaveName()) {
		return true;
	} else {
		return _saveType == kSaveTypeAutosave;
	}
=======
	return hasAutoSaveName() || _saveType == kSaveTypeAutosave;
>>>>>>> ea5bbba4
}

bool SaveStateDescriptor::hasAutosaveName() const
{
	const Common::U32String &autosave = _("Autosave");

	// if the save file name is long enough, just check if it starts with "Autosave"
	if (_description.size() >= autosave.size())
		return _description.substr(0, autosave.size()) == autosave;

	// if the save name has been trimmed, as long as it isn't too short, use fallback logic
	if (_description.size() < 14)
		return false;
	return autosave.substr(0, _description.size()) == _description;
}

bool SaveStateDescriptor::isValid() const
{
	return _slot >= 0 && !_description.empty();
}<|MERGE_RESOLUTION|>--- conflicted
+++ resolved
@@ -85,15 +85,7 @@
 }
 
 bool SaveStateDescriptor::isAutosave() const {
-<<<<<<< HEAD
-	if (hasAutosaveName()) {
-		return true;
-	} else {
-		return _saveType == kSaveTypeAutosave;
-	}
-=======
 	return hasAutoSaveName() || _saveType == kSaveTypeAutosave;
->>>>>>> ea5bbba4
 }
 
 bool SaveStateDescriptor::hasAutosaveName() const
