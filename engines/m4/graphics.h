/* ScummVM - Graphic Adventure Engine
 *
 * ScummVM is the legal property of its developers, whose names
 * are too numerous to list here. Please refer to the COPYRIGHT
 * file distributed with this source distribution.
 *
 * This program is free software; you can redistribute it and/or
 * modify it under the terms of the GNU General Public License
 * as published by the Free Software Foundation; either version 2
 * of the License, or (at your option) any later version.

 * This program is distributed in the hope that it will be useful,
 * but WITHOUT ANY WARRANTY; without even the implied warranty of
 * MERCHANTABILITY or FITNESS FOR A PARTICULAR PURPOSE.  See the
 * GNU General Public License for more details.

 * You should have received a copy of the GNU General Public License
 * along with this program; if not, write to the Free Software
 * Foundation, Inc., 51 Franklin Street, Fifth Floor, Boston, MA 02110-1301, USA.
 *
 * $URL$
 * $Id$
 *
 */

#ifndef M4_GRAPHICS_H
#define M4_GRAPHICS_H

#include "common/rect.h"
#include "common/system.h"
#include "common/stream.h"
#include "graphics/surface.h"

#include "m4/globals.h"

namespace M4 {

<<<<<<< HEAD
=======
#define MADS_SURFACE_WIDTH 320
#define MADS_SURFACE_HEIGHT 156
#define MADS_SCREEN_HEIGHT 200
#define MADS_Y_OFFSET ((MADS_SCREEN_HEIGHT - MADS_SURFACE_HEIGHT) / 2)

#define TRANSPARENT_COLOUR_INDEX 0xFF

>>>>>>> fffec23a
struct BGR8 {
	uint8 b, g, r;
};

struct RGB8 {
	uint8 r, g, b, u;
};

//later use ScummVM's Rect?
struct M4Rect {
	int32 x1, y1, x2, y2;
};

class M4Surface;

// RGBList
// Implements a list of RGB entries

class RGBList {
private:
	int _size;
	RGB8 *_data;
	byte *_palIndexes;
	bool _freeData;
public:
	RGBList(int numEntries = 256, RGB8 *srcData = NULL, bool freeData = true);
	~RGBList();

	RGB8 *data() { return _data; }
	byte *palIndexes() { return _palIndexes; }
	int size() { return _size; }
	RGB8 &operator[](int idx) { return _data[idx]; }
	void setRange(int start, int count, const RGB8 *src);
	RGBList *clone() const;
};

// M4Surface
// Class representing either a buffered surface or the physical screen.

class M4Sprite;

struct SpriteInfo {
	M4Sprite *sprite;
	int hotX, hotY;
	int width, height;
	int scaleX, scaleY;
	uint8 encoding;
	byte *inverseColourTable;
	RGB8 *palette;
};

class M4Surface : protected Graphics::Surface {
private:
	byte _color;
	bool _isScreen;
<<<<<<< HEAD
=======
	RGBList *_rgbList;
	bool _ownsData;
>>>>>>> fffec23a

	void rexLoadBackground(Common::SeekableReadStream *source, RGBList **palData = NULL);
	void madsLoadBackground(int roomNumber, RGBList **palData = NULL);
	void m4LoadBackground(Common::SeekableReadStream *source);
public:
	M4Surface(bool isScreen = false) {
		create(g_system->getWidth(), g_system->getHeight(), 1);
		_isScreen = isScreen;
<<<<<<< HEAD
=======
		_rgbList = NULL;
		_ownsData = true;
>>>>>>> fffec23a
	}
	M4Surface(int width_, int height_) {
		create(width_, height_, 1);
		_isScreen = false;
<<<<<<< HEAD
	}
=======
		_rgbList = NULL;
		_ownsData = true;
	}
	M4Surface(int width_, int height_, byte *srcPixels, int pitch_) {
		bytesPerPixel = 1;
		w = width_;
		h = height_;
		pitch = pitch_;
		pixels = srcPixels;
		_rgbList = NULL;
		_ownsData = false;
	}

	virtual ~M4Surface();
>>>>>>> fffec23a

	// loads a .COD file into the M4Surface
	// TODO: maybe move this to the rail system? check where it makes sense
	//	   The sprite drawing needs this, too, so should be more global.
	void loadCodesM4(Common::SeekableReadStream *source);
	void loadCodesMads(Common::SeekableReadStream *source);

	// loads the specified background
	void loadBackground(int sceneNumber, RGBList **palData = NULL);
	void loadBackgroundRiddle(const char *sceneName);
	void madsloadInterface(int index, RGBList **palData);

	void setColor(byte value) { _color = value; }
	void setColour(byte value) { _color = value; }
	inline byte getColor() const { return _color; }
	void vLine(int x, int y1, int y2);
	void hLine(int x1, int x2, int y);
	void vLineXor(int x, int y1, int y2);
	void hLineXor(int x1, int x2, int y);
	void drawLine(int x1, int y1, int x2, int y2, byte color);
	void frameRect(int x1, int y1, int x2, int y2);
	void fillRect(int x1, int y1, int x2, int y2);

	void drawSprite(int x, int y, SpriteInfo &info, const Common::Rect &clipRect);

	// Surface methods
	inline Common::Rect bounds() const { return Common::Rect(0, 0, width(), height()); }
	inline int width() const { return w; }
	inline int height() const { return h; }
	inline int getPitch() const { return pitch; }
	void setSize(int sizeX, int sizeY) { create(sizeX, sizeY, 1); }
	inline byte *getBasePtr() {
		return (byte *)pixels;
	}
	inline byte *getBasePtr(int x, int y) {
		return (byte *)Graphics::Surface::getBasePtr(x, y);
	}
	inline const byte *getBasePtr(int x, int y) const {
		return (const byte *)Graphics::Surface::getBasePtr(x, y);
	}
	void freeData();
	void clear();
	void reset();
	void frameRect(const Common::Rect &r, uint8 color);
	void fillRect(const Common::Rect &r, uint8 color);
<<<<<<< HEAD
	void copyFrom(M4Surface *src, const Common::Rect &srcBounds, int destX, int destY,
		int transparentColor = -1);
=======
	void copyFrom(M4Surface *src, const Common::Rect &srcBounds, int destX, int destY, int transparentColour = -1);
	void copyFrom(M4Surface *src, int destX, int destY, int depth, M4Surface *depthSurface, 
			int scale, int transparentColour = -1);
>>>>>>> fffec23a

	void update() {
		if (_isScreen) {
			g_system->copyRectToScreen((const byte *)pixels, pitch, 0, 0, w, h);
			g_system->updateScreen();
		}
	}

	// copyTo methods
	inline void copyTo(M4Surface *dest, int transparentColor = -1) {
		dest->copyFrom(this, Common::Rect(width(), height()), 0, 0, transparentColor);
	}
	inline void copyTo(M4Surface *dest, int x, int y, int transparentColor = -1) {
		dest->copyFrom(this, Common::Rect(width(), height()), x, y, transparentColor);
	}
	inline void copyTo(M4Surface *dest, const Common::Rect &srcBounds, int destX, int destY,
				int transparentColor = -1) {
		dest->copyFrom(this, srcBounds, destX, destY, transparentColor);
	}

	void translate(RGBList *list, bool isTransparent = false);
	M4Surface *flipHorizontal() const;
};

enum FadeType {FT_TO_GREY, FT_TO_COLOR, FT_TO_BLOCK};

class Palette {
private:
	MadsM4Engine *_vm;
	bool _colorsChanged;
	bool _fading_in_progress;
	byte _originalPalette[256 * 4];
	byte _fadedPalette[256 * 4];
	int _usageCount[256];

	void reset();
public:
	Palette(MadsM4Engine *vm);

	void setPalette(const byte *colors, uint start, uint num);
	void setPalette(const RGB8 *colors, uint start, uint num);
	void grabPalette(byte *colors, uint start, uint num);
	void grabPalette(RGB8 *colors, uint start, uint num) {
		grabPalette((byte *)colors, start, num);
	}
	void setEntry(uint index, uint8 r, uint8 g, uint8 b);
	uint8 palIndexFromRgb(byte r, byte g, byte b, RGB8 *paletteData = NULL);

	void fadeToGreen(int numSteps, uint delayAmount);
	void fadeFromGreen(int numSteps, uint delayAmount, bool fadeToBlack);
	void fadeIn(int numSteps, uint delayAmount, RGB8 *destPalette, int numColors);
	void fadeIn(int numSteps, uint delayAmount, RGBList *destPalette);
	static RGB8 *decodeMadsPalette(Common::SeekableReadStream *palStream,  int *numColors);
	int setMadsPalette(Common::SeekableReadStream *palStream, int indexStart = 0);
	void setMadsSystemPalette();

	// Methods used for reference counting color usage
	void resetColorCounts();
	void blockRange(int startIndex, int size);
	void addRange(RGBList *list);
	void deleteRange(RGBList *list);
	void deleteAllRanges();

	// Color indexes
	uint8 BLACK;
	uint8 BLUE;
	uint8 GREEN;
	uint8 CYAN;
	uint8 RED;
	uint8 VIOLET;
	uint8 BROWN;
	uint8 LIGHT_GRAY;
	uint8 DARK_GRAY;
	uint8 LIGHT_BLUE;
	uint8 LIGHT_GREEN;
	uint8 LIGHT_CYAN;
	uint8 LIGHT_RED;
	uint8 PINK;
	uint8 YELLOW;
	uint8 WHITE;
};

void decompressRle(byte *rleData, int rleSize, byte *celData, int w, int h);
void decompressRle(Common::SeekableReadStream &rleData, byte *celData, int w, int h);
int scaleValue(int value, int scale, int err);

} // End of namespace M4

#endif<|MERGE_RESOLUTION|>--- conflicted
+++ resolved
@@ -35,8 +35,6 @@
 
 namespace M4 {
 
-<<<<<<< HEAD
-=======
 #define MADS_SURFACE_WIDTH 320
 #define MADS_SURFACE_HEIGHT 156
 #define MADS_SCREEN_HEIGHT 200
@@ -44,7 +42,6 @@
 
 #define TRANSPARENT_COLOUR_INDEX 0xFF
 
->>>>>>> fffec23a
 struct BGR8 {
 	uint8 b, g, r;
 };
@@ -100,31 +97,22 @@
 private:
 	byte _color;
 	bool _isScreen;
-<<<<<<< HEAD
-=======
 	RGBList *_rgbList;
 	bool _ownsData;
->>>>>>> fffec23a
 
 	void rexLoadBackground(Common::SeekableReadStream *source, RGBList **palData = NULL);
 	void madsLoadBackground(int roomNumber, RGBList **palData = NULL);
 	void m4LoadBackground(Common::SeekableReadStream *source);
 public:
 	M4Surface(bool isScreen = false) {
-		create(g_system->getWidth(), g_system->getHeight(), 1);
+		create(g_system->getWidth(), isScreen ? g_system->getHeight() : MADS_SURFACE_HEIGHT, 1);
 		_isScreen = isScreen;
-<<<<<<< HEAD
-=======
 		_rgbList = NULL;
 		_ownsData = true;
->>>>>>> fffec23a
 	}
 	M4Surface(int width_, int height_) {
 		create(width_, height_, 1);
 		_isScreen = false;
-<<<<<<< HEAD
-	}
-=======
 		_rgbList = NULL;
 		_ownsData = true;
 	}
@@ -139,7 +127,6 @@
 	}
 
 	virtual ~M4Surface();
->>>>>>> fffec23a
 
 	// loads a .COD file into the M4Surface
 	// TODO: maybe move this to the rail system? check where it makes sense
@@ -150,7 +137,8 @@
 	// loads the specified background
 	void loadBackground(int sceneNumber, RGBList **palData = NULL);
 	void loadBackgroundRiddle(const char *sceneName);
-	void madsloadInterface(int index, RGBList **palData);
+	void madsLoadInterface(int index, RGBList **palData = NULL);
+	void madsLoadInterface(const Common::String &filename);
 
 	void setColor(byte value) { _color = value; }
 	void setColour(byte value) { _color = value; }
@@ -185,14 +173,9 @@
 	void reset();
 	void frameRect(const Common::Rect &r, uint8 color);
 	void fillRect(const Common::Rect &r, uint8 color);
-<<<<<<< HEAD
-	void copyFrom(M4Surface *src, const Common::Rect &srcBounds, int destX, int destY,
-		int transparentColor = -1);
-=======
 	void copyFrom(M4Surface *src, const Common::Rect &srcBounds, int destX, int destY, int transparentColour = -1);
 	void copyFrom(M4Surface *src, int destX, int destY, int depth, M4Surface *depthSurface, 
 			int scale, int transparentColour = -1);
->>>>>>> fffec23a
 
 	void update() {
 		if (_isScreen) {
@@ -202,16 +185,23 @@
 	}
 
 	// copyTo methods
-	inline void copyTo(M4Surface *dest, int transparentColor = -1) {
-		dest->copyFrom(this, Common::Rect(width(), height()), 0, 0, transparentColor);
-	}
-	inline void copyTo(M4Surface *dest, int x, int y, int transparentColor = -1) {
-		dest->copyFrom(this, Common::Rect(width(), height()), x, y, transparentColor);
+	inline void copyTo(M4Surface *dest, int transparentColour = -1) {
+		dest->copyFrom(this, Common::Rect(width(), height()), 0, 0, transparentColour);
+	}
+	inline void copyTo(M4Surface *dest, int x, int y, int transparentColour = -1) {
+		dest->copyFrom(this, Common::Rect(width(), height()), x, y, transparentColour);
 	}
 	inline void copyTo(M4Surface *dest, const Common::Rect &srcBounds, int destX, int destY,
-				int transparentColor = -1) {
-		dest->copyFrom(this, srcBounds, destX, destY, transparentColor);
-	}
+				int transparentColour = -1) {
+		dest->copyFrom(this, srcBounds, destX, destY, transparentColour);
+	}
+	inline void copyTo(M4Surface *dest, int destX, int destY, int depth, M4Surface *depthsSurface, int scale,
+				int transparentColour = -1) {
+		dest->copyFrom(this, destX, destY, depth, depthsSurface, scale, transparentColour);
+	}
+
+	void scrollX(int xAmount);
+	void scrollY(int yAmount);
 
 	void translate(RGBList *list, bool isTransparent = false);
 	M4Surface *flipHorizontal() const;
