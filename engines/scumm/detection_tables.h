/* ScummVM - Graphic Adventure Engine
 *
 * ScummVM is the legal property of its developers, whose names
 * are too numerous to list here. Please refer to the COPYRIGHT
 * file distributed with this source distribution.
 *
 * This program is free software: you can redistribute it and/or modify
 * it under the terms of the GNU General Public License as published by
 * the Free Software Foundation, either version 3 of the License, or
 * (at your option) any later version.
 *
 * This program is distributed in the hope that it will be useful,
 * but WITHOUT ANY WARRANTY; without even the implied warranty of
 * MERCHANTABILITY or FITNESS FOR A PARTICULAR PURPOSE.  See the
 * GNU General Public License for more details.
 *
 * You should have received a copy of the GNU General Public License
 * along with this program.  If not, see <http://www.gnu.org/licenses/>.
 *
 */

#ifndef SCUMM_DETECTION_TABLES_H
#define SCUMM_DETECTION_TABLES_H

#include "engines/obsolete.h"
#include "common/gui_options.h"
#include "common/rect.h"
#include "common/util.h"

#include "audio/mididrv.h"
#include "scumm/detection.h"

#include "scumm/scumm-md5.h"

#include "scumm/obsolete.h"

namespace Scumm {

#pragma mark -
#pragma mark --- Tables ---
#pragma mark -

/**
 * This table contains list of directories which could contain game data
 * and which should be looked into during detection.
 */
static const char *const directoryGlobs[] = {
	"rooms *",  // Mac version of indy3/loom
	"Contents", // Mac Steam versions
	"MacOS",    // Mac Steam versions
	0
};


/**
 * This table contains all game IDs supported by the SCUMM engine, and maps
 * them to the full human readable game name.
 */
static const PlainGameDescriptor gameDescriptions[] = {
	{ "atlantis", "Indiana Jones and the Fate of Atlantis" },
	{ "indy3", "Indiana Jones and the Last Crusade" },
	{ "loom", "Loom" },
	{ "maniac", "Maniac Mansion" },
	{ "monkey", "The Secret of Monkey Island" },
	{ "monkey2", "Monkey Island 2: LeChuck's Revenge" },
	{ "pass", "Passport to Adventure" },
	{ "samnmax", "Sam & Max Hit the Road" },
	{ "tentacle", "Day of the Tentacle" },
	{ "zak", "Zak McKracken and the Alien Mindbenders" },
	{ "indyloom", "Indiana Jones and the Last Crusade & Loom" },
	{ "indyzak", "Indiana Jones and the Last Crusade & Zak McKracken" },
	{ "zakloom", "Zak McKracken & Loom" },
	{ "ft", "Full Throttle" },
	{ "dig", "The Dig" },
	{ "comi", "The Curse of Monkey Island" },

	{ "activity", "Putt-Putt & Fatty Bear's Activity Pack" },
	{ "brstorm", "Bear Stormin'" },
	{ "fbear", "Fatty Bear's Birthday Surprise" },
	{ "fbpack", "Fatty Bear's Fun Pack" },
	{ "funpack", "Putt-Putt's Fun Pack" },
	{ "puttmoon", "Putt-Putt Goes to the Moon" },
	{ "puttputt", "Putt-Putt Joins the Parade" },
	{ "arttime", "Blue's Art Time Activities" },
	{ "baseball2001", "Backyard Baseball 2001" },
	{ "Baseball2003", "Backyard Baseball 2003" },
	{ "basketball", "Backyard Basketball" },
	{ "football2002", "Backyard Football 2002" },
	{ "freddicove", "Freddi Fish 5: The Case of the Creature of Coral Cove" },
	{ "moonbase", "Moonbase Commander" },
	{ "pjgames", "Pajama Sam: Games to Play on Any Day" },
	{ "readtime", "Blue's Reading Time Activities" },
	{ "Soccer2004", "Backyard Soccer 2004" },
	{ "SoccerMLS", "Backyard Soccer MLS Edition" },
	{ "spyozon", "SPY Fox 3: Operation Ozone" },
	{ "airport", "Let's Explore the Airport with Buzzy" },
	{ "balloon", "Putt-Putt and Pep's Balloon-O-Rama" },
	{ "baseball", "Backyard Baseball" },
	{ "Blues123Time", "Blue's 123 Time Activities" },
	{ "BluesABCTime", "Blue's ABC Time Activities" },
	{ "BluesBirthday", "Blue's Birthday Adventure" },
	{ "BluesTreasureHunt", "Blue's Treasure Hunt" },
	{ "catalog", "Humongous Interactive Catalog" },
	{ "chase", "SPY Fox in Cheese Chase" },
	{ "dog", "Putt-Putt and Pep's Dog on a Stick" },
	{ "farm", "Let's Explore the Farm with Buzzy" },
	{ "football", "Backyard Football" },
	{ "freddi", "Freddi Fish 1: The Case of the Missing Kelp Seeds" },
	{ "freddi2", "Freddi Fish 2: The Case of the Haunted Schoolhouse" },
	{ "freddi3", "Freddi Fish 3: The Case of the Stolen Conch Shell" },
	{ "freddi4", "Freddi Fish 4: The Case of the Hogfish Rustlers of Briny Gulch" },
	{ "FreddisFunShop", "Freddi Fish's One-Stop Fun Shop" },
	{ "jungle", "Let's Explore the Jungle with Buzzy" },
	{ "lost", "Pajama Sam's Lost & Found" },
	{ "maze", "Freddi Fish and Luther's Maze Madness" },
	{ "mustard", "SPY Fox in Hold the Mustard" },
	{ "pajama", "Pajama Sam 1: No Need to Hide When It's Dark Outside" },
	{ "pajama2", "Pajama Sam 2: Thunder and Lightning Aren't so Frightening" },
	{ "pajama3", "Pajama Sam 3: You Are What You Eat From Your Head to Your Feet" },
	{ "puttcircus", "Putt-Putt Joins the Circus" },
	{ "puttrace", "Putt-Putt Enters the Race" },
	{ "PuttsFunShop", "Putt-Putt's One-Stop Fun Shop" },
	{ "putttime", "Putt-Putt Travels Through Time" },
	{ "puttzoo", "Putt-Putt Saves the Zoo" },
	{ "SamsFunShop", "Pajama Sam's One-Stop Fun Shop" },
	{ "soccer", "Backyard Soccer" },
	{ "socks", "Pajama Sam's Sock Works" },
	{ "spyfox", "SPY Fox 1: Dry Cereal" },
	{ "spyfox2", "SPY Fox 2: Some Assembly Required" },
	{ "thinker1", "Big Thinkers First Grade" },
	{ "thinkerk", "Big Thinkers Kindergarten" },
	{ "water", "Freddi Fish and Luther's Water Worries" },
	{ 0, 0 }
};

// The following table contains information about variants of our various
// games. We index into it with help of md5table (from scumm-md5.h), to find
// the correct GameSettings for a given game variant.
//
// The first listed variant is assumed to be the 'default' variant -- i.e. the
// variant that gets used when no explicit variant code has been specified.
//
// Note #1: Only set 'platform' to a value different from UNK if that game
// variant really *only* exists for that given platform. In all other cases,
// the correct platform will be determined via the MD5 table or derived from
// the filename.
//
// Note #2: Make sure that all variants for a given gameid are in sequence with
// no gaps. Some code may rely on this and stop searching the table early as
// soon as the gameid changes.
//
// Note #3: Use 0 (zero) for the variant field *if and only if* the game has
// only a single unique variant. This is used to help the detector quickly
// decide whether it has to worry about distinguishing multiple variants or not.
static const GameSettings gameVariantsTable[] = {
	{"maniac", "Apple II",   0, GID_MANIAC, 0, 0, MDT_APPLEIIGS, 0, Common::kPlatformApple2GS, GUIO2(GUIO_NOSPEECH, GUIO_NOMIDI)},
	{"maniac", "C64",        0, GID_MANIAC, 0, 0, MDT_C64, 0, Common::kPlatformC64, GUIO2(GUIO_NOSPEECH, GUIO_NOMIDI) },
	{"maniac", "C64 Demo",   0, GID_MANIAC, 0, 0, MDT_C64, GF_DEMO, Common::kPlatformC64, GUIO2(GUIO_NOSPEECH, GUIO_NOMIDI) },
	{"maniac", "V1",      "v1", GID_MANIAC, 1, 0, MDT_PCSPK | MDT_PCJR, 0, Common::kPlatformDOS, GUIO3(GUIO_NOSPEECH, GUIO_NOMIDI, GUIO_ENHANCEMENTS)},
	{"maniac", "V1 Demo", "v1", GID_MANIAC, 1, 0, MDT_PCSPK | MDT_PCJR, GF_DEMO, Common::kPlatformDOS, GUIO2(GUIO_NOSPEECH, GUIO_NOMIDI)},
<<<<<<< HEAD
	{"maniac", "NES",        0, GID_MANIAC, 1, 0, MDT_NONE,  0, Common::kPlatformNES, GUIO3(GUIO_NOSPEECH, GUIO_NOMIDI, GUIO_NOASPECT)},
	{"maniac", "V2",      "v2", GID_MANIAC, 2, 0, MDT_PCSPK | MDT_PCJR, 0, UNK, GUIO3(GUIO_NOSPEECH, GUIO_NOMIDI, GUIO_ENHANCEMENTS)},
=======
	{"maniac", "NES",        0, GID_MANIAC, 1, 0, MDT_NONE,  0, Common::kPlatformNES, GUIO4(GUIO_NOSPEECH, GUIO_NOMIDI, GUIO_NOASPECT, GUIO_ENHANCEMENTS)},
	{"maniac", "V2",      "v2", GID_MANIAC, 2, 0, MDT_PCSPK | MDT_PCJR, 0, UNK, GUIO2(GUIO_NOSPEECH, GUIO_NOMIDI)},
>>>>>>> 4cd06a50
	{"maniac", "V2 Demo", "v2", GID_MANIAC, 2, 0, MDT_PCSPK | MDT_PCJR, GF_DEMO, Common::kPlatformDOS, GUIO2(GUIO_NOSPEECH, GUIO_NOMIDI)},

	{"zak", "V1",       "v1", GID_ZAK, 1, 0, MDT_PCSPK | MDT_PCJR, 0, UNK, GUIO2(GUIO_NOSPEECH, GUIO_NOMIDI)},
	{"zak", "V2",       "v2", GID_ZAK, 2, 0, MDT_PCSPK | MDT_PCJR, 0, UNK, GUIO2(GUIO_NOSPEECH, GUIO_NOMIDI)},
	{"zak", "FM-TOWNS",    0, GID_ZAK, 3, 0, MDT_TOWNS, GF_OLD256 | GF_AUDIOTRACKS, Common::kPlatformFMTowns, GUIO5(GUIO_NOSPEECH, GUIO_NOMIDI, GUIO_MIDITOWNS, GUIO_TRIM_FMTOWNS_TO_200_PIXELS, GUIO_ENHANCEMENTS)},
	{"zakloom", "FM-TOWNS",    0, GID_ZAK, 3, 0, MDT_TOWNS, GF_OLD256 | GF_AUDIOTRACKS, Common::kPlatformFMTowns, GUIO4(GUIO_NOSPEECH, GUIO_NOMIDI, GUIO_MIDITOWNS, GUIO_TRIM_FMTOWNS_TO_200_PIXELS)},
	{"indyloom", "FM-TOWNS",    0, GID_ZAK, 3, 0, MDT_TOWNS, GF_OLD256 | GF_AUDIOTRACKS, Common::kPlatformFMTowns, GUIO4(GUIO_NOSPEECH, GUIO_NOMIDI, GUIO_MIDITOWNS, GUIO_TRIM_FMTOWNS_TO_200_PIXELS)},
	{"indyzak", "FM-TOWNS",    0, GID_ZAK, 3, 0, MDT_TOWNS, GF_OLD256 | GF_AUDIOTRACKS, Common::kPlatformFMTowns, GUIO4(GUIO_NOSPEECH, GUIO_NOMIDI, GUIO_MIDITOWNS, GUIO_TRIM_FMTOWNS_TO_200_PIXELS)},

	{"indy3", "EGA",      "ega", GID_INDY3, 3, 0, MDT_PCSPK | MDT_PCJR | MDT_CMS | MDT_ADLIB, 0, UNK, GUIO3(GUIO_NOSPEECH, GUIO_NOMIDI, GUIO_ENHANCEMENTS)},
	{"indy3", "Mac",      "ega", GID_INDY3, 3, 0, MDT_PCSPK | MDT_PCJR,             0, Common::kPlatformMacintosh, GUIO3(GUIO_NOSPEECH, GUIO_NOMIDI, GUIO_ENHANCEMENTS)},
	{"indy3", "No AdLib", "ega", GID_INDY3, 3, 0, MDT_PCSPK | MDT_PCJR,             0, UNK, GUIO3(GUIO_NOSPEECH, GUIO_NOMIDI, GUIO_ENHANCEMENTS)},
	{"indy3", "VGA",      "vga", GID_INDY3, 3, 0, MDT_PCSPK | MDT_PCJR | MDT_CMS | MDT_ADLIB, GF_OLD256 | GF_FEW_LOCALS,                  Common::kPlatformDOS, GUIO3(GUIO_NOSPEECH, GUIO_NOMIDI, GUIO_ENHANCEMENTS)},
	{"indy3", "Steam",  "steam", GID_INDY3, 3, 0, MDT_PCSPK | MDT_PCJR | MDT_CMS | MDT_ADLIB, GF_OLD256 | GF_FEW_LOCALS, UNK, GUIO3(GUIO_NOSPEECH, GUIO_NOMIDI, GUIO_ENHANCEMENTS)},
	{"indy3", "FM-TOWNS",     0, GID_INDY3, 3, 0, MDT_TOWNS,             GF_OLD256 | GF_FEW_LOCALS | GF_AUDIOTRACKS, Common::kPlatformFMTowns, GUIO5(GUIO_NOSPEECH, GUIO_NOMIDI, GUIO_MIDITOWNS, GUIO_TRIM_FMTOWNS_TO_200_PIXELS, GUIO_ENHANCEMENTS)},

	{"loom", "EGA",      "ega", GID_LOOM, 3, 0, MDT_PCSPK | MDT_PCJR | MDT_CMS | MDT_ADLIB | MDT_MIDI | MDT_PREFER_MT32, 0, UNK, GUIO2(GUIO_NOSPEECH, GUIO_ENHANCEMENTS)},
	{"loom", "No AdLib", "ega", GID_LOOM, 3, 0, MDT_PCSPK | MDT_PCJR | MDT_CMS,                        0, UNK, GUIO3(GUIO_NOSPEECH, GUIO_NOMIDI, GUIO_ENHANCEMENTS)},
	{"loom", "PC-Engine",    0, GID_LOOM, 3, 0, MDT_NONE,                         GF_AUDIOTRACKS | GF_OLD256 | GF_16BIT_COLOR, Common::kPlatformPCEngine, GUIO3(GUIO_NOSPEECH, GUIO_NOMIDI, GUIO_ENHANCEMENTS)},
	{"loom", "FM-TOWNS",     0, GID_LOOM, 3, 0, MDT_TOWNS,                        GF_AUDIOTRACKS | GF_OLD256, Common::kPlatformFMTowns, GUIO5(GUIO_NOSPEECH, GUIO_NOMIDI, GUIO_MIDITOWNS, GUIO_NOASPECT, GUIO_ENHANCEMENTS)},
	{"loom", "VGA",      "vga", GID_LOOM, 4, 0, MDT_NONE,                         GF_AUDIOTRACKS,             Common::kPlatformDOS, GUIO3(GUIO_NOSPEECH, GUIO_NOMIDI, GUIO_ENHANCEMENTS)},
	{"loom", "Steam",  "steam", GID_LOOM, 4, 0, MDT_NONE,                         GF_AUDIOTRACKS,  UNK, GUIO3(GUIO_NOSPEECH, GUIO_NOMIDI, GUIO_ENHANCEMENTS)},
	{"loom", "Demo",      "ega", GID_LOOM, 3, 0, MDT_PCSPK | MDT_PCJR | MDT_CMS | MDT_ADLIB | MDT_MIDI | MDT_PREFER_MT32, GF_DEMO, UNK, GUIO1(GUIO_NOSPEECH)},

	{"pass", 0, 0, GID_PASS, 4, 0, MDT_PCSPK | MDT_PCJR | MDT_CMS | MDT_ADLIB, GF_16COLOR, Common::kPlatformDOS, GUIO2(GUIO_NOSPEECH, GUIO_NOMIDI)},

	{"monkey", "VGA",      "vga", GID_MONKEY_VGA, 4, 0, MDT_PCSPK | MDT_PCJR | MDT_CMS | MDT_ADLIB | MDT_MIDI | MDT_PREFER_MT32, 0, UNK, GUIO2(GUIO_NOSPEECH, GUIO_ENHANCEMENTS)},
	{"monkey", "VGA Demo",      "vga", GID_MONKEY_VGA, 4, 0, MDT_PCSPK | MDT_PCJR | MDT_CMS | MDT_ADLIB | MDT_MIDI | MDT_PREFER_MT32, GF_DEMO, UNK, GUIO1(GUIO_NOSPEECH)},
	{"monkey", "EGA",      "ega", GID_MONKEY_EGA, 4, 0, MDT_PCSPK | MDT_PCJR | MDT_CMS | MDT_ADLIB | MDT_MIDI | MDT_PREFER_MT32, GF_16COLOR,     Common::kPlatformDOS, GUIO2(GUIO_NOSPEECH, GUIO_ENHANCEMENTS)},
	{"monkey", "No AdLib", "ega", GID_MONKEY_EGA, 4, 0, MDT_PCSPK | MDT_PCJR,                        GF_16COLOR,     Common::kPlatformAtariST, GUIO3(GUIO_NOSPEECH, GUIO_NOMIDI, GUIO_ENHANCEMENTS)},
	{"monkey", "Demo",     "ega", GID_MONKEY_EGA, 4, 0, MDT_PCSPK | MDT_PCJR | MDT_CMS | MDT_ADLIB,            GF_16COLOR | GF_DEMO,     Common::kPlatformDOS, GUIO2(GUIO_NOSPEECH, GUIO_NOMIDI)},
	{"monkey", "CD",           0, GID_MONKEY,     5, 0, MDT_ADLIB,                        GF_AUDIOTRACKS, UNK, GUIO3(GUIO_NOSPEECH, GUIO_NOMIDI, GUIO_ENHANCEMENTS)},
	{"monkey", "Mac",    0, GID_MONKEY,     5, 0, MDT_ADLIB,                        0, UNK, GUIO3(GUIO_NOSPEECH, GUIO_NOMIDI, GUIO_ENHANCEMENTS)},
	{"monkey", "FM-TOWNS",     0, GID_MONKEY,     5, 0, MDT_TOWNS,                        GF_AUDIOTRACKS, Common::kPlatformFMTowns, GUIO5(GUIO_NOSPEECH, GUIO_NOMIDI, GUIO_MIDITOWNS, GUIO_TRIM_FMTOWNS_TO_200_PIXELS, GUIO_ENHANCEMENTS)},
	{"monkey", "SEGA",         0, GID_MONKEY,     5, 0, MDT_NONE,                         GF_AUDIOTRACKS, Common::kPlatformSegaCD, GUIO3(GUIO_NOSPEECH, GUIO_NOMIDI, GUIO_ENHANCEMENTS)},
	{"monkey", "SE Talkie",    0, GID_MONKEY,     5, 0, MDT_ADLIB | MDT_MIDI | MDT_PREFER_MT32, GF_AUDIOTRACKS, UNK, GUIO0()},

	{"monkey2", "", 0, GID_MONKEY2,  5, 0, MDT_PCSPK | MDT_ADLIB | MDT_MIDI | MDT_PREFER_MT32, 0, UNK, GUIO2(GUIO_NOSPEECH, GUIO_ENHANCEMENTS)},
	{"monkey2", "Amiga", 0, GID_MONKEY2,  5, 0, MDT_AMIGA, 0, Common::kPlatformAmiga, GUIO3(GUIO_NOSPEECH, GUIO_MIDIAMIGA, GUIO_ENHANCEMENTS)},
	{"monkey2", "FM-TOWNS", 0, GID_MONKEY2,  5, 0, MDT_PCSPK | MDT_TOWNS | MDT_ADLIB | MDT_MIDI | MDT_PREFER_MT32, 0, Common::kPlatformFMTowns, GUIO6(GUIO_NOSPEECH, GUIO_MIDITOWNS, GUIO_MIDIADLIB, GUIO_MIDIMT32, GUIO_TRIM_FMTOWNS_TO_200_PIXELS, GUIO_ENHANCEMENTS)},
	{"monkey2", "SE Talkie",0, GID_MONKEY2,  5, 0, MDT_PCSPK | MDT_ADLIB | MDT_MIDI | MDT_PREFER_MT32, 0, UNK, GUIO0()},

	{"atlantis", "", 0, GID_INDY4,    5, 0, MDT_PCSPK | MDT_ADLIB | MDT_MIDI | MDT_PREFER_MT32, 0, UNK, GUIO1(GUIO_ENHANCEMENTS)},
	{"atlantis", "Steam", "steam", GID_INDY4,    5, 0, MDT_PCSPK | MDT_ADLIB | MDT_MIDI | MDT_PREFER_MT32, 0, UNK, GUIO1(GUIO_ENHANCEMENTS)},
	{"atlantis", "Floppy", 0, GID_INDY4,    5, 0, MDT_PCSPK | MDT_ADLIB | MDT_MIDI | MDT_PREFER_MT32, 0, UNK, GUIO2(GUIO_NOSPEECH, GUIO_ENHANCEMENTS)},
	{"atlantis", "Amiga", 0, GID_INDY4,  5, 0, MDT_AMIGA, 0, Common::kPlatformAmiga, GUIO3(GUIO_NOSPEECH, GUIO_MIDIAMIGA, GUIO_ENHANCEMENTS)},
	{"atlantis", "FM-TOWNS", 0, GID_INDY4,    5, 0, MDT_TOWNS | MDT_ADLIB | MDT_MIDI | MDT_PREFER_MT32, 0, Common::kPlatformFMTowns, GUIO5(GUIO_MIDITOWNS, GUIO_MIDIADLIB, GUIO_MIDIMT32, GUIO_TRIM_FMTOWNS_TO_200_PIXELS, GUIO_ENHANCEMENTS)},

	{"tentacle", "", 0, GID_TENTACLE, 6, 0, MDT_ADLIB | MDT_MIDI | MDT_PREFER_GM, GF_USE_KEY, UNK, GUIO1(GUIO_ENHANCEMENTS)},
	{"tentacle", "Floppy", 0, GID_TENTACLE, 6, 0, MDT_ADLIB | MDT_MIDI | MDT_PREFER_GM, GF_USE_KEY, UNK, GUIO2(GUIO_NOSPEECH, GUIO_ENHANCEMENTS)},

	{"samnmax",  "", 0, GID_SAMNMAX,  6, 0, MDT_ADLIB | MDT_MIDI | MDT_PREFER_GM, GF_USE_KEY, UNK, GUIO1(GUIO_ENHANCEMENTS)},
	{"samnmax",  "Floppy", 0, GID_SAMNMAX,  6, 0, MDT_ADLIB | MDT_MIDI | MDT_PREFER_GM, GF_USE_KEY, UNK, GUIO2(GUIO_NOSPEECH, GUIO_ENHANCEMENTS)},

	{"ft",   "", 0, GID_FT,  7, 0, MDT_NONE, 0, UNK, GUIO1(GUIO_NOMIDI)},
	{"ft",   "Demo", 0, GID_FT,  7, 0, MDT_NONE, GF_DEMO, UNK, GUIO1(GUIO_NOMIDI)},

	{"dig",  "", 0, GID_DIG, 7, 0, MDT_NONE, 0, UNK, GUIO1(GUIO_NOMIDI)},
	{"dig",  "Demo", 0, GID_DIG, 7, 0, MDT_NONE, GF_DEMO, UNK, GUIO1(GUIO_NOMIDI)},
	{"dig",  "Steam", "steam", GID_DIG, 7, 0, MDT_NONE, 0, UNK, GUIO1(GUIO_NOMIDI)},

	{"comi", "", 0, GID_CMI, 8, 0, MDT_NONE, 0, Common::kPlatformWindows, GUIO2(GUIO_NOMIDI, GUIO_NOASPECT)},
	{"comi", "Demo", 0, GID_CMI, 8, 0, MDT_NONE, GF_DEMO, Common::kPlatformWindows, GUIO2(GUIO_NOMIDI, GUIO_NOASPECT)},

	// Humongous Entertainment Scumm Version 6
	{"activity", "", 0, GID_HEGAME, 6, 62, MDT_ADLIB | MDT_MIDI, GF_USE_KEY, UNK, GUIO1(GUIO_NOLAUNCHLOAD)},
	{"funpack",  0, 0, GID_FUNPACK, 6, 62, MDT_ADLIB | MDT_MIDI, GF_USE_KEY, UNK, GUIO1(GUIO_NOLAUNCHLOAD)},
	{"fbpack",   0, 0, GID_HEGAME,  6, 62, MDT_ADLIB | MDT_MIDI, GF_USE_KEY, UNK, GUIO1(GUIO_NOLAUNCHLOAD)},

	{"brstorm", 0, 0, GID_FBEAR, 6, 62, MDT_ADLIB | MDT_MIDI, GF_USE_KEY, UNK, GUIO1(GUIO_NOLAUNCHLOAD)},
	{"fbear", "HE 62", 0, GID_FBEAR, 6, 62, MDT_ADLIB | MDT_MIDI, GF_USE_KEY, UNK, GUIO1(GUIO_NOLAUNCHLOAD)},
	{"fbear", "HE 70", 0, GID_FBEAR, 6, 70, MDT_NONE,             GF_USE_KEY, Common::kPlatformWindows, GUIO2(GUIO_NOLAUNCHLOAD, GUIO_NOMIDI)},

	{"puttmoon", "", 0, GID_PUTTMOON, 6, 62, MDT_ADLIB | MDT_MIDI, GF_USE_KEY, UNK, GUIO1(GUIO_NOLAUNCHLOAD)},
	{"puttmoon", "Demo", 0, GID_HEGAME, 6, 62, MDT_ADLIB | MDT_MIDI, GF_USE_KEY, UNK, GUIO1(GUIO_NOLAUNCHLOAD)},
	{"puttmoon", "HE 70", 0, GID_PUTTMOON, 6, 70, MDT_NONE,             GF_USE_KEY, Common::kPlatformWindows, GUIO2(GUIO_NOLAUNCHLOAD, GUIO_NOMIDI)},

	{"puttputt", "HE 60", 0, GID_HEGAME,   6, 60, MDT_ADLIB | MDT_MIDI, GF_USE_KEY, UNK, GUIO1(GUIO_NOLAUNCHLOAD)},
	{"puttputt", "HE 61", 0, GID_HEGAME,   6, 61, MDT_ADLIB | MDT_MIDI, GF_USE_KEY, UNK, GUIO1(GUIO_NOLAUNCHLOAD)},
	{"puttputt", "HE 62", 0, GID_HEGAME,   6, 62, MDT_ADLIB | MDT_MIDI, GF_USE_KEY, UNK, GUIO1(GUIO_NOLAUNCHLOAD)},
	{"puttputt", "Demo",  0, GID_PUTTDEMO, 6, 60, MDT_ADLIB | MDT_MIDI, GF_USE_KEY, UNK, GUIO1(GUIO_NOLAUNCHLOAD)},

	// The following are meant to be generic HE game variants and as such do
	// not specify a game ID. Make sure that these are last in the table, else
	// they'll override more specific entries that follow later on.
	{"", "HE 70",   0, GID_HEGAME, 6,  70, MDT_NONE, GF_USE_KEY, UNK, GUIO2(GUIO_NOLAUNCHLOAD, GUIO_NOMIDI)},

	// HE CUP demos
	{"", "HE CUP",  0, GID_HECUP,  6, 200, MDT_NONE, 0, UNK, GUIO3(GUIO_NOLAUNCHLOAD, GUIO_NOMIDI, GUIO_NOSPEECH)},

	// Humongous Entertainment Scumm Version 7.1
	// The first version to use 640x480 resolution and wizImages
	// There are also 7.1 versions of freddemo, airdemo and farmdemo
	{"catalog", "", 0, GID_HEGAME, 6, 71, MDT_NONE, GF_USE_KEY, UNK, GUIO3(GUIO_NOLAUNCHLOAD, GUIO_NOMIDI, GUIO_NOASPECT)},
	{"farm", "", 0, GID_HEGAME, 6, 71, MDT_NONE, GF_USE_KEY, UNK, GUIO3(GUIO_NOLAUNCHLOAD, GUIO_NOMIDI, GUIO_NOASPECT)},
	{"freddi", "", 0, GID_HEGAME, 6, 71, MDT_NONE, GF_USE_KEY, UNK, GUIO3(GUIO_NOLAUNCHLOAD, GUIO_NOMIDI, GUIO_NOASPECT)},
	{"freddi", "HE 71",   0, GID_FREDDI, 6,  71, MDT_NONE, GF_USE_KEY, UNK, GUIO3(GUIO_NOLAUNCHLOAD, GUIO_NOMIDI, GUIO_NOASPECT)},
	{"freddi", "HE 73",   0, GID_FREDDI, 6,  73, MDT_NONE, GF_USE_KEY, UNK, GUIO3(GUIO_NOLAUNCHLOAD, GUIO_NOMIDI, GUIO_NOASPECT)},

	// Humongous Entertainment Scumm Version 7.2
	{"airport", "", 0, GID_HEGAME, 6, 72, MDT_NONE, GF_USE_KEY, UNK, GUIO3(GUIO_NOLAUNCHLOAD, GUIO_NOMIDI, GUIO_NOASPECT)},

	// Changed o_getResourceSize to cover all resource types
	{"puttzoo", "", 0, GID_PUTTZOO, 6, 73, MDT_NONE, GF_USE_KEY, UNK, GUIO3(GUIO_NOLAUNCHLOAD, GUIO_NOMIDI, GUIO_NOASPECT)},
	{"puttzoo", "HE 72", 0, GID_PUTTZOO, 6, 72, MDT_NONE, GF_USE_KEY, UNK, GUIO3(GUIO_NOLAUNCHLOAD, GUIO_NOMIDI, GUIO_NOASPECT)},
	{"puttzoo", "HE 98.5", 0, GID_PUTTZOO, 6, 98, MDT_NONE, GF_USE_KEY | GF_HE_985, UNK, GUIO3(GUIO_NOLAUNCHLOAD, GUIO_NOMIDI, GUIO_NOASPECT)},
	{"puttzoo", "HE 99", 0, GID_PUTTZOO, 6, 99, MDT_NONE, GF_USE_KEY, UNK, GUIO3(GUIO_NOLAUNCHLOAD, GUIO_NOMIDI, GUIO_NOASPECT)},
	{"puttzoo", "HE 100", 0, GID_PUTTZOO, 6, 100, MDT_NONE, GF_USE_KEY, UNK, GUIO3(GUIO_NOLAUNCHLOAD, GUIO_NOMIDI, GUIO_NOASPECT)},

	// Added VAR_PLATFORM variable
	{"jungle", "", 0, GID_HEGAME, 6, 74, MDT_NONE, GF_USE_KEY, UNK, GUIO3(GUIO_NOLAUNCHLOAD, GUIO_NOMIDI, GUIO_NOASPECT)},

	// Humongous Entertainment Scumm Version 8.0 ?  Scummsrc.80
	{"freddi2", "", 0, GID_HEGAME, 6, 80, MDT_NONE, GF_USE_KEY, UNK, GUIO3(GUIO_NOLAUNCHLOAD, GUIO_NOMIDI, GUIO_NOASPECT)},
	{"pajama", "", 0, GID_HEGAME, 6, 80, MDT_NONE, GF_USE_KEY, UNK, GUIO3(GUIO_NOLAUNCHLOAD, GUIO_NOMIDI, GUIO_NOASPECT)},

	{"balloon", "", 0, GID_HEGAME, 6, 80, MDT_NONE, GF_USE_KEY, UNK, GUIO3(GUIO_NOLAUNCHLOAD, GUIO_NOMIDI, GUIO_NOASPECT)},
	{"dog", "", 0, GID_HEGAME, 6, 80, MDT_NONE, GF_USE_KEY, UNK, GUIO3(GUIO_NOLAUNCHLOAD, GUIO_NOMIDI, GUIO_NOASPECT)},
	{"maze", "", 0, GID_HEGAME, 6, 80, MDT_NONE, GF_USE_KEY, UNK, GUIO3(GUIO_NOLAUNCHLOAD, GUIO_NOMIDI, GUIO_NOASPECT)},

	{"water", "",      0, GID_HEGAME, 6, 80, MDT_NONE, GF_USE_KEY, UNK, GUIO3(GUIO_NOLAUNCHLOAD, GUIO_NOMIDI, GUIO_NOASPECT)},

	// condMaskCode value changed in setUserCondition & setTalkCondition
	{"putttime", "", 0, GID_HEGAME, 6, 85, MDT_NONE, GF_USE_KEY, UNK, GUIO3(GUIO_NOLAUNCHLOAD, GUIO_NOMIDI, GUIO_NOASPECT)},
	{"socks", "", 0, GID_HEGAME, 6, 85, MDT_NONE, GF_USE_KEY, UNK, GUIO3(GUIO_NOLAUNCHLOAD, GUIO_NOMIDI, GUIO_NOASPECT)},

	// Humongous Entertainment Scumm Version 9.0 ?  Scummsys.90
	{"baseball", "", 0, GID_HEGAME, 6, 90, MDT_NONE, GF_USE_KEY, UNK, GUIO3(GUIO_NOLAUNCHLOAD, GUIO_NOMIDI, GUIO_NOASPECT)},
	{"thinkerk", "", 0, GID_HEGAME, 6, 90, MDT_NONE, GF_USE_KEY, UNK, GUIO3(GUIO_NOLAUNCHLOAD, GUIO_NOMIDI, GUIO_NOASPECT)},
	{"thinker1", "", 0, GID_HEGAME, 6, 90, MDT_NONE, GF_USE_KEY, UNK, GUIO3(GUIO_NOLAUNCHLOAD, GUIO_NOMIDI, GUIO_NOASPECT)},
	{"spyfox", "", 0, GID_HEGAME, 6, 90, MDT_NONE, GF_USE_KEY, UNK, GUIO3(GUIO_NOLAUNCHLOAD, GUIO_NOMIDI, GUIO_NOASPECT)},

	{"freddi3", "", 0, GID_FREDDI3, 6, 90, MDT_NONE, GF_USE_KEY, UNK, GUIO3(GUIO_NOLAUNCHLOAD, GUIO_NOMIDI, GUIO_NOASPECT)},
	{"freddi3", "HE 99", 0, GID_FREDDI3, 6, 99, MDT_NONE, GF_USE_KEY, UNK, GUIO3(GUIO_NOLAUNCHLOAD, GUIO_NOMIDI, GUIO_NOASPECT)},

	// Humongous Entertainment Scumm Version 9.5 ?  Scummsys.95
	{"pajama2", "", 0, GID_HEGAME, 6, 95, MDT_NONE, GF_USE_KEY, UNK, GUIO3(GUIO_NOLAUNCHLOAD, GUIO_NOMIDI, GUIO_NOASPECT)},
	{"chase", "", 0, GID_HEGAME, 6, 95, MDT_NONE, GF_USE_KEY, UNK, GUIO3(GUIO_NOLAUNCHLOAD, GUIO_NOMIDI, GUIO_NOASPECT)},

	// Humongous Entertainment Scumm Version 9.8 ?  Scummsys.98
	// these and later games can easily be identified by the .(a) file instead of a .he1
	// and INIB chunk in the .he0
	{"lost", "", 0, GID_HEGAME, 6, 98, MDT_NONE, GF_USE_KEY, UNK, GUIO3(GUIO_NOLAUNCHLOAD, GUIO_NOMIDI, GUIO_NOASPECT)},

	{"puttrace", "HE 98",   0, GID_PUTTRACE, 6, 98, MDT_NONE, GF_USE_KEY, UNK, GUIO3(GUIO_NOLAUNCHLOAD, GUIO_NOMIDI, GUIO_NOASPECT)},
	{"puttrace", "HE 98.5", 0, GID_PUTTRACE, 6, 98, MDT_NONE, GF_USE_KEY | GF_HE_985, UNK, GUIO3(GUIO_NOLAUNCHLOAD, GUIO_NOMIDI, GUIO_NOASPECT)},
	{"puttrace", "HE 99",   0, GID_PUTTRACE, 6, 99, MDT_NONE, GF_USE_KEY, UNK, GUIO3(GUIO_NOLAUNCHLOAD, GUIO_NOMIDI, GUIO_NOASPECT)},

	{"bluesabctime", "", 0, GID_HEGAME, 6, 98, MDT_NONE, GF_USE_KEY, UNK, GUIO3(GUIO_NOLAUNCHLOAD, GUIO_NOMIDI, GUIO_NOASPECT)},
	{"BluesBirthday", "", 0, GID_HEGAME, 6, 98, MDT_NONE, GF_USE_KEY, UNK, GUIO3(GUIO_NOLAUNCHLOAD, GUIO_NOMIDI, GUIO_NOASPECT)},
	{"BluesBirthday", "Red", 0, GID_BIRTHDAYRED, 6, 98, MDT_NONE, GF_USE_KEY, UNK, GUIO3(GUIO_NOLAUNCHLOAD, GUIO_NOMIDI, GUIO_NOASPECT)},
	{"BluesBirthday", "Yellow", 0, GID_BIRTHDAYYELLOW, 6, 98, MDT_NONE, GF_USE_KEY, UNK, GUIO3(GUIO_NOLAUNCHLOAD, GUIO_NOMIDI, GUIO_NOASPECT)},
	{"soccer", "", 0, GID_SOCCER, 6, 98, MDT_NONE, GF_USE_KEY, UNK, GUIO3(GUIO_NOLAUNCHLOAD, GUIO_NOMIDI, GUIO_NOASPECT)},

	// Global scripts increased to 2048
	{"blues123time", "", 0, GID_HEGAME, 6, 98, MDT_NONE, GF_USE_KEY | GF_HE_985, UNK, GUIO3(GUIO_NOLAUNCHLOAD, GUIO_NOMIDI, GUIO_NOASPECT)},
	{"freddi4", "",       0, GID_HEGAME, 6, 98, MDT_NONE, GF_USE_KEY | GF_HE_985, UNK, GUIO3(GUIO_NOLAUNCHLOAD, GUIO_NOMIDI, GUIO_NOASPECT)},
	{"freddi4", "unenc",  0, GID_HEGAME, 6, 98, MDT_NONE,              GF_HE_985, UNK, GUIO3(GUIO_NOLAUNCHLOAD, GUIO_NOMIDI, GUIO_NOASPECT)},

	// Humongous Entertainment Scumm Version 9.9 ?  Scummsys.99
	{"football", 0, 0, GID_FOOTBALL, 6, 99, MDT_NONE, GF_USE_KEY, UNK, GUIO3(GUIO_NOLAUNCHLOAD, GUIO_NOMIDI, GUIO_NOASPECT)},
	{"pajama3", 0, 0, GID_HEGAME, 6, 99, MDT_NONE, GF_USE_KEY | GF_HE_LOCALIZED, UNK, GUIO3(GUIO_NOLAUNCHLOAD, GUIO_NOMIDI, GUIO_NOASPECT)},
	{"puttcircus", 0, 0, GID_HEGAME, 6, 99, MDT_NONE, GF_USE_KEY | GF_HE_LOCALIZED, UNK, GUIO3(GUIO_NOLAUNCHLOAD, GUIO_NOMIDI, GUIO_NOASPECT)},
	{"spyfox2", 0, 0, GID_HEGAME, 6, 99, MDT_NONE, GF_USE_KEY | GF_HE_LOCALIZED, UNK, GUIO3(GUIO_NOLAUNCHLOAD, GUIO_NOMIDI, GUIO_NOASPECT)},
	{"mustard", 0, 0, GID_HEGAME, 6, 99, MDT_NONE, GF_USE_KEY | GF_HE_LOCALIZED, UNK, GUIO3(GUIO_NOLAUNCHLOAD, GUIO_NOMIDI, GUIO_NOASPECT)},

	// Added the use of fonts
	{"FreddisFunShop", 0, 0, GID_FUNSHOP, 6, 99, MDT_NONE, GF_USE_KEY | GF_HE_LOCALIZED, UNK, GUIO3(GUIO_NOLAUNCHLOAD, GUIO_NOMIDI, GUIO_NOASPECT)},
	{"SamsFunShop", 0, 0, GID_FUNSHOP, 6, 99, MDT_NONE, GF_USE_KEY | GF_HE_LOCALIZED, UNK, GUIO3(GUIO_NOLAUNCHLOAD, GUIO_NOMIDI, GUIO_NOASPECT)},
	{"PuttsFunShop", 0, 0, GID_FUNSHOP, 6, 99, MDT_NONE, GF_USE_KEY | GF_HE_LOCALIZED, UNK, GUIO3(GUIO_NOLAUNCHLOAD, GUIO_NOMIDI, GUIO_NOASPECT)},

	// Added the use of smacker videos
	{"BluesTreasureHunt", 0, 0, GID_TREASUREHUNT, 6, 99, MDT_NONE, GF_HE_LOCALIZED | GF_USE_KEY, UNK, GUIO3(GUIO_NOLAUNCHLOAD, GUIO_NOMIDI, GUIO_NOASPECT)},

	// Added 16bit color
	{"arttime", 0, 0, GID_HEGAME, 6, 99, MDT_NONE, GF_USE_KEY | GF_HE_LOCALIZED | GF_16BIT_COLOR, UNK, GUIO3(GUIO_NOLAUNCHLOAD, GUIO_NOMIDI, GUIO_NOASPECT)},
	{"baseball2001", 0, 0, GID_BASEBALL2001, 6, 99, MDT_NONE, GF_USE_KEY | GF_16BIT_COLOR, UNK, GUIO3(GUIO_NOLAUNCHLOAD, GUIO_NOMIDI, GUIO_NOASPECT)},
	{"readtime", 0, 0, GID_HEGAME, 6, 99, MDT_NONE, GF_USE_KEY | GF_HE_LOCALIZED | GF_16BIT_COLOR, UNK, GUIO3(GUIO_NOLAUNCHLOAD, GUIO_NOMIDI, GUIO_NOASPECT)},
	{"SoccerMLS", 0, 0, GID_SOCCERMLS, 6, 99, MDT_NONE, GF_USE_KEY | GF_HE_LOCALIZED | GF_16BIT_COLOR, UNK, GUIO3(GUIO_NOLAUNCHLOAD, GUIO_NOMIDI, GUIO_NOASPECT)},
	{"spyozon", 0, 0, GID_HEGAME, 6, 99, MDT_NONE, GF_USE_KEY | GF_HE_LOCALIZED | GF_16BIT_COLOR, UNK, GUIO3(GUIO_NOLAUNCHLOAD, GUIO_NOMIDI, GUIO_NOASPECT)},

	{"freddicove", "",       0, GID_HEGAME, 6,  99, MDT_NONE, GF_USE_KEY | GF_HE_LOCALIZED | GF_16BIT_COLOR, UNK, GUIO3(GUIO_NOLAUNCHLOAD, GUIO_NOMIDI, GUIO_NOASPECT)},
	{"freddicove", "unenc",  0, GID_HEGAME, 6,  99, MDT_NONE,              GF_HE_LOCALIZED | GF_16BIT_COLOR, UNK, GUIO3(GUIO_NOLAUNCHLOAD, GUIO_NOMIDI, GUIO_NOASPECT)},
	{"freddicove", "HE 100", 0, GID_HEGAME, 6, 100, MDT_NONE, GF_USE_KEY | GF_HE_LOCALIZED | GF_16BIT_COLOR, UNK, GUIO3(GUIO_NOLAUNCHLOAD, GUIO_NOMIDI, GUIO_NOASPECT)},

	// Restructured the Scumm engine
	{"pjgames", 0, 0, GID_PJGAMES, 6, 100, MDT_NONE, GF_USE_KEY | GF_HE_LOCALIZED | GF_16BIT_COLOR, UNK, GUIO3(GUIO_NOLAUNCHLOAD, GUIO_NOMIDI, GUIO_NOASPECT)},

	// Added the use of bink videos
	{"Soccer2004", 0, 0, GID_SOCCER2004, 6, 100, MDT_NONE, GF_USE_KEY | GF_16BIT_COLOR, UNK, GUIO3(GUIO_NOLAUNCHLOAD, GUIO_NOMIDI, GUIO_NOASPECT)},

	// U32 code required, for testing only
	{"moonbase", "1.0", 0, GID_MOONBASE, 6, 100, MDT_NONE, GF_USE_KEY | GF_16BIT_COLOR, UNK, GUIO3(GUIO_NOLAUNCHLOAD, GUIO_NOMIDI, GUIO_NOASPECT)},
	{"moonbase", "1.1", 0, GID_MOONBASE, 6, 100, MDT_NONE, GF_USE_KEY | GF_16BIT_COLOR, UNK, GUIO3(GUIO_NOLAUNCHLOAD, GUIO_NOMIDI, GUIO_NOASPECT)},
	{"moonbase", "Demo", 0, GID_MOONBASE, 6, 100, MDT_NONE, GF_USE_KEY | GF_16BIT_COLOR | GF_DEMO, UNK, GUIO3(GUIO_NOLAUNCHLOAD, GUIO_NOMIDI, GUIO_NOASPECT)},

	// HE100 games, which use older o72_debugInput code
	{"Baseball2003", 0, 0, GID_BASEBALL2003, 6, 101, MDT_NONE, GF_USE_KEY | GF_16BIT_COLOR, UNK, GUIO3(GUIO_NOLAUNCHLOAD, GUIO_NOMIDI, GUIO_NOASPECT)},
	{"basketball", 0, 0, GID_BASKETBALL, 6, 101, MDT_NONE, GF_USE_KEY| GF_16BIT_COLOR, UNK, GUIO3(GUIO_NOLAUNCHLOAD, GUIO_NOMIDI, GUIO_NOASPECT)},
	{"football2002", 0, 0, GID_FOOTBALL2002, 6, 101, MDT_NONE, GF_USE_KEY | GF_16BIT_COLOR, UNK, GUIO3(GUIO_NOLAUNCHLOAD, GUIO_NOMIDI, GUIO_NOASPECT)},

	// The following are meant to be generic HE game variants and as such do
	// not specify a game ID. Make sure that these are last in the table, else
	// they'll override more specific entries that follow later on.
	{"", "HE 71",   0, GID_HEGAME, 6,  71, MDT_NONE, GF_USE_KEY, UNK, GUIO3(GUIO_NOLAUNCHLOAD, GUIO_NOMIDI, GUIO_NOASPECT)},
	{"", "HE 72",   0, GID_HEGAME, 6,  72, MDT_NONE, GF_USE_KEY, UNK, GUIO3(GUIO_NOLAUNCHLOAD, GUIO_NOMIDI, GUIO_NOASPECT)},
	{"", "HE 73",   0, GID_HEGAME, 6,  73, MDT_NONE, GF_USE_KEY, UNK, GUIO3(GUIO_NOLAUNCHLOAD, GUIO_NOMIDI, GUIO_NOASPECT)},
	{"", "HE 74",   0, GID_HEGAME, 6,  74, MDT_NONE, GF_USE_KEY, UNK, GUIO3(GUIO_NOLAUNCHLOAD, GUIO_NOMIDI, GUIO_NOASPECT)},
	{"", "HE 80",   0, GID_HEGAME, 6,  80, MDT_NONE, GF_USE_KEY, UNK, GUIO3(GUIO_NOLAUNCHLOAD, GUIO_NOMIDI, GUIO_NOASPECT)},
	{"", "HE 85",   0, GID_HEGAME, 6,  85, MDT_NONE, GF_USE_KEY, UNK, GUIO3(GUIO_NOLAUNCHLOAD, GUIO_NOMIDI, GUIO_NOASPECT)},
	{"", "HE 90",   0, GID_HEGAME, 6,  90, MDT_NONE, GF_USE_KEY, UNK, GUIO3(GUIO_NOLAUNCHLOAD, GUIO_NOMIDI, GUIO_NOASPECT)},
	{"", "HE 95",   0, GID_HEGAME, 6,  95, MDT_NONE, GF_USE_KEY, UNK, GUIO3(GUIO_NOLAUNCHLOAD, GUIO_NOMIDI, GUIO_NOASPECT)},
	{"", "HE 98",   0, GID_HEGAME, 6,  98, MDT_NONE, GF_USE_KEY, UNK, GUIO3(GUIO_NOLAUNCHLOAD, GUIO_NOMIDI, GUIO_NOASPECT)},
	{"", "HE 98.5", 0, GID_HEGAME, 6,  98, MDT_NONE, GF_USE_KEY | GF_HE_985, UNK, GUIO3(GUIO_NOLAUNCHLOAD, GUIO_NOMIDI, GUIO_NOASPECT)},
	{"", "HE 99",   0, GID_HEGAME, 6,  99, MDT_NONE, GF_USE_KEY, UNK, GUIO3(GUIO_NOLAUNCHLOAD, GUIO_NOMIDI, GUIO_NOASPECT)},
	{"", "HE 100",  0, GID_HEGAME, 6, 100, MDT_NONE, GF_USE_KEY, UNK, GUIO3(GUIO_NOLAUNCHLOAD, GUIO_NOMIDI, GUIO_NOASPECT)},
	{"", "HE 101",  0, GID_HEGAME, 6, 100, MDT_NONE, GF_USE_KEY, UNK, GUIO3(GUIO_NOLAUNCHLOAD, GUIO_NOMIDI, GUIO_NOASPECT)},

	{NULL, NULL, 0, 0, 0, MDT_NONE, 0, 0, UNK, 0}
};

using Common::UNK_LANG;

// The following describes how Fingolfin thinks this table might be used one day;
// this is work in progress, so read this with a grain of salt...
//
// The following table maps gameids to possible filename variants for that game.
// This information is used by the detector to determine possible "detect files".
// It is also later used by the engine creation code to verify the game to be
// launched is present. Finally, the correct GameFilenamePattern entry is passed on
// to the engine which uses it to locate the files for the game.
//
// The table is augmented by platform/language/variant information where applicable.
//
// Note: Setting variant to 0 means "don't care", while setting it to ""
// (i.e. an empty string) means "use the default variant".
static const GameFilenamePattern gameFilenamesTable[] = {
	{ "maniac", "%02d.LFL", kGenRoomNum, UNK_LANG, UNK, 0 },
	{ "maniac", "%02d.MAN", kGenRoomNum, UNK_LANG, UNK, "V1 Demo" },
	{ "maniac", "maniac1.d64", kGenUnchanged, UNK_LANG, Common::kPlatformC64, "C64" },   // ... and maniac2.d64
	{ "maniac", "maniac1.dsk", kGenUnchanged, UNK_LANG, Common::kPlatformApple2GS, "Apple II" },   // ... and maniac2.dsk
	{ "maniac", "maniacdemo.d64", kGenUnchanged, UNK_LANG, Common::kPlatformC64, "C64 Demo" },
	{ "maniac", "Maniac Mansion (E).prg", kGenUnchanged, Common::EN_GRB, Common::kPlatformNES, "NES" },
	{ "maniac", "Maniac Mansion (F).prg", kGenUnchanged, Common::FR_FRA, Common::kPlatformNES, "NES" },
	{ "maniac", "Maniac Mansion (SW).prg", kGenUnchanged, Common::SE_SWE, Common::kPlatformNES, "NES" },
	{ "maniac", "Maniac Mansion (U).prg", kGenUnchanged, Common::EN_USA, Common::kPlatformNES, "NES" },
	{ "maniac", "Maniac Mansion (G).prg", kGenUnchanged, Common::DE_DEU, Common::kPlatformNES, "NES" },
	{ "maniac", "Maniac Mansion (I).prg", kGenUnchanged, Common::IT_ITA, Common::kPlatformNES, "NES" },
	{ "maniac", "Maniac Mansion (Sp).prg", kGenUnchanged, Common::ES_ESP, Common::kPlatformNES, "NES" },

	{ "zak", "%02d.LFL", kGenRoomNum, UNK_LANG, UNK, 0 },
	{ "zak", "zak1.d64", kGenUnchanged, UNK_LANG, Common::kPlatformC64, "V1" },         // ... and zak2.d64

	{ "indy3", "%02d.LFL", kGenRoomNum, UNK_LANG, UNK, 0 },
	{ "indy3", "%02d.LFL", kGenRoomNumSteam, UNK_LANG, Common::kPlatformWindows, "Steam" },
	{ "indy3", "%02d.LFL", kGenRoomNumSteam, UNK_LANG, Common::kPlatformMacintosh, "Steam" },

	{ "indyloom", "%02d.LFL", kGenRoomNum, UNK_LANG, UNK, 0 },
	{ "indyzak", "%02d.LFL", kGenRoomNum, UNK_LANG, UNK, 0 },
	{ "zakloom", "%02d.LFL", kGenRoomNum, UNK_LANG, UNK, 0 },

	{ "loom", "%02d.LFL", kGenRoomNum, UNK_LANG, UNK, 0 },
	{ "loom", "%03d.LFL", kGenRoomNum, UNK_LANG, UNK, "VGA" },	// Loom CD
	{ "loom", "%03d.LFL", kGenRoomNumSteam, UNK_LANG, Common::kPlatformWindows, "Steam" },
	{ "loom", "%03d.LFL", kGenRoomNumSteam, UNK_LANG, Common::kPlatformMacintosh, "Steam" },

	{ "pass", "%03d.LFL", kGenRoomNum, UNK_LANG, UNK, 0 },

	{ "monkey", "%03d.LFL", kGenRoomNum, UNK_LANG, UNK, 0 },		// EGA & VGA versions
	{ "monkey", "monkey.%03d", kGenDiskNum, UNK_LANG, UNK, 0 },
	{ "monkey", "monkey1.%03d", kGenDiskNum, UNK_LANG, UNK, 0 },
	{ "monkey", "monkeyk.%03d", kGenDiskNum, Common::JA_JPN, Common::kPlatformFMTowns, "FM-TOWNS" },
	{ "monkey", "game.%03d", kGenDiskNum, UNK_LANG, Common::kPlatformSegaCD, "SEGA" }, // SegaCD

	{ "monkey2", "monkey2.%03d", kGenDiskNum, UNK_LANG, UNK, 0 },
	{ "monkey2", "mi2demo.%03d", kGenDiskNum, UNK_LANG, UNK, 0 },

	{ "atlantis", "atlantis.%03d", kGenDiskNum, UNK_LANG, UNK, 0 },
	{ "atlantis", "fate.%03d", kGenDiskNum, UNK_LANG, UNK, 0 },
	{ "atlantis", "playfate.%03d", kGenDiskNum, UNK_LANG, UNK, 0 },
	{ "atlantis", "indy4.%03d", kGenDiskNum, Common::JA_JPN, Common::kPlatformFMTowns, "FM-TOWNS" },
	{ "atlantis", "indydemo.%03d", kGenDiskNum, Common::JA_JPN, Common::kPlatformFMTowns, "FM-TOWNS" },
	{ "atlantis", "Fate of Atlantis Data", kGenUnchanged, UNK_LANG, Common::kPlatformMacintosh, 0 },
	{ "atlantis", "atlantis.%03d", kGenDiskNumSteam, UNK_LANG, Common::kPlatformWindows, "Steam" },
	{ "atlantis", "atlantis.%03d", kGenDiskNumSteam, UNK_LANG, Common::kPlatformMacintosh, "Steam" },

	{ "tentacle", "tentacle.%03d", kGenDiskNum, UNK_LANG, UNK, 0 },
	{ "tentacle", "dottdemo.%03d", kGenDiskNum, UNK_LANG, UNK, 0 },
	{ "tentacle", "Day of the Tentacle Data", kGenUnchanged, UNK_LANG, Common::kPlatformMacintosh, 0 },
	{ "tentacle", "Day of the Tentacle Demo Data", kGenUnchanged, UNK_LANG, Common::kPlatformMacintosh, 0 },

	{ "samnmax", "samnmax.%03d", kGenDiskNum, UNK_LANG, UNK, 0 },
	{ "samnmax", "samnmax.sm%d", kGenDiskNum, UNK_LANG, UNK, 0 },
	{ "samnmax", "Sam & Max Data", kGenUnchanged, UNK_LANG, Common::kPlatformMacintosh, 0 },
	{ "samnmax", "Sam & Max Demo Data", kGenUnchanged, UNK_LANG, Common::kPlatformMacintosh, 0 },
	{ "samnmax", "ramnmax.%03d", kGenDiskNum, Common::RU_RUS, UNK, 0 }, // Used in some releases of Russian Sam'n'Max
	{ "samnmax", "samdemo.%03d", kGenDiskNum, UNK_LANG, UNK, 0 },
	{ "samnmax", "snmdemo.sm%d", kGenDiskNum, UNK_LANG, UNK, 0 },
	{ "samnmax", "snmidemo.%03d", kGenDiskNum, UNK_LANG, UNK, 0 },
	{ "samnmax", "sdemo.sm%d", kGenDiskNum, Common::DE_DEU, UNK, 0 },

	{ "dig", "dig.la%d", kGenDiskNum, UNK_LANG, UNK, 0 },
	{ "dig", "thedig.la%d", kGenDiskNum, UNK_LANG, UNK, "Demo" }, // Used by an alternate version of the demo
	{ "dig", "The Dig Data", kGenUnchanged, UNK_LANG, Common::kPlatformMacintosh, 0 },
	{ "dig", "The Dig Demo Data", kGenUnchanged, UNK_LANG, Common::kPlatformMacintosh, "Demo" },
	{ "dig", "dig.la%d", kGenDiskNumSteam, UNK_LANG, Common::kPlatformWindows, "Steam" },
	{ "dig", "dig.la%d", kGenDiskNumSteam, UNK_LANG, Common::kPlatformMacintosh, "Steam" },

	{ "ft", "ft.la%d", kGenDiskNum, UNK_LANG, UNK, 0 },
	{ "ft", "ft.%03d", kGenDiskNum, UNK_LANG, UNK, "Demo" },    // Used by PC version of Full Throttle demo
	{ "ft", "ftdemo.la%d", kGenDiskNum, UNK_LANG, UNK, "Demo" },
	{ "ft", "Full Throttle Data", kGenUnchanged, UNK_LANG, Common::kPlatformMacintosh, 0 },
	{ "ft", "Full Throttle Demo Data", kGenUnchanged, UNK_LANG, Common::kPlatformMacintosh, "Demo" },
	{ "ft", "Vollgas Data", kGenUnchanged, Common::DE_DEU, Common::kPlatformMacintosh, 0 },
	{ "ft", "Vollgas Demo Data", kGenUnchanged, Common::DE_DEU, Common::kPlatformMacintosh, "Demo" },

	{ "comi", "comi.la%d", kGenDiskNum, UNK_LANG, UNK, 0 },

	{ "activity", "activity", kGenHEPC, UNK_LANG, UNK, 0 },
	{ "activity", "Putt & Fatty's Actpack", kGenHEMacNoParens, UNK_LANG, Common::kPlatformMacintosh, 0 },

	{ "fbpack", "fbpack", kGenHEPC, UNK_LANG, UNK, 0 },
	{ "fbpack", "Fatty Bear's Funpack", kGenHEMacNoParens, UNK_LANG, Common::kPlatformMacintosh, 0 },
	{ "funpack", "funpack", kGenHEPC, UNK_LANG, UNK, 0 },

	{ "brstorm", "brstorm", kGenHEPC, UNK_LANG, UNK, 0 },

	{ "fbear", "fbear", kGenHEPC, UNK_LANG, UNK, 0 },
	{ "fbear", "fbdemo", kGenHEPC, UNK_LANG, UNK, 0 },
	{ "fbear", "Fatty Bear Demo", kGenHEMacNoParens, UNK_LANG, Common::kPlatformMacintosh, 0 },
	{ "fbear", "Fatty Bear", kGenHEMacNoParens, UNK_LANG, Common::kPlatformMacintosh, 0 },
	{ "fbear", "jfbear", kGenHEPC, Common::JA_JPN, Common::kPlatform3DO, 0 },

	{ "puttmoon", "puttmoon", kGenHEPC, UNK_LANG, UNK, 0 },
	{ "puttmoon", "moondemo", kGenHEPC, UNK_LANG, UNK, 0 },
	{ "puttmoon", "Putt-Putt Moon Demo", kGenHEMacNoParens, UNK_LANG, Common::kPlatformMacintosh, 0 },
	{ "puttmoon", "Putt-Putt Moon", kGenHEMacNoParens, UNK_LANG, Common::kPlatformMacintosh, 0 },

	{ "puttputt", "jputtputt", kGenHEPC, Common::JA_JPN, Common::kPlatform3DO, 0 },
	{ "puttputt", "puttputt", kGenHEPC, UNK_LANG, UNK, 0 },
	{ "puttputt", "puttdemo", kGenHEPC, UNK_LANG, UNK, 0 },
	{ "puttputt", "Putt-Putt's Demo", kGenHEMacNoParens, UNK_LANG, Common::kPlatformMacintosh, 0 },
	{ "puttputt", "Putt-Putt Parade", kGenHEMacNoParens, UNK_LANG, Common::kPlatformMacintosh, 0 },
	{ "puttputt", "Putt-Putt", kGenHEMacNoParens, UNK_LANG, Common::kPlatformMacintosh, 0 },

	{ "arttime", "arttime", kGenHEPC, UNK_LANG, UNK, 0 },
	{ "arttime", "Blues-ArtTime", kGenHEMac, UNK_LANG, Common::kPlatformMacintosh, 0 },
	{ "arttime", "artdemo", kGenHEPC, UNK_LANG, UNK, 0 },
	{ "arttime", "Blues-ArtTime Demo", kGenHEMac, UNK_LANG, Common::kPlatformMacintosh, 0 },

	{ "baseball2001", "baseball2001", kGenHEPC, UNK_LANG, UNK, 0 },
	{ "baseball2001", "bb2demo", kGenHEPC, UNK_LANG, UNK, 0 },
	{ "baseball2001", "Baseball 2001 Demo", kGenHEMac, UNK_LANG, Common::kPlatformMacintosh, 0 },
	{ "baseball2001", "Baseball 2001", kGenHEMac, UNK_LANG, Common::kPlatformMacintosh, 0 },
	{ "baseball2001", "baseball 2001", kGenHEPC, UNK_LANG, UNK, 0 },

	{ "Baseball2003", "Baseball2003", kGenHEPC, UNK_LANG, UNK, 0 },
	{ "Baseball2003", "Baseball 2003", kGenHEMac, UNK_LANG, Common::kPlatformMacintosh, 0 },

	{ "basketball", "basketball", kGenHEPC, UNK_LANG, UNK, 0 },
	{ "basketball", "Basketball", kGenHEMac, UNK_LANG, Common::kPlatformMacintosh, 0 },

	{ "football2002", "FootBall2002", kGenHEPC, UNK_LANG, UNK, 0 },
	{ "football2002", "Football 2002", kGenHEMac, UNK_LANG, Common::kPlatformMacintosh, 0 },

	{ "freddicove", "freddicove", kGenHEPC, UNK_LANG, Common::kPlatformWindows, 0 },
	{ "freddicove", "FreddiCCC", kGenHEPC, UNK_LANG, UNK, 0 },
	{ "freddicove", "FreddiCove", kGenHEMac, UNK_LANG, Common::kPlatformMacintosh, 0 },
	{ "freddicove", "FreddiDZZ", kGenHEPC, Common::NL_NLD, Common::kPlatformWindows, 0 },
	{ "freddicove", "FreddiDZZ", kGenHEMac, Common::NL_NLD, Common::kPlatformMacintosh, 0 },
	{ "freddicove", "FreddiMML", kGenHEPC, Common::FR_FRA, Common::kPlatformWindows, 0 },
	{ "freddicove", "FreddiMML", kGenHEMac, Common::FR_FRA, Common::kPlatformMacintosh, 0 },
	{ "freddicove", "FFCoveDemo", kGenHEPC, UNK_LANG, UNK, 0 },
	{ "freddicove", "FreddiCoveDemo", kGenHEMac, UNK_LANG, Common::kPlatformMacintosh, 0 },
	{ "freddicove", "ff5demo", kGenHEPC, UNK_LANG, UNK, 0 },
	{ "freddicove", "FF5Demo", kGenHEMac, Common::NL_NLD, Common::kPlatformMacintosh, 0 },

	{ "moonbase", "moonbase", kGenHEPC, UNK_LANG, UNK, 0 },
	{ "moonbase", "moondemo", kGenHEPC, UNK_LANG, UNK, 0 },

	{ "pjgames", "pjgames", kGenHEPC, UNK_LANG, Common::kPlatformWindows, 0 },
	{ "pjgames", "PJGames", kGenHEMac, UNK_LANG, Common::kPlatformMacintosh, 0 },

	{ "readtime", "Blue's Reading Time", kGenHEPC, UNK_LANG, UNK, 0 },
	{ "readtime", "Blues-ReadingTime", kGenHEMac, UNK_LANG, Common::kPlatformMacintosh, 0 },
	{ "readtime", "readDemo", kGenHEPC, UNK_LANG, UNK, 0 },
	{ "readtime", "Blues-ReadingTime Demo", kGenHEMac, UNK_LANG, Common::kPlatformMacintosh, 0 },

	{ "Soccer2004", "Soccer2004", kGenHEPC, UNK_LANG, UNK, 0 },
	{ "Soccer2004", "Soccer 2004", kGenHEMac, UNK_LANG, Common::kPlatformMacintosh, 0 },

	{ "SoccerMLS", "SoccerMLS", kGenHEPC, UNK_LANG, UNK, 0 },
	{ "SoccerMLS", "Backyard Soccer MLS", kGenHEMac, UNK_LANG, Common::kPlatformMacintosh, 0 },

	{ "spyozon", "spyozon", kGenHEPC, UNK_LANG, Common::kPlatformWindows, 0 },
	{ "spyozon", "sf3-demo", kGenHEPC, UNK_LANG, UNK, 0 },
	{ "spyozon", "SF3Demo", kGenHEPC, Common::FR_FRA, UNK, 0 },
	{ "spyozon", "Spy Ozone Demo", kGenHEMac, UNK_LANG, Common::kPlatformMacintosh, 0 },
	{ "spyozon", "SPYFoxAIW", kGenHEPC, Common::DE_DEU, UNK, 0 },
	{ "spyozon", "SPYFoxOZU", kGenHEPC, UNK_LANG, UNK, 0 },
	{ "spyozon", "SPYFoxSOS", kGenHEPC, Common::FR_FRA, Common::kPlatformWindows, 0 },
	{ "spyozon", "SPYFoxSOS", kGenHEMac, Common::FR_FRA, Common::kPlatformMacintosh, 0 },
	{ "spyozon", "SpyOzon", kGenHEMac, UNK_LANG, Common::kPlatformMacintosh, 0 },
	{ "spyozon", "ozonepre.cup", kGenUnchanged, UNK_LANG, UNK, "HE CUP" },

	{ "airport", "airport", kGenHEPC, UNK_LANG, UNK, 0 },
	{ "airport", "airdemo", kGenHEPC, UNK_LANG, UNK, 0 },
	{ "airport", "Airport Demo", kGenHEMac, UNK_LANG, Common::kPlatformMacintosh, 0 },
	{ "airport", "The AirPort", kGenHEMac, UNK_LANG, Common::kPlatformMacintosh, 0 },

	{ "balloon", "balloon", kGenHEPC, UNK_LANG, Common::kPlatformWindows, 0 },
	{ "balloon", "Balloon-O-Rama", kGenHEMac, UNK_LANG, Common::kPlatformMacintosh, 0 },
	{ "balloon", "Ballon-O-Rama", kGenHEMac, Common::NL_NLD, Common::kPlatformMacintosh, 0 },

	{ "baseball", "baseball", kGenHEPC, UNK_LANG, UNK, 0 },
	{ "baseball", "BaseBall", kGenHEMac, UNK_LANG, Common::kPlatformMacintosh, 0 },
	{ "baseball", "basedemo.cup", kGenUnchanged, UNK_LANG, UNK, 0 },

	{ "blues123time", "Blues123time", kGenHEPC, UNK_LANG, UNK, 0 },
	{ "blues123time", "Blue's 123 Time", kGenHEMac, UNK_LANG, Common::kPlatformMacintosh, 0 },

	{ "bluesabctime", "bluesabctime", kGenHEPC, UNK_LANG, UNK, 0 },
	{ "bluesabctime", "Blues ABC Time", kGenHEMac, UNK_LANG, Common::kPlatformMacintosh, 0 },
	{ "bluesabctime", "BluesABCTimeDemo", kGenHEPC, UNK_LANG, UNK, 0 },
	{ "bluesabctime", "BluesABCTimeDemo", kGenHEMac, UNK_LANG, Common::kPlatformMacintosh, 0 },
	{ "bluesabctime", "abc-slideshow.cup", kGenUnchanged, UNK_LANG, UNK, 0 },
	{ "bluesabctime", "BluesABCTimeSlideshow.cup", kGenUnchanged, UNK_LANG, UNK, 0 },

	{ "BluesBirthday", "Blue'sBirthday-Red", kGenHEPC, UNK_LANG, UNK, 0 },
	{ "BluesBirthday", "Blue'sBirthday-Red", kGenHEMac, UNK_LANG, Common::kPlatformMacintosh, 0 },
	{ "BluesBirthday", "Blue'sBirthday-Yellow", kGenHEPC, UNK_LANG, UNK, 0 },
	{ "BluesBirthday", "Blue'sBirthday-Yellow", kGenHEMac, UNK_LANG, Common::kPlatformMacintosh, 0 },
	{ "BluesBirthday", "BluesBirthdayDemo", kGenHEPC, UNK_LANG, UNK, 0 },
	{ "BluesBirthday", "BluesBirthdayDemo", kGenHEMac, UNK_LANG, Common::kPlatformMacintosh, 0 },
	{ "BluesBirthday", "bda-slideshow.cup", kGenUnchanged, UNK_LANG, UNK, 0 },
	{ "BluesBirthday", "BluesBirthdaySlideshow.cup", kGenUnchanged, UNK_LANG, UNK, 0 },

	{ "BluesTreasureHunt", "Blue'sTreasureHunt-Disc1", kGenHEPC, UNK_LANG, UNK, 0 },
	{ "BluesTreasureHunt", "Blue'sTreasureHunt-Disc1", kGenHEMac, UNK_LANG, Common::kPlatformMacintosh, 0 },
	{ "BluesTreasureHunt", "Blue'sTreasureHunt-Disc2", kGenHEPC, UNK_LANG, UNK, 0 },
	{ "BluesTreasureHunt", "Blue'sTreasureHunt-Disc2", kGenHEMac, UNK_LANG, Common::kPlatformMacintosh, 0 },

	{ "catalog", "catalog", kGenHEPC, UNK_LANG, UNK, 0 },
	{ "catalog", "catalog2", kGenHEPC, UNK_LANG, UNK, 0 },
	{ "catalog", "Preview.cup", kGenUnchanged, UNK_LANG, UNK, 0 },

	{ "chase", "chase", kGenHEPC, UNK_LANG, Common::kPlatformWindows, 0 },
	{ "chase", "Cheese Chase", kGenHEMac, UNK_LANG, Common::kPlatformMacintosh, 0 },

	{ "dog", "dog", kGenHEPC, UNK_LANG, Common::kPlatformWindows, 0 },
	{ "dog", "Dog on a Stick", kGenHEMac, UNK_LANG, Common::kPlatformMacintosh, 0 },
	{ "dog", "Springparadijs", kGenHEMac, Common::NL_NLD, Common::kPlatformMacintosh, 0 },

	{ "farm", "farm", kGenHEPC, UNK_LANG, UNK, 0 },
	{ "farm", "The Farm", kGenHEMac, UNK_LANG, Common::kPlatformMacintosh, 0 },
	{ "farm", "farmdemo", kGenHEPC, UNK_LANG, UNK, 0 },
	{ "farm", "Farm Demo", kGenHEMac, UNK_LANG, Common::kPlatformMacintosh, 0 },

	{ "football", "football", kGenHEPC, UNK_LANG, UNK, 0 },
	{ "football", "FootBall", kGenHEMac, UNK_LANG, Common::kPlatformMacintosh, 0 },
	{ "football", "FootBall Demo", kGenHEMac, UNK_LANG, Common::kPlatformMacintosh, 0 },
	{ "football", "footdemo", kGenHEPC, UNK_LANG, UNK, 0 },

	{ "freddi", "freddi", kGenHEPC, UNK_LANG, UNK, 0 },
	{ "freddi", "Freddi", kGenHEMac, UNK_LANG, Common::kPlatformMacintosh, 0 },
	{ "freddi", "Freddi1", kGenHEPC, UNK_LANG, UNK, 0 },
	{ "freddi", "Freddemo", kGenHEMac, UNK_LANG, Common::kPlatformMacintosh, 0 },
	{ "freddi", "freddemo", kGenHEPC, UNK_LANG, UNK, 0 },
	{ "freddi", "Freddi Demo", kGenHEMac, UNK_LANG, Common::kPlatformMacintosh, 0 },
	{ "freddi", "Freddi Fish", kGenHEMac, UNK_LANG, Common::kPlatformMacintosh, 0 },
	{ "freddi", "FreddiD", kGenHEPC, Common::NL_NLD, UNK, 0 },
	{ "freddi", "FreddiE", kGenHEPC, UNK_LANG, UNK, 0 },
	{ "freddi", "Freddi Fisk", kGenHEMac, Common::SE_SWE, Common::kPlatformMacintosh, 0 },
	{ "freddi", "FRITZI", kGenHEPC, Common::DE_DEU, UNK, 0 },
	{ "freddi", "Marine Malice", kGenHEMac, Common::FR_FRA, Common::kPlatformMacintosh, 0 },
	{ "freddi", "MM-DEMO", kGenHEPC, UNK_LANG, UNK, 0 },

	{ "freddi2", "freddi2", kGenHEPC, UNK_LANG, Common::kPlatformWindows, 0 },
	{ "freddi2", "FF2-demo", kGenHEMac, UNK_LANG, Common::kPlatformMacintosh, 0 },
	{ "freddi2", "ff2-demo", kGenHEPC, UNK_LANG, Common::kPlatformWindows, 0 },
	{ "freddi2", "FFHSDemo", kGenHEMac, UNK_LANG, Common::kPlatformMacintosh, 0 },
	{ "freddi2", "FFHSDemo", kGenHEPC, UNK_LANG, UNK, 0 },
	{ "freddi2", "Freddi Fish 2 Demo", kGenHEMac, UNK_LANG, Common::kPlatformMacintosh, 0 },
	{ "freddi2", "Freddi Fish 2", kGenHEMac, UNK_LANG, Common::kPlatformMacintosh, 0 },
	{ "freddi2", "FreddiCHSH", kGenHEPC, UNK_LANG, UNK, 0 },
	{ "freddi2", "FRITZI2", kGenHEPC, Common::DE_DEU, UNK, 0 },
	{ "freddi2", "Fritzi Fisch 2", kGenHEMac, Common::DE_DEU, Common::kPlatformMacintosh, 0 },
	{ "freddi2", "MALICE2", kGenHEMac, Common::FR_FRA, Common::kPlatformMacintosh, 0 },

	{ "freddi3", "freddi3", kGenHEPC, UNK_LANG, Common::kPlatformWindows, 0 },
	{ "freddi3", "F3-Mdemo", kGenHEMac, UNK_LANG, Common::kPlatformMacintosh, 0 },
	{ "freddi3", "f3-mdemo", kGenHEPC, UNK_LANG, UNK, 0 },
	{ "freddi3", "FF3 Demo", kGenHEMac, UNK_LANG, Common::kPlatformMacintosh, 0 },
	{ "freddi3", "FF3-demo", kGenHEMac, UNK_LANG, Common::kPlatformMacintosh, 0 },
	{ "freddi3", "FF3-DEMO", kGenHEPC, UNK_LANG, Common::kPlatformWindows, 0 },
	{ "freddi3", "FF3DEMO", kGenHEPC, Common::HE_ISR, UNK, 0 },
	{ "freddi3", "Freddi 3", kGenHEMac, Common::NL_NLD, Common::kPlatformMacintosh, 0 },
	{ "freddi3", "Freddi Fish 3", kGenHEMac, UNK_LANG, Common::kPlatformMacintosh, 0 },
	{ "freddi3", "FreddiFGT", kGenHEPC, Common::DE_DEU, Common::kPlatformWindows, 0 },
	{ "freddi3", "FreddiFGT", kGenHEMac, Common::DE_DEU, Common::kPlatformMacintosh, 0 },
	{ "freddi3", "FreddiSCS", kGenHEPC, UNK_LANG, UNK, 0 },
	{ "freddi3", "fritzi3", kGenHEPC, Common::DE_DEU, UNK, 0 },
	{ "freddi3", "Fritzi3demo", kGenHEMac, Common::DE_DEU, Common::kPlatformMacintosh, 0 },
	{ "freddi3", "Fritzi3demo", kGenHEPC, Common::DE_DEU, UNK, 0 },
	{ "freddi3", "Marine Malice 3", kGenHEMac, Common::FR_FRA, Common::kPlatformMacintosh, 0 },
	{ "freddi3", "MALICE3", kGenHEPC, Common::FR_FRA, UNK, 0 },
	{ "freddi3", "MALICEMCV", kGenHEPC, Common::FR_FRA, Common::kPlatformWindows, 0 },
	{ "freddi3", "MaliceMCV", kGenHEMac, Common::FR_FRA, Common::kPlatformMacintosh, 0 },
	{ "freddi3", "MM3-DEMO", kGenHEPC, Common::FR_FRA, UNK, 0 },
	{ "freddi3", "MM3-Demo", kGenHEMac, Common::FR_FRA, Common::kPlatformMacintosh, 0 },

	{ "freddi4", "freddi4", kGenHEPC, UNK_LANG, Common::kPlatformWindows, 0 },
	{ "freddi4", "Freddi4", kGenHEMac, Common::NL_NLD, Common::kPlatformMacintosh, 0 },
	{ "freddi4", "f4-demo", kGenHEPC, UNK_LANG, Common::kPlatformWindows, 0 },
	{ "freddi4", "ff4demo", kGenHEPC, UNK_LANG, Common::kPlatformWindows, 0 },
	{ "freddi4", "Ff4demo", kGenHEMac, UNK_LANG, Common::kPlatformMacintosh, 0 },
	{ "freddi4", "FF4 demo", kGenHEMac, UNK_LANG, Common::kPlatformMacintosh, 0 },
	{ "freddi4", "Freddi 4", kGenHEMac, UNK_LANG, Common::kPlatformMacintosh, 0 },
	{ "freddi4", "Freddi 4 Demo", kGenHEMac, UNK_LANG, Common::kPlatformMacintosh, 0 },
	{ "freddi4", "FreddiCMP", kGenHEPC, Common::IT_ITA, Common::kPlatformWindows, 0 },
	{ "freddi4", "FreddiGS", kGenHEPC, Common::DE_DEU, UNK, 0 },
	{ "freddi4", "FreddiGS", kGenHEMac, Common::DE_DEU, Common::kPlatformMacintosh, 0 },
	{ "freddi4", "FreddiHRBG", kGenHEPC, Common::EN_GRB, UNK, 0 },
	{ "freddi4", "FreddiHRBG", kGenHEMac, Common::EN_GRB, Common::kPlatformMacintosh, 0 },
	{ "freddi4", "FreddiMini", kGenHEPC, UNK_LANG, UNK, 0 },
	{ "freddi4", "Malice4", kGenHEMac, Common::FR_FRA, Common::kPlatformMacintosh, 0 },
	{ "freddi4", "MaliceMRC", kGenHEPC, Common::FR_FRA, UNK, 0 },
	{ "freddi4", "Mm4demo", kGenHEPC, Common::FR_FRA, UNK, 0 },

	{ "FreddisFunShop", "FreddisFunShop", kGenHEPC, UNK_LANG, Common::kPlatformWindows, 0 },
	{ "FreddisFunShop", "FreddisFunShop", kGenHEMac, UNK_LANG, Common::kPlatformMacintosh, 0 },
	{ "FreddisFunShop", "Freddi's FunShop", kGenHEMac, UNK_LANG, Common::kPlatformMacintosh, 0 },

	{ "jungle", "jungle", kGenHEPC, UNK_LANG, UNK, 0 },
	{ "jungle", "The Jungle", kGenHEMac, UNK_LANG, Common::kPlatformMacintosh, 0 },

	{ "lost", "lost", kGenHEPC, UNK_LANG, Common::kPlatformWindows, 0 },
	{ "lost", "Lost and Found", kGenHEMac, UNK_LANG, Common::kPlatformMacintosh, 0 },
	{ "lost", "smaller", kGenHEPC, UNK_LANG, UNK, 0 },
	{ "lost", "verloren", kGenHEPC, Common::NL_NLD, Common::kPlatformWindows, 0 },
	{ "lost", "Verloren", kGenHEMac, Common::NL_NLD, Common::kPlatformMacintosh, 0 },

	{ "maze", "maze", kGenHEPC, UNK_LANG, Common::kPlatformWindows, 0 },
	{ "maze", "Doolhof", kGenHEPC, Common::NL_NLD, Common::kPlatformWindows, 0 },
	{ "maze", "Doolhof", kGenHEMac, Common::NL_NLD, Common::kPlatformMacintosh, 0 },
	{ "maze", "Maze Madness", kGenHEMac, UNK_LANG, Common::kPlatformMacintosh, 0 },

	{ "mustard", "mustard", kGenHEPC, UNK_LANG, Common::kPlatformWindows, 0 },
	{ "mustard", "Mustard", kGenHEMac, UNK_LANG, Common::kPlatformMacintosh, 0 },

	{ "pajama", "pajama", kGenHEPC, UNK_LANG, Common::kPlatformWindows, 0 },
	{ "pajama", "Pyjama Pit", kGenHEMac, Common::DE_DEU, Common::kPlatformMacintosh, 0 },
	{ "pajama", "Pajama Sam", kGenHEMac, UNK_LANG, Common::kPlatformMacintosh, 0 },
	{ "pajama", "PajamaNHD", kGenHEPC, UNK_LANG, Common::kPlatformWindows, 0 },
	{ "pajama", "PJS-DEMO", kGenHEPC, UNK_LANG, Common::kPlatformWindows, 0 },
	{ "pajama", "PJS-DEMO", kGenHEMac, UNK_LANG, Common::kPlatformMacintosh, 0 },
	{ "pajama", "pjsam", kGenHEPC, UNK_LANG, UNK, 0 },
	{ "pajama", "PjSamDemo", kGenHEPC, UNK_LANG, UNK, 0 },
	{ "pajama", "PYJAMA", kGenHEPC, Common::DE_DEU, UNK, 0 },
	{ "pajama", "SAMDEMO", kGenHEPC, Common::FR_FRA, UNK, 0 },
	{ "pajama", "SAMDEMO", kGenHEMac, Common::FR_FRA, Common::kPlatformMacintosh, 0 },
	{ "pajama", "sampyjam", kGenHEPC, Common::FR_FRA, Common::kPlatformWindows, 0 },
	{ "pajama", "SamPyjam", kGenHEMac, Common::FR_FRA, Common::kPlatformMacintosh, 0 },

	{ "pajama2", "pajama2", kGenHEPC, UNK_LANG, Common::kPlatformWindows, 0 },
	{ "pajama2", "Pajama2", kGenHEMac, Common::NL_NLD, Common::kPlatformMacintosh, 0 },
	{ "pajama2", "pyjam2", kGenHEPC, Common::FR_FRA, UNK, 0 },
	{ "pajama2", "Pajama Sam 2", kGenHEMac, UNK_LANG, Common::kPlatformMacintosh, 0 },
	{ "pajama2", "PajamaTAL", kGenHEPC, UNK_LANG, UNK, 0 },
	{ "pajama2", "PYJAMADB", kGenHEPC, Common::DE_DEU, Common::kPlatformWindows, 0 },
	{ "pajama2", "PyjamaDBMN", kGenHEPC, Common::DE_DEU, Common::kPlatformWindows, 0 },
	{ "pajama2", "PyjamaDBMN", kGenHEMac, Common::DE_DEU, Common::kPlatformMacintosh, 0 },
	{ "pajama2", "PyjamaHM", kGenHEPC, Common::FR_FRA, UNK, 0 },
	{ "pajama2", "PyjamaHM", kGenHEMac, Common::FR_FRA, Common::kPlatformMacintosh, 0 },
	{ "pajama2", "PYJAMA2", kGenHEPC, Common::DE_DEU, UNK, 0 },
	{ "pajama2", "Pyjama Pit 2", kGenHEMac, Common::DE_DEU, Common::kPlatformMacintosh, 0 },
	{ "pajama2", "Pyjama Pit 2 Demo", kGenHEMac, Common::DE_DEU, Common::kPlatformMacintosh, 0 },
	{ "pajama2", "PJP2DEMO", kGenHEPC, Common::DE_DEU, UNK, 0 },
	{ "pajama2", "PJ2Demo", kGenHEMac, UNK_LANG, Common::kPlatformMacintosh, 0 },
	{ "pajama2", "pj2demo", kGenHEPC, UNK_LANG, UNK, 0 },
	{ "pajama2", "Pjs2demo", kGenHEPC, UNK_LANG, Common::kPlatformWindows, 0 },
	{ "pajama2", "PJ2 Demo", kGenHEMac, Common::NL_NLD, Common::kPlatformMacintosh, 0 },
	{ "pajama2", "PS2DEMO", kGenHEPC, Common::HE_ISR, UNK, 0 },

	{ "pajama3", "pajama3", kGenHEPC, UNK_LANG, Common::kPlatformWindows, 0 },
	{ "pajama3", "FPJ3Demo", kGenHEPC, Common::FR_FRA, UNK, 0 },
	{ "pajama3", "GPJ3Demo", kGenHEPC, Common::DE_DEU, UNK, 0 },
	{ "pajama3", "PajamaHTF", kGenHEMac, UNK_LANG, Common::kPlatformMacintosh, 0 },
	{ "pajama3", "Pajama Sam 3", kGenHEMac, UNK_LANG, Common::kPlatformMacintosh, 0 },
	{ "pajama3", "Pajama Sam 3-Demo", kGenHEMac, UNK_LANG, Common::kPlatformMacintosh, 0 },
	{ "pajama3", "pj3-demo", kGenHEPC, UNK_LANG, UNK, 0 },
	{ "pajama3", "pj3demo", kGenHEPC, UNK_LANG, Common::kPlatformWindows, 0 },
	{ "pajama3", "PJ3Demo", kGenHEMac, UNK_LANG, Common::kPlatformMacintosh, 0 },
	{ "pajama3", "Pajama Sam Demo", kGenHEMac, UNK_LANG, Common::kPlatformMacintosh, 0 },
	{ "pajama3", "PJMini", kGenHEPC, UNK_LANG, UNK, 0 },
	{ "pajama3", "PjSamDemo", kGenHEMac, UNK_LANG, Common::kPlatformMacintosh, 0 },
	{ "pajama3", "PjSamDemo", kGenHEPC, UNK_LANG, UNK, 0 },
	{ "pajama3", "PyjamaHG", kGenHEPC, Common::FR_FRA, UNK, 0 },
	{ "pajama3", "PyjamaSKS", kGenHEPC, Common::DE_DEU, UNK, 0 },
	{ "pajama3", "PyjamaSKS", kGenHEMac, Common::DE_DEU, Common::kPlatformMacintosh, 0 },
	{ "pajama3", "SamLDM", kGenHEPC, Common::IT_ITA, Common::kPlatformWindows, 0 },
	{ "pajama3", "UKPajamaEAT", kGenHEPC, Common::RU_RUS, Common::kPlatformWindows, 0 },

	{ "puttcircus", "puttcircus", kGenHEPC, UNK_LANG, Common::kPlatformWindows, 0 },
	{ "puttcircus", "circdemo", kGenHEPC, UNK_LANG, UNK, 0 },
	{ "puttcircus", "CircusDemo", kGenHEPC, Common::FR_FRA, UNK, 0 },
	{ "puttcircus", "PouceDLC", kGenHEPC, Common::FR_FRA, UNK, 0 },
	{ "puttcircus", "Putt Circus Demo", kGenHEMac, UNK_LANG, Common::kPlatformMacintosh, 0 },
	{ "puttcircus", "Putt Circus", kGenHEMac, UNK_LANG, Common::kPlatformMacintosh, 0 },
	{ "puttcircus", "PuttIHC", kGenHEPC, Common::NL_NLD, Common::kPlatformWindows, 0 },
	{ "puttcircus", "PuttPuttIHC", kGenHEMac, Common::NL_NLD, Common::kPlatformMacintosh, 0 },
	{ "puttcircus", "PuttPuttJTC", kGenHEPC, UNK_LANG, UNK, 0 },
	{ "puttcircus", "ToffToff", kGenHEPC, Common::DE_DEU, UNK, 0 },
	{ "puttcircus", "ToffToffGZZ", kGenHEPC, Common::DE_DEU, UNK, 0 },

	{ "puttrace", "puttrace", kGenHEPC, UNK_LANG, Common::kPlatformWindows, 0 },
	{ "puttrace", "500demo", kGenHEPC, Common::NL_NLD, Common::kPlatformWindows, 0 },
	{ "puttrace", "course", kGenHEPC, Common::FR_FRA, UNK, 0 },
	{ "puttrace", "CourseDemo", kGenHEPC, Common::FR_FRA, UNK, 0 },
	{ "puttrace", "GasGasEG", kGenHEPC, Common::IT_ITA, Common::kPlatformWindows, 0 },
	{ "puttrace", "racedemo", kGenHEPC, UNK_LANG, Common::kPlatformWindows, 0 },
	{ "puttrace", "RaceDemo", kGenHEMac, UNK_LANG, Common::kPlatformMacintosh, 0 },
	{ "puttrace", "Rennen", kGenHEPC, Common::DE_DEU, UNK, 0 },
	{ "puttrace", "PouceCourse", kGenHEPC, Common::FR_FRA, UNK, 0 },
	{ "puttrace", "Putt500", kGenHEPC, Common::NL_NLD, Common::kPlatformWindows, 0 },
	{ "puttrace", "Putt500", kGenHEMac, Common::NL_NLD, Common::kPlatformMacintosh, 0 },
	{ "puttrace", "Putt500 demo", kGenHEMac, Common::NL_NLD, Common::kPlatformMacintosh, 0 },
	{ "puttrace", "Putt Race", kGenHEMac, UNK_LANG, Common::kPlatformMacintosh, 0 },
	{ "puttrace", "ToffRenn", kGenHEPC, Common::DE_DEU, UNK, 0 },
	{ "puttrace", "ToffRennen", kGenHEPC, Common::DE_DEU, Common::kPlatformWindows, 0 },
	{ "puttrace", "ToffRennen", kGenHEMac, Common::DE_DEU, Common::kPlatformMacintosh, 0 },
	{ "puttrace", "UKPuttRace", kGenHEPC, Common::RU_RUS, UNK, 0 }, // Russian
	{ "puttrace", "PUTTDEMO.CUP", kGenUnchanged, UNK_LANG, UNK, 0 },
	{ "puttrace", "racedemo.cup", kGenUnchanged, UNK_LANG, UNK, 0 },

	{ "PuttsFunShop", "PuttsFunShop", kGenHEPC, UNK_LANG, UNK, 0 },
	{ "PuttsFunShop", "Putt's FunShop", kGenHEMac, UNK_LANG, Common::kPlatformMacintosh, 0 },

	{ "putttime", "putttime", kGenHEPC, UNK_LANG, Common::kPlatformWindows, 0 },
	{ "putttime", "PuttTime", kGenHEMac, UNK_LANG, Common::kPlatformMacintosh, 0 },
	{ "putttime", "pouce", kGenHEPC, Common::FR_FRA, Common::kPlatformWindows, 0 },
	{ "putttime", "Pouce-Pouce", kGenHEMac, Common::FR_FRA, Common::kPlatformMacintosh, 0 },
	{ "putttime", "PuttPuttTTT", kGenHEPC, UNK_LANG, UNK, 0 },
	{ "putttime", "PuttPuttTTT", kGenHEMac, UNK_LANG, Common::kPlatformMacintosh, 0 },
	{ "putttime", "PuttTijd", kGenHEPC, Common::NL_NLD, Common::kPlatformWindows, 0 },
	{ "putttime", "PuttTijd", kGenHEMac, Common::NL_NLD, Common::kPlatformMacintosh, 0 },
	{ "putttime", "Putt Time", kGenHEMac, UNK_LANG, Common::kPlatformMacintosh, 0 },
	{ "putttime", "PuttTTT", kGenHEMac, UNK_LANG, Common::kPlatformMacintosh, 0 },
	{ "putttime", "PuttTTT", kGenHEPC, UNK_LANG, Common::kPlatformWindows, 0 },
	{ "putttime", "TIJDDEMO", kGenHEPC, Common::NL_NLD, Common::kPlatformWindows, 0 },
	{ "putttime", "TijdDemo", kGenHEMac, Common::NL_NLD, Common::kPlatformMacintosh, 0 },
	{ "putttime", "timedemo", kGenHEPC, UNK_LANG, UNK, 0 },
	{ "putttime", "TimeDemo", kGenHEMac, UNK_LANG, Common::kPlatformMacintosh, 0 },
	{ "putttime", "TEMPDEMO", kGenHEPC, Common::FR_FRA, UNK, 0 },
	{ "putttime", "Tempdemo", kGenHEMac, Common::FR_FRA, Common::kPlatformMacintosh, 0 },
	{ "putttime", "toffzeit", kGenHEPC, Common::DE_DEU, UNK, 0 }, // German Toeff-Toeff: Reist durch die Zeit
	{ "putttime", "toffzeit", kGenHEMac, Common::DE_DEU, Common::kPlatformMacintosh, 0 }, // German Toeff-Toeff: Reist durch die Zeit
	{ "putttime", "ZeitDemo", kGenHEMac, Common::DE_DEU, Common::kPlatformMacintosh, 0 },
	{ "putttime", "ZEITDEMO", kGenHEPC, Common::DE_DEU, UNK, 0 },
	{ "putttime", "PuttMini", kGenHEPC, UNK_LANG, UNK, 0 },
	{ "putttime", "PouceVDT", kGenHEPC, Common::FR_FRA, UNK, 0 },

	{ "puttzoo", "Putt-Putt Redt De Zoo", kGenHEMac, Common::NL_NLD, Common::kPlatformMacintosh, 0 },
	{ "puttzoo", "puttzoo", kGenHEPC, UNK_LANG, UNK, 0 },
	{ "puttzoo", "Puttzoo Demo", kGenHEMac, UNK_LANG, Common::kPlatformMacintosh, 0 },
	{ "puttzoo", "PuttZoo", kGenHEMac, UNK_LANG, Common::kPlatformMacintosh, 0 },
	{ "puttzoo", "T\xC3\x96""FFZOO", kGenHEPC, Common::DE_DEU, UNK, 0 },	// UTF-8 encoding
	{ "puttzoo", "T\xD6""FFZOO", kGenHEPC, Common::DE_DEU, UNK, 0 },	// Windows encoding
	{ "puttzoo", "T\xC3\xB6""ff-T\xC3\xB6""ff\xE2\x84\xA2 Zoo Demo", kGenHEMac, Common::DE_DEU, Common::kPlatformMacintosh, 0 },	// UTF-8 encoding
	{ "puttzoo", "T\xF6""ff-T""\xF6""ff\x99 Zoo Demo", kGenHEMac, Common::DE_DEU, Common::kPlatformMacintosh, 0 },	// Windows encoding
	{ "puttzoo", "Zoodemo", kGenHEMac, UNK_LANG, Common::kPlatformMacintosh, 0 },
	{ "puttzoo", "zoodemo", kGenHEPC, UNK_LANG, UNK, 0 },
	{ "puttzoo", "Zoo Demo", kGenHEMac, UNK_LANG, Common::kPlatformMacintosh, 0 },
	{ "puttzoo", "Putt-Putt Saves the Zoo", kGenHEMac, UNK_LANG, Common::kPlatformMacintosh, 0 },
	{ "puttzoo", "game", kGenHEPC, Common::EN_ANY, Common::kPlatformIOS, 0 },
	{ "puttzoo", "pp3_unlocked", kGenHEPC, Common::EN_ANY, Common::kPlatformWindows, 0 },

	{ "SamsFunShop", "SamsFunShop", kGenHEPC, UNK_LANG, UNK, 0 },
	{ "SamsFunShop", "Sam's FunShop", kGenHEMac, UNK_LANG, Common::kPlatformMacintosh, 0 },

	{ "soccer", "soccer", kGenHEPC, UNK_LANG, UNK, 0 },
	{ "soccer", "Soccer", kGenHEMac, UNK_LANG, Common::kPlatformMacintosh, 0 },

	{ "socks", "socks", kGenHEPC, UNK_LANG, UNK, 0 },
	{ "socks", "SockWorks", kGenHEMac, UNK_LANG, Common::kPlatformMacintosh, 0 },
	{ "socks", "SokkenSoep", kGenHEPC, Common::NL_NLD, Common::kPlatformWindows, 0 },
	{ "socks", "SokkenSoep", kGenHEMac, Common::NL_NLD, Common::kPlatformMacintosh, 0 },
	{ "socks", "Chaussettes", kGenHEPC, Common::FR_FRA, Common::kPlatformWindows, 0 },

	{ "spyfox", "spyfox", kGenHEPC, UNK_LANG, Common::kPlatformWindows, 0 },
	{ "spyfox", "Fuchsdem", kGenHEMac, Common::DE_DEU, Common::kPlatformMacintosh, 0 },
	{ "spyfox", "FUCHS", kGenHEPC, Common::DE_DEU, Common::kPlatformWindows, 0 },
	{ "spyfox", "FUCHSDEM", kGenHEPC, Common::DE_DEU, UNK, 0 },
	{ "spyfox", "FoxDemo", kGenHEMac, UNK_LANG, Common::kPlatformMacintosh, 0 },
	{ "spyfox", "foxdemo", kGenHEPC, UNK_LANG, Common::kPlatformWindows, 0 },
	{ "spyfox", "JAMESDEM", kGenHEPC, Common::FR_FRA, UNK, 0 },
	{ "spyfox", "renard", kGenHEPC, Common::FR_FRA, UNK, 0 },
	{ "spyfox", "Spydemo", kGenHEMac, UNK_LANG, Common::kPlatformMacintosh, 0 },
	{ "spyfox", "Spydemo", kGenHEPC, UNK_LANG, Common::kPlatformWindows, 0 },
	{ "spyfox", "SPYFox", kGenHEMac, UNK_LANG, Common::kPlatformMacintosh, 0 },
	{ "spyfox", "SPYFoxDC", kGenHEPC, UNK_LANG, Common::kPlatformWindows, 0 },
	{ "spyfox", "SPYFoxDC", kGenHEMac, UNK_LANG, Common::kPlatformMacintosh, 0 },
	{ "spyfox", "SpyFoxDMK", kGenHEPC, UNK_LANG, Common::kPlatformWindows, 0 },
	{ "spyfox", "SpyFoxDMK", kGenHEMac, UNK_LANG, Common::kPlatformMacintosh, 0 },
	{ "spyfox", "SPYFoxOM", kGenHEPC, Common::FR_FRA, Common::kPlatformWindows, 0 },
	{ "spyfox", "SPYFoxOM", kGenHEMac, Common::FR_FRA, Common::kPlatformMacintosh, 0 },
	{ "spyfox", "SPYFoxOMW", kGenHEPC, Common::NL_NLD, UNK, 0 },
	{ "spyfox", "Spy Fox", kGenHEMac, Common::NL_NLD, Common::kPlatformMacintosh, 0 },
	{ "spyfox", "Spy Fox Demo", kGenHEMac, Common::NL_NLD, Common::kPlatformMacintosh, 0 },
	{ "spyfox", "JR-Demo", kGenHEMac, Common::FR_FRA, Common::kPlatformMacintosh, 0 },
	{ "spyfox", "game", kGenHEIOS, Common::EN_ANY, Common::kPlatformIOS, 0 },

	{ "spyfox2", "spyfox2", kGenHEPC, UNK_LANG, Common::kPlatformWindows, 0 },
	{ "spyfox2", "sf2-demo", kGenHEPC, UNK_LANG, UNK, 0 },
	{ "spyfox2", "sf2demo", kGenHEPC, UNK_LANG, Common::kPlatformWindows, 0 },
	{ "spyfox2", "Sf2demo", kGenHEMac, UNK_LANG, Common::kPlatformMacintosh, 0 },
	{ "spyfox2", "Spy Fox 2", kGenHEMac, UNK_LANG, Common::kPlatformMacintosh, 0 },
	{ "spyfox2", "Spy Fox 2 - Demo", kGenHEMac, UNK_LANG, Common::kPlatformMacintosh, 0 },
	{ "spyfox2", "SPyFoxMCR", kGenHEPC, Common::IT_ITA, Common::kPlatformWindows, 0 },
	{ "spyfox2", "SpyFoxOR", kGenHEPC, Common::DE_DEU, Common::kPlatformWindows, 0 },
	{ "spyfox2", "SpyFoxOR", kGenHEMac, Common::DE_DEU, Common::kPlatformMacintosh, 0 },
	{ "spyfox2", "SPYFoxORE", kGenHEPC, Common::FR_FRA, Common::kPlatformWindows, 0 },
	{ "spyfox2", "SPYFoxORE", kGenHEMac, Common::FR_FRA, Common::kPlatformMacintosh, 0 },
	{ "spyfox2", "spyfoxsr", kGenHEPC, UNK_LANG, Common::kPlatformWindows, 0 },
	{ "spyfox2", "SpyFoxSR", kGenHEMac, UNK_LANG, Common::kPlatformMacintosh, 0 },
	{ "spyfox2", "SPYMini", kGenHEPC, UNK_LANG, UNK, 0 },
	{ "spyfox2", "spy2preview.cup", kGenUnchanged, UNK_LANG, UNK, 0 },

	{ "thinker1", "1grademo", kGenHEPC, UNK_LANG, UNK, 0 },
	{ "thinker1", "thinker1", kGenHEPC, UNK_LANG, UNK, 0 },
	{ "thinker1", "Thinker1", kGenHEMac, UNK_LANG, Common::kPlatformMacintosh, 0 },

	{ "thinkerk", "kinddemo", kGenHEPC, UNK_LANG, UNK, 0 },
	{ "thinkerk", "KindDemo", kGenHEMac, UNK_LANG, Common::kPlatformMacintosh, 0 },
	{ "thinkerk", "thinkerk", kGenHEPC, UNK_LANG, UNK, 0 },
	{ "thinkerk", "ThinkerK", kGenHEMac, UNK_LANG, Common::kPlatformMacintosh, 0 },

	{ "water", "water", kGenHEPC, UNK_LANG, Common::kPlatformWindows, 0 },
	{ "water", "Water", kGenHEMac, Common::NL_NLD, Common::kPlatformMacintosh, 0 },
	{ "water", "Water Worries", kGenHEMac, UNK_LANG, Common::kPlatformMacintosh, 0 },

	{ NULL, NULL, kGenUnchanged, UNK_LANG, UNK, 0 }
};

} // End of namespace Scumm

#endif<|MERGE_RESOLUTION|>--- conflicted
+++ resolved
@@ -158,13 +158,8 @@
 	{"maniac", "C64 Demo",   0, GID_MANIAC, 0, 0, MDT_C64, GF_DEMO, Common::kPlatformC64, GUIO2(GUIO_NOSPEECH, GUIO_NOMIDI) },
 	{"maniac", "V1",      "v1", GID_MANIAC, 1, 0, MDT_PCSPK | MDT_PCJR, 0, Common::kPlatformDOS, GUIO3(GUIO_NOSPEECH, GUIO_NOMIDI, GUIO_ENHANCEMENTS)},
 	{"maniac", "V1 Demo", "v1", GID_MANIAC, 1, 0, MDT_PCSPK | MDT_PCJR, GF_DEMO, Common::kPlatformDOS, GUIO2(GUIO_NOSPEECH, GUIO_NOMIDI)},
-<<<<<<< HEAD
-	{"maniac", "NES",        0, GID_MANIAC, 1, 0, MDT_NONE,  0, Common::kPlatformNES, GUIO3(GUIO_NOSPEECH, GUIO_NOMIDI, GUIO_NOASPECT)},
-	{"maniac", "V2",      "v2", GID_MANIAC, 2, 0, MDT_PCSPK | MDT_PCJR, 0, UNK, GUIO3(GUIO_NOSPEECH, GUIO_NOMIDI, GUIO_ENHANCEMENTS)},
-=======
 	{"maniac", "NES",        0, GID_MANIAC, 1, 0, MDT_NONE,  0, Common::kPlatformNES, GUIO4(GUIO_NOSPEECH, GUIO_NOMIDI, GUIO_NOASPECT, GUIO_ENHANCEMENTS)},
-	{"maniac", "V2",      "v2", GID_MANIAC, 2, 0, MDT_PCSPK | MDT_PCJR, 0, UNK, GUIO2(GUIO_NOSPEECH, GUIO_NOMIDI)},
->>>>>>> 4cd06a50
+ 	{"maniac", "V2",      "v2", GID_MANIAC, 2, 0, MDT_PCSPK | MDT_PCJR, 0, UNK, GUIO3(GUIO_NOSPEECH, GUIO_NOMIDI, GUIO_ENHANCEMENTS)},
 	{"maniac", "V2 Demo", "v2", GID_MANIAC, 2, 0, MDT_PCSPK | MDT_PCJR, GF_DEMO, Common::kPlatformDOS, GUIO2(GUIO_NOSPEECH, GUIO_NOMIDI)},
 
 	{"zak", "V1",       "v1", GID_ZAK, 1, 0, MDT_PCSPK | MDT_PCJR, 0, UNK, GUIO2(GUIO_NOSPEECH, GUIO_NOMIDI)},
