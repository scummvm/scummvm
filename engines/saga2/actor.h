/* ScummVM - Graphic Adventure Engine
 *
 * ScummVM is the legal property of its developers, whose names
 * are too numerous to list here. Please refer to the COPYRIGHT
 * file distributed with this source distribution.
 *
 * This program is free software: you can redistribute it and/or modify
 * it under the terms of the GNU General Public License as published by
 * the Free Software Foundation, either version 3 of the License, or
 * (at your option) any later version.
 *
 * This program is distributed in the hope that it will be useful,
 * but WITHOUT ANY WARRANTY; without even the implied warranty of
 * MERCHANTABILITY or FITNESS FOR A PARTICULAR PURPOSE.  See the
 * GNU General Public License for more details.
 *
 * You should have received a copy of the GNU General Public License
 * along with this program.  If not, see <http://www.gnu.org/licenses/>.
 *
 *
 * Based on the original sources
 *   Faery Tale II -- The Halls of the Dead
 *   (c) 1993-1996 The Wyrmkeep Entertainment Co.
 */

#ifndef SAGA2_ACTOR_H
#define SAGA2_ACTOR_H

#include "saga2/objects.h"
#include "saga2/saveload.h"

namespace Saga2 {

class ActorAssignment;
class Band;
class MotionTask;
class TaskStack;

const int   bandingDist = kSectorSize * 2;
const int   actorScriptVars = 4;

/* ===================================================================== *
   Actor character attributes
 * ===================================================================== */

//  Defines the colors of MANA

enum ActorSkillID {
	kSkillIDArchery      =  0,
	kSkillIDSwordcraft,
	kSkillIDShieldcraft,
	kSkillIDBludgeon,
	kSkillIDThrowing,    //  gone
	kSkillIDSpellcraft,
	kSkillIDStealth,     //  gone
	kSkillIDAgility,
	kSkillIDBrawn,
	kSkillIDLockpick,    //  gone
	kSkillIDPilfer,      //  gone
	kSkillIDFirstAid,    //  gone
	kSkillIDSpotHidden,  //  gone
	kNumSkills
};

enum ArmorObjectTypes {
	SHIRT_ARMOR = 0,
	BOOT_ARMOR,
	BRACER_ARMOR,
	HELM_ARMOR,
	NECKLACE_ARMOR,
	CLOAK_ARMOR,
	RING_ARMOR,

	ARMOR_COUNT
};

/* ===================================================================== *
   ArmorAttributes struct
 * ===================================================================== */

struct ArmorAttributes {
	uint8       damageAbsorbtion,
	            damageDivider,
	            defenseBonus;
};

/* ===================================================================== *
   ActorAttributes structure
 * ===================================================================== */

// this enum acts as a layer of indirection for the unioned allSkills
// array.


//  This defines the basic skills possessed by an actor
struct ActorAttributes {
	enum skillInfo {
		kSkillBasePercent            = 100,
		kSkillFracPointsPerLevel     = 5,    // this being twenty and levels at 5
		kSkillLevels                 = 20,   // will make the advancement calc quick & easy
		kSkillMaxLevel               = kSkillFracPointsPerLevel * kSkillLevels
	};

	enum vitalityInfo {
		kVitalityLimit               = 256
	};

	//  Automatic skills
	uint8       archery,        //  Accuracy of missile weapons
				swordcraft,     //  Accuracy of bladed melee weapons
				shieldcraft,    //  Actor's ability to use a shield
				bludgeon,       //  Accuracy of non-bladed melee weapons
				throwing,       //  Ability to throw objects accurately
				spellcraft,     //  Accuracy of spell combat
				stealth,        //  Ability to remain unnoticed
				agility,        //  Ability to dodge
				brawn,          //  Ability to lift, and damage of weapons
				lockpick;       //  Ability to pick locks

	//  Manual skills
	uint8       pilfer,         //  Ability to "lift" an item
				firstAid,       //  Ability to heal recent injuries
				spotHidden;     //  Ability to spot hidden objects

	//  Pad byte for alignment
	int8 pad;

	//  Hit-points
	int16 vitality;

	//  Magic energy
	int16       redMana,
				orangeMana,
				yellowMana,
				greenMana,
				blueMana,
				violetMana;

	uint8 &skill(int16 id) {
		switch (id) {
		case kSkillIDArchery: return archery;
		case kSkillIDSwordcraft: return swordcraft;
		case kSkillIDShieldcraft: return shieldcraft;
		case kSkillIDBludgeon: return bludgeon;
		case kSkillIDThrowing: return throwing;
		case kSkillIDSpellcraft: return spellcraft;
		case kSkillIDStealth: return stealth;
		case kSkillIDAgility: return agility;
		case kSkillIDBrawn: return brawn;
		case kSkillIDLockpick: return lockpick;
		case kSkillIDPilfer: return pilfer;
		case kSkillIDFirstAid: return firstAid;
		case kSkillIDSpotHidden: return spotHidden;
		}
		error("Incorrect skill id: %d", id);
	}
	int16 &mana(int16 id) {
		switch (id) {
		case manaIDRed: return redMana;
		case manaIDOrange: return orangeMana;
		case manaIDYellow: return yellowMana;
		case manaIDGreen: return greenMana;
		case manaIDBlue: return blueMana;
		case manaIDViolet: return violetMana;
		}
		error("Incorrect mana id: %d", id);
	}

	uint8 getSkillLevel(int16 id) {
		return skill(id) / kSkillFracPointsPerLevel + 1;
	}

	void read(Common::InSaveFile *in) {
		archery = in->readByte();
		swordcraft = in->readByte();
		shieldcraft = in->readByte();
		bludgeon = in->readByte();
		throwing = in->readByte();
		spellcraft = in->readByte();
		stealth = in->readByte();
		agility = in->readByte();
		brawn = in->readByte();
		lockpick = in->readByte();
		pilfer = in->readByte();
		firstAid = in->readByte();
		spotHidden = in->readByte();
		pad = in->readSByte();
		vitality = in->readSint16LE();
		redMana = in->readSint16LE();
		orangeMana = in->readSint16LE();
		yellowMana = in->readSint16LE();
		greenMana = in->readSint16LE();
		blueMana = in->readSint16LE();
		violetMana = in->readSint16LE();
	}

	void write(Common::MemoryWriteStreamDynamic *out) {
		out->writeByte(archery);
		out->writeByte(swordcraft);
		out->writeByte(shieldcraft);
		out->writeByte(bludgeon);
		out->writeByte(throwing);
		out->writeByte(spellcraft);
		out->writeByte(stealth);
		out->writeByte(agility);
		out->writeByte(brawn);
		out->writeByte(lockpick);
		out->writeByte(pilfer);
		out->writeByte(firstAid);
		out->writeByte(spotHidden);
		out->writeSByte(pad);
		out->writeSint16LE(vitality);
		out->writeSint16LE(redMana);
		out->writeSint16LE(orangeMana);
		out->writeSint16LE(yellowMana);
		out->writeSint16LE(greenMana);
		out->writeSint16LE(blueMana);
		out->writeSint16LE(violetMana);
	}
};  // 28 bytes


const int baseCarryingCapacity = 100;
const int carryingCapacityBonusPerBrawn = 200 / ActorAttributes::kSkillLevels;

/* ===================================================================== *
   ResourceActorProtoExtension structure
 * ===================================================================== */

enum combatBehaviorTypes {
	kBehaviorHungry,
	kBehaviorCowardly,
	kBehaviorBerserk,
	kBehaviorSmart
};

//  This defines the additional data fields needed for actor prototypes
struct ResourceActorProtoExtension {

	ActorAttributes     baseStats;  //  Base stats for non-player actors

	//  Defines behavior for combat tactics.
	uint8               combatBehavior;
	uint8               gruntStyle;

	uint32              baseEffectFlags;    // special effects, see EFFECTS.H

	//  Default constructor -- do nothing
	ResourceActorProtoExtension() {
		memset(&baseStats, 0, sizeof(baseStats));

		combatBehavior = 0;
		gruntStyle = 0;
		baseEffectFlags = 0;
	}

	//  Copy constructor
	ResourceActorProtoExtension(ResourceActorProtoExtension &ext) {
		memcpy(this, &ext, sizeof(ResourceActorProtoExtension));
	}

	void load(Common::SeekableReadStream *stream) {
		baseStats.read(stream);
		combatBehavior = stream->readByte();
		gruntStyle = stream->readByte();
		baseEffectFlags = stream->readUint32LE();
	}
};  // 28 bytes

/* ===================================================================== *
   ResourceActorPrototype structure
 * ===================================================================== */

//  Defines the actor prototype data as read from the resource file
struct ResourceActorPrototype {
	ResourceObjectPrototype         proto;  //  Standard prototype data
	ResourceActorProtoExtension     ext;    //  Extended actor data

	void load(Common::SeekableReadStream *stream) {
		proto.load(stream);
		ext.load(stream);
	}
};

/* ===================================================================== *
   ActorProto prototype behavior for Actors
 * ===================================================================== */

class ActorProto : public ProtoObj, public ResourceActorProtoExtension {

private:
	enum {
		kViewableRows    = 3,
		kViewableCols    = 3,
		kMaxRows         = 3,
		kMaxCols         = 3
	};

public:
	ActorProto(ResourceActorPrototype &a) :
		ProtoObj(a.proto),
		ResourceActorProtoExtension(a.ext) {
	}

	// returns the containment type flags for this object
	virtual uint16 containmentSet();

	//  returns true if this object can contain another object
	virtual bool canContain(ObjectID dObj, ObjectID item);

	//  Determine if this object can contain another object at a
	//  specified slot
	virtual bool canContainAt(
	    ObjectID dObj,
	    ObjectID item,
	    const TilePoint &where);

	weaponID getWeaponID();

	//  use this actor
	bool useAction(ObjectID dObj, ObjectID enactor);

	//  open this actor
	bool canOpen(ObjectID dObj, ObjectID enactor);
	bool openAction(ObjectID dObj, ObjectID enactor);

	//  close this actor
	bool closeAction(ObjectID dObj, ObjectID enactor);

	bool strikeAction(
	    ObjectID dObj,
	    ObjectID enactor,
	    ObjectID item);

	bool damageAction(
	    ObjectID dObj,
	    ObjectID enactor,
	    ObjectID target);

	//  drop another object onto this actor.
	bool acceptDropAction(
	    ObjectID dObj,
	    ObjectID enactor,
	    ObjectID droppedObj,
	    int count);

	//  cause damage directly
	bool acceptDamageAction(
	    ObjectID            dObj,
	    ObjectID            enactor,
	    int8                absDamage,
	    effectDamageTypes   dType,
	    int8                dice,
	    uint8               sides,
	    int8                perDieMod);

	//  cause healing directly
	bool acceptHealingAction(ObjectID dObj, ObjectID enactor, int8 healing);

	//  Accept strike from an object (allows this actor to cause
	//  damage to the striking object).
	bool acceptStrikeAction(
	    ObjectID            dObj,
	    ObjectID            enactor,
	    ObjectID            strikingObj,
	    uint8               skillIndex);

	//  Handle the results of an object being inserted into this object
	//  at the specified slot
	bool acceptInsertionAtAction(
	    ObjectID        dObj,
	    ObjectID        enactor,
	    ObjectID        item,
	    const TilePoint &where,
	    int16           num = 1);

	//  Initiate an attack using this type of object
	virtual void initiateAttack(ObjectID attacker, ObjectID target);

	//  Given an object sound effect record, which sound should be made
	//  when this object is damaged
	virtual uint8 getDamageSound(const ObjectSoundFXs &soundFXs);

	//  Do the background processing, if needed, for this object.
	void doBackgroundUpdate(GameObject *obj);

	//  Cause the user's associated skill to grow
	void applySkillGrowth(ObjectID enactor, uint8 points = 1);

	bool greetActor(
	    ObjectID        dObj,                   // object dropped on
	    ObjectID        enactor);               // person doing dropping

public:
	virtual uint16 getViewableRows() {
		return kViewableRows;
	}
	virtual uint16 getViewableCols() {
		return kViewableCols;
	}
	virtual uint16 getMaxRows() {
		return kMaxRows;
	}
	virtual uint16 getMaxCols() {
		return kMaxCols;
	}

	virtual bool canFitBulkwise(GameObject *container, GameObject *obj);
	virtual bool canFitMasswise(GameObject *container, GameObject *obj);

	virtual uint16 massCapacity(GameObject *container);
	virtual uint16 bulkCapacity(GameObject *container);
};

/* ============================================================================ *
   Actor: Describes an instance of a character
 * ============================================================================ */

enum actorCreationFlags {
	kActorPermanent = (1 << 0)
};

enum DispositionType {
	kDispositionFriendly,
	kDispositionEnemy,

	kDispositionPlayer
};

enum actionSequenceOptions {

	//  Flags set by call to setAction
	kAnimateRepeat    = (1 << 0),            // repeat animation when done
	kAnimateReverse   = (1 << 1),            // animate in reverse direction
	kAnimateAlternate = (1 << 2),            // both directions, back & forth
	kAnimateRandom    = (1 << 3),            // pick a random frame
	kAnimateNoRestart = (1 << 4),            // don't reset from start

	//  This flag is set if the animation has been put on hold until
	//  the actor's appearance is reloaded.
	kAnimateOnHold   = (1 << 5),

	//  This flag is set if the final frame of the animation has
	//  been reached.
	kAnimateFinished = (1 << 6),

	//  This flag gets set if the sprite could not be displayed
	//  because it's bank hasn't been loaded yet.
	kAnimateNotLoaded = (1 << 7)
};

//  Various types of action sequences


enum ActorAnimationTypes {

	//  Various types of stands
<<<<<<< HEAD
	actionStand = 0,                        // standing still
	actionWaitAgressive,                    // an aggressive wait cycle
	actionWaitImpatient,                    // an impatient wait cycle
	actionWaitFriendly,                     // a a friendly wait cycle
=======
	kActionStand = 0,                        // standing still
	kActionWaitAgressive,                    // an agressive wait cycle
	kActionWaitImpatient,                    // an impatient wait cycle
	kActionWaitFriendly,                     // a a friendly wait cycle
>>>>>>> 78431e8c

	//  Walking and running
	kActionWalk,                             // walking motion
	kActionRun,                              // running motion

	//  Squatting
	kActionDuck,                             // stoop to dodge sword
	kActionStoop,                            // stoop to pick up object

	//  Jumping
	kActionFreeFall,                         // how he looks in ballistic
	kActionFreeFallRunning,                  // a running leap (free fall)
	kActionJumpUp,                           // begin jump straight up
	kActionJumpFwd,                          // begin jump forward
	kActionJumpBack,                         // begin jump back in surprise
	kActionLand,                             // land after jump
	kActionFallBadly,                        // after a very long fall

	//  Climbing
	kActionClimbLadder,                      // climb a ladder (2 directions)

	//  Talking & interacting
	kActionTalk,                             // talking
	kActionGesture,                          // gesture with hands or body
	kActionGiveItem,                         // give or take item

	//  Two-handed weapon use
	kActionTwoHandSwingHigh,                 // full overhead swing aim high
	kActionTwoHandSwingLow,                  // full overhead swing aim low
	kActionTwoHandSwingLeftHigh,             // partial swing on left (high)
	kActionTwoHandSwingLeftLow,              // partial swing on left (low)
	kActionTwoHandSwingRightHigh,            // partial swing on rgt (high)
	kActionTwoHandSwingRightLow,             // partial swing on rgt (low)
	kActionTwoHandParry,                     // hold sword up to parry

	//  One-handed weapon use
	kActionSwingHigh,                        // one-handed swing (high)
	kActionSwingLow,                         // one-handed swing (low)
	kActionParryHigh,                        // one-handed parry (high)
	kActionParryLow,                         // one-handed parry (low)
	kActionShieldParry,                      // parry with shield

	kActionThrowObject,                      // throw

	//  Other combat actions
	kActionFireBow,                          // fire an arrow
	kActionCastSpell,                        // cast a magic spell
	kActionUseWand,                          // cast a magic spell w/wand
	kActionUseStaff,                         // cast a magic spell w/staff
	kActionHit,                              // show impact of blow
	kActionKnockedDown,                      // knocked down by opponent
	kActionDie,                              // death agony

	//  Passive actions
	kActionSleep,                            // sleeping
	kActionDead,                             // dead body on ground
	kActionSit,                              // sitting at table

	//  Misc actions built from other frames
	kActionListenAtDoor,                     // listening at doors
	kActionShoveDoor,                        // try to force a door open
	kActionSpecial1,                         // special Action
	kActionSpecial2,                         // special Action
	kActionSpecial3,                         // special Action
	kActionSpecial4,                         // special Action
	kActionSpecial5,                         // special Action
	kActionSpecial6,                         // special Action
	kActionSpecial7,                         // special Action
	kActionSpecial8                          // special Action
};

enum ActorGoalTypes {
	kActorGoalFollowAssignment,
	kActorGoalPreserveSelf,
	kActorGoalAttackEnemy,
	kActorGoalFollowLeader,
	kActorGoalAvoidEnemies
};

//  The actor structure will be divided into two parts.  The
//  ResourceActor structure defines the data as it is stored in the
//  resource file.  The Actor structure has a copy of all of the
//  ResourceActor data members, plus data members which will be
//  initialized and used during run time.

struct ResourceActor : public ResourceGameObject {

	//  Social loyalty
	uint8           faction;                // actor's faction

	//  Appearance attribute
	uint8           colorScheme;            // indirect color map

	int32           appearanceID;           // appearnce of this actor

	//  Personality attributes
	int8            attitude,               // cooperativeness
	                mood;                   // happiness
	uint8           disposition;            // actor disposition
	// 0 = friendly, 1 = enemy,
	// 2 = Julian, 3 = Philip,
	// 4 = Kevin

	//  Character orientation
	Direction       currentFacing;          // current facing direction

	//  Tether info
	int16           tetherLocU;             // tether U coordinate
	int16           tetherLocV;             // tether V coordinate
	int16           tetherDist;             // length of tether

	//  Held objects
	ObjectID        leftHandObject,         // object held in left hand.
	                rightHandObject;        // object held in right hand.

	//  Knowledge packets
	uint16          knowledge[16];

	//  Schedule script ID
	uint16          schedule;

	//  Pad bytes
	uint8           reserved[18];

	ResourceActor(Common::SeekableReadStream *stream);
};

class Actor : public GameObject {
	friend class    ActorProto;
	friend class    MotionTask;
	friend class    Task;
	friend class    TaskStack;

public:

	//  Resource fields

	//  Social loyalty
	uint8           _faction;                // actor's faction

	//  Appearance attribute
	uint8           _colorScheme;            // indirect color map

	int32           _appearanceID;           // appearnce of this actor

	//  Personality attributes
	int8            _attitude,               // cooperativeness
	                _mood;                   // happiness
	uint8           _disposition;            // actor disposition
	// 0 = friendly, 1 = enemy,
	// 2 = Julian, 3 = Philip,
	// 4 = Kevin

	//  Character orientation
	Direction       _currentFacing;          // current facing direction

	//  Tether info
	int16           _tetherLocU;             // tether U coordinate
	int16           _tetherLocV;             // tether V coordinate
	int16           _tetherDist;             // length of tether

	//  Held objects
	ObjectID        _leftHandObject,         // object held in left hand.
	                _rightHandObject;        // object held in right hand.

	//  Knowledge packets
	uint16          _knowledge[16];

	//  Schedule script ID
	uint16          _schedule;

	//  Run-time fields

	uint8           _conversationMemory[4];// last things talked about

	//  Sprite animation variables
	uint8           _currentAnimation,       // current action sequence
	                _currentPose,            // current pose in sequence
	                _animationFlags;         // current posing flags

	//  Various actor flags
	enum {
		kAFLobotomized     = (1 << 0),
		kAFTemporary       = (1 << 1),
		kAFAfraid          = (1 << 2),
		kAFHasAssignment   = (1 << 3),
		kAFSpecialAttack   = (1 << 4),
		kAFFightStance     = (1 << 5)
	};

	uint8           _flags;

	//  Contains sprite index and positioning info for the current
	//  actor state.
	ActorPose       _poseInfo;               // current animation state

	//  Pointer to the appearance record (sprite array) for this actor.
	ActorAppearance *_appearance;            // appearance structs

	int16           _cycleCount;             // misc counter for actions
	int16           _kludgeCount;            // another misc counter

	uint32          _enchantmentFlags;       // flags indicating racial
	// abilities and enchantments

	//  Movement attributes
	MotionTask      *_moveTask;

	//  Current task
	TaskStack       *_curTask;

	//  Current goal type
	uint8           _currentGoal;

	//  Used for deltayed deactivation (and also to word-align struct)
	uint8           _deactivationCounter;

	//  Assignment
	ActorAssignment *_assignment;
	// assignments

	//  Current effective stats
	ActorAttributes _effectiveStats;

	uint8           _actionCounter;          //  coordinate moves in combat

	uint16          _effectiveResistance;    // resistances (see EFFECTS.H)
	uint16          _effectiveImmunity;      // immunities  (see EFFECTS.H)

	int16           _recPointsPerUpdate;     // fractional vitality recovery

	int16           _currentRecoveryPoints;  // fraction left from last recovery

	enum vitalityRecovery {
		kRecPointsPerVitality        = 10
	};


	Actor           *_leader;                // This actor's leader
	ObjectID        _leaderID;
	Band            *_followers;             // This actor's band of followers
	BandID          _followersID;

	ObjectID        _armorObjects[ARMOR_COUNT];    //  armor objects being worn

	GameObject      *_currentTarget;
	ObjectID        _currentTargetID;

	int16           _scriptVar[actorScriptVars];   //  scratch variables for scripter use

	//  Member functions

private:
	//  Initialize actor record
	void init(
	    int16   protoIndex,
	    uint16  nameIndex,
	    uint16  scriptIndex,
	    int32   appearanceNum,
	    uint8   colorSchemeIndex,
	    uint8   factionNum,
	    uint8   initFlags);

public:
	//  Default constructor
	Actor();

	//  Constructor - initial actor construction
	Actor(const ResourceActor &res);

	Actor(Common::InSaveFile *in);

	//  Destructor
	~Actor();

	//  Return the number of bytes needed to archive this actor
	int32 archiveSize();

	void write(Common::MemoryWriteStreamDynamic *out);

	static Actor *newActor(
	    int16   protoNum,
	    uint16  nameIndex,
	    uint16  scriptIndex,
	    int32   appearanceNum,
	    uint8   colorSchemeIndex,
	    uint8   factionNum,
	    uint8   initFlags);

	//  Delete this actor
	void deleteActor();

private:
	//  Turn incrementally
	void turn(Direction targetDir) {
		Direction   relativeDir = (targetDir - _currentFacing) & 0x7;

		_currentFacing =
		    (relativeDir < 4
		     ?   _currentFacing + 1
		     :   _currentFacing - 1)
		    &   0x7;
	}
public:

	//  Cause the actor to stop his current motion task is he is
	//  interruptable
	void stopMoving();

	//  Cause this actor to die
	void die();

	//  Cause this actor to return from the dead
	void imNotQuiteDead();

	// makes the actor do a vitality change test
	void vitalityUpdate();

	//  Perform actor specific activation tasks
	void activateActor();

	//  Perform actor specific deactivation tasks
	void deactivateActor();

	//  De-lobotomize this actor
	void delobotomize();

	//  Lobotomize this actor
	void lobotomize();

	//  Return a pointer to the actor's current assignment
	ActorAssignment *getAssignment() {
		return  _flags & kAFHasAssignment
		        ? _assignment
		        : nullptr;
	}

	//  determine whether this actor has a specified property
	bool hasProperty(const ActorProperty &actorProp) {
		//  The function call operator is used explicitly because
		//  Visual C++ 4.0 doesn't like it otherwise.
		return actorProp.operator()(this);
	}

	//  Determine if specified point is within actor's arms' reach
	bool inReach(const TilePoint &tp);

	//  Determine if specified point is within an objects use range
	bool inUseRange(const TilePoint &tp, GameObject *obj);

	//  Determine if actor is dead
	bool isDead() {
		return _effectiveStats.vitality <= 0;
	}

	//  Determine if actor is immobile (i.e. can't walk)
	bool isImmobile();

	//  Return a pointer to this actor's currently readied offensive
	//  object
	GameObject *offensiveObject();

	//  Returns pointers to this actor's readied primary defensive object
	//  and optionally their scondary defensive object
	void defensiveObject(GameObject **priPtr, GameObject **secPtr = NULL);

	//  Returns a pointer to the object with which this actor is
	//  currently blocking, if any
	GameObject *blockingObject(Actor *attacker);

	//  Return the total used armor attributes
	void totalArmorAttributes(ArmorAttributes &armorAttribs);

	//  Determine if specified point is within actor's attack range
	bool inAttackRange(const TilePoint &tp);

	//  Attack the specified object with the currently selected weapon
	void attack(GameObject *obj);

	//  Stop any attack on the specified object
	void stopAttack(GameObject *obj);

	//  Determine if this actor can block an attack with objects
	//  currently being held
	bool canDefend();

	//  Return a numeric value which roughly estimates this actor's
	//  offensive strength
	int16 offenseScore();

	//  Return a numeric value which roughly estimates this actor's
	//  defensive strenght
	int16 defenseScore();

	//  Handle the effect of a successful hit on an opponent in combat
	void handleSuccessfulStrike(GameObject *weapon) {
		weapon->proto()->applySkillGrowth(thisID());
	}

	//  Return the value of this actor's disposition
	int16 getDisposition() {
		return _disposition;
	}

	//  Give the actor a new disposition
	int16 setDisposition(int16 newDisp) {
		int16   oldDisp = _disposition;
		if (newDisp < kDispositionPlayer)
			_disposition = newDisp;
		return oldDisp;
	}

	//  Return a pointer to the effective stats
	ActorAttributes *getStats() {
		return &_effectiveStats;
	}

	//  Return a pointer to this actor's base stats
	ActorAttributes *getBaseStats();

	//  Return the color remapping table
	void getColorTranslation(ColorTable map);

	//  Determine if this actor is interruptable
	bool isInterruptable() {
		return _actionCounter == 0;
	}

	//  Determine if this actor is permanently uninterruptable
	bool isPermanentlyUninterruptable() {
		return _actionCounter == maxuint8;
	}

	//  Set the inturruptability for this actor
	void setInterruptablity(bool val) {
		_actionCounter = val ? 0 : maxuint8;
	}

	//  Set action time counter for this actor
	//  REM: the action points will eventually need to be scaled based
	//  upon enchantments and abilities
	void setActionPoints(uint8 points) {
		_actionCounter = points;
	}

	//  Drop the all of the actor's inventory
	void dropInventory();

	//  Place an object into this actor's right or left hand
	void holdInRightHand(ObjectID objID);
	void holdInLeftHand(ObjectID objID);

	//  Wear a piece of armor
	void wear(ObjectID objID, uint8 where);

	//  Update the appearance of an actor with no motion task.
	void updateAppearance(int32 deltaTime);

	//  Used To Find Wait State When Preffered Not Available
	bool setAvailableAction(int16 action1, int16 action2, int16 action3, int16 actiondefault);

	//  Set the current animation sequence that the actor is doing.
	//  Returns the number of poses in the sequence, or 0 if there
	//  are no poses in the sequence.
	int16 setAction(int16 newState, int16 flags);

	//  returns true if the action is available in the current
	//  direction.
	bool isActionAvailable(int16 newState, bool anyDir = false);

	//  Return the number of animation frames in the specified action
	//  for the specified direction
	int16 animationFrames(int16 actionType, Direction dir);

	//  Update the current animation sequence to the next frame
	bool nextAnimationFrame();

	//  calculate which sprite frames to show. Return false if
	//  sprite frames are not loaded.
	bool calcSpriteFrames();

	//  Calculate the frame list entry, given the current actor's
	//  body state, and facing direction.
//	FrameListEntry   *calcFrameState( int16 bodyState );

	//  Returns 0 if not moving, 1 if path being calculated,
	//  2 if path being followed.
	bool pathFindState();

	//  High level actor behavior functions
private:
	void setGoal(uint8 newGoal);

public:
	void evaluateNeeds();

	//  Called every frame to update the state of this actor
	void updateState();

	void handleTaskCompletion(TaskResult result);
	void handleOffensiveAct(Actor *attacker);
	void handleDamageTaken(uint8 damage);
	void handleSuccessfulStrike(Actor *target, int8 damage);
	void handleSuccessfulKill(Actor *target);

private:
	static bool canBlockWith(GameObject *defenseObj, Direction relativeDir);
public:
	void evaluateMeleeAttack(Actor *attacker);

	//  Banding related functions
	void bandWith(Actor *newLeader);
	void disband();

	bool inBandingRange() {
		assert(_leader != NULL);

		return      _leader->IDParent() == IDParent()
		            && (_leader->getLocation() - getLocation()).quickHDistance()
		            <=  bandingDist;
	}

private:
	bool addFollower(Actor *newBandMember);
	void removeFollower(Actor *bandMember);

	TaskStack *createFollowerTask(Actor *bandMember);
	uint8 evaluateFollowerNeeds(Actor *follower);

public:
	//  Knowledge-related member functions
	bool addKnowledge(uint16 kID);
	bool removeKnowledge(uint16 kID);
	void clearKnowledge();
	void useKnowledge(scriptCallFrame &scf);

	bool canSenseProtaganistIndirectly(SenseInfo &info, int16 range);
	bool canSenseSpecificActorIndirectly(
	    SenseInfo           &info,
	    int16               range,
	    Actor               *a);
	bool canSenseSpecificObjectIndirectly(
	    SenseInfo           &info,
	    int16               range,
	    ObjectID            obj);
	bool canSenseActorPropertyIndirectly(
	    SenseInfo           &info,
	    int16               range,
	    ActorPropertyID     prop);
	bool canSenseObjectPropertyIndirectly(
	    SenseInfo           &info,
	    int16               range,
	    ObjectPropertyID    prop);

	// Take mana from actor's mana pool (if possible)
	bool takeMana(ActorManaID i, int8 dMana);

	bool hasMana(ActorManaID i, int8 dMana);

	uint32 getBaseEnchantmentEffects();
	uint16 getBaseResistance();
	uint16 getBaseImmunity();
	uint16 getBaseRecovery();

	bool resists(effectResistTypes r) {
		return _effectiveResistance & (1 << r);
	}
	bool isImmuneTo(effectImmuneTypes r) {
		return _effectiveImmunity & (1 << r);
	}
	bool hasEffect(effectOthersTypes e) {
		return (_enchantmentFlags & (1 << e)) != 0;
	}

	void setResist(effectResistTypes r, bool on) {
		_effectiveResistance = on ?
		                      _effectiveResistance | (1 << r) :
		                      _effectiveResistance & ~(1 << r);
	}

	void setImmune(effectImmuneTypes r, bool on) {
		_effectiveImmunity = on ?
		                    _effectiveImmunity | (1 << r) :
		                    _effectiveImmunity & ~(1 << r);
	}

	void setEffect(effectOthersTypes e, bool on) {
		_enchantmentFlags = on ?
		                   _enchantmentFlags | (1 << e) :
		                   _enchantmentFlags & ~(1 << e);
	}

	bool makeSavingThrow();

	void setFightStance(bool val) {
		if (val)
			_flags |= kAFFightStance;
		else
			_flags &= ~kAFFightStance;
	}
};

inline bool isPlayerActor(Actor *a) {
	return a->_disposition >= kDispositionPlayer;
}

inline bool isPlayerActor(ObjectID obj) {
	return  isActor(obj)
	        &&  isPlayerActor((Actor *)GameObject::objectAddress(obj));
}

inline bool isEnemy(Actor *a) {
	return !a->isDead() && a->_disposition == kDispositionEnemy;
}

inline bool isEnemy(ObjectID obj) {
	return  isActor(obj)
	        &&  isEnemy((Actor *)GameObject::objectAddress(obj));
}

void updateActorStates();

void pauseActorStates();
void resumeActorStates();

void setCombatBehavior(bool enabled);

//  Determine if the actors are currently initialized
bool areActorsInitialized();

void clearEnchantments(Actor *a);
void addEnchantment(Actor *a, uint16 enchantmentID);

/* ============================================================================ *
   Actor factions table
 * ============================================================================ */

enum factionTallyTypes {
	kFactionNumKills = 0,            // # of times faction member killed by PC
	kFactionNumThefts,               // # of times PC steals from faction member
	kFactionNumFavors,               // accumulated by SAGA script.

	kFactionNumColumns
};

//  Get the attitude a particular faction has for a char.
int16 GetFactionTally(int faction, enum factionTallyTypes act);

//  Increment / Decrement faction attitude
//  Whenever an actor is killed, call:
//      AddFactionAttitude( actor.faction, kFactionNumKills, 1 );
//  Whenever an actor is robbed, call:
//      AddFactionAttitude( actor.faction, kFactionNumThefts, 1 );
int16 AddFactionTally(int faction, enum factionTallyTypes act, int amt);

//  Initialize the faction tally table
void initFactionTallies();

//  Save the faction tallies to a save file
void saveFactionTallies(Common::OutSaveFile *outS);

//  Load the faction tallies from a save file
void loadFactionTallies(Common::InSaveFile *in);

//  Cleanup the faction tally table
inline void cleanupFactionTallies() { /* Nothing to do */ }

class ActorManager {
public:

	enum {
		kEvalRate = 8,
		kEvalRateMask = kEvalRate - 1
	};

	Common::Array<Actor *> _actorList;

	int32 _updatesViaScript;
	int32 _baseActorIndex;
	int16 _factionTable[kMaxFactions][kFactionNumColumns];
	bool _actorStatesPaused;
	bool _combatBehaviorEnabled;

	ActorManager() {
		_updatesViaScript = 0;
		_baseActorIndex = kEvalRateMask;

		memset(_factionTable, 0, sizeof(_factionTable));

		_actorStatesPaused = false;
		_combatBehaviorEnabled = false;
	}
};

} // end of namespace Saga2

#endif<|MERGE_RESOLUTION|>--- conflicted
+++ resolved
@@ -455,17 +455,10 @@
 enum ActorAnimationTypes {
 
 	//  Various types of stands
-<<<<<<< HEAD
-	actionStand = 0,                        // standing still
-	actionWaitAgressive,                    // an aggressive wait cycle
-	actionWaitImpatient,                    // an impatient wait cycle
-	actionWaitFriendly,                     // a a friendly wait cycle
-=======
 	kActionStand = 0,                        // standing still
-	kActionWaitAgressive,                    // an agressive wait cycle
+	kActionWaitAgressive,                    // an aggressive wait cycle
 	kActionWaitImpatient,                    // an impatient wait cycle
 	kActionWaitFriendly,                     // a a friendly wait cycle
->>>>>>> 78431e8c
 
 	//  Walking and running
 	kActionWalk,                             // walking motion
