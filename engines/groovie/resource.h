--- conflicted
+++ resolved
@@ -44,12 +44,9 @@
 	virtual ~ResMan() {}
 
 	Common::SeekableReadStream *open(uint32 fileRef);
-<<<<<<< HEAD
-	virtual uint16 getRef(Common::String name, Common::String scriptname = "") = 0;
+
+	virtual uint32 getRef(Common::String name, Common::String scriptname = "") = 0;
 	virtual bool getResInfo(uint32 fileRef, ResInfo &resInfo) = 0;
-=======
-	virtual uint32 getRef(Common::String name, Common::String scriptname = "") = 0;
->>>>>>> 33c3e19c
 
 protected:
 	Common::Array<Common::String> _gjds;
