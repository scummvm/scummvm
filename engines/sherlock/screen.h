--- conflicted
+++ resolved
@@ -66,7 +66,6 @@
 	int _fontHeight;
 	Surface _sceneSurface;
 
-<<<<<<< HEAD
 	// Rose Tattoo fields
 	int _fadeBytesRead, _fadeBytesToRead;
 	int _oldFadePercent;
@@ -76,11 +75,9 @@
 	int _currentScroll;
 	int _targetScroll;
 private:
-=======
 	/**
 	 * Merges together overlapping dirty areas of the screen
 	 */
->>>>>>> 2db07a9d
 	void mergeDirtyRects();
 
 	/**
