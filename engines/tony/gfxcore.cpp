--- conflicted
+++ resolved
@@ -372,12 +372,6 @@
 //	g_system->unlockMutex(csModifyingOT);
 }
 
-<<<<<<< HEAD
-=======
-void RMGfxTargetBuffer::addClearTask(void) {
-	addPrim(new RMGfxPrimitive(&taskClear));
-}
-
 void RMGfxTargetBuffer::addDirtyRect(const Common::Rect &r) {
 	assert(r.isValidRect());
 	if (_trackDirtyRects && r.width() > 0 && r.height() > 0)
@@ -439,7 +433,6 @@
 	}
 }
 
->>>>>>> eef6b444
 /****************************************************************************\
 *               RMGfxSourceBufferPal Methods
 \****************************************************************************/
