--- conflicted
+++ resolved
@@ -15,28 +15,7 @@
  * along with this program; if not, write to the Free Software
  * Foundation, Inc., 59 Temple Place - Suite 330, Boston, MA  02111-1307, USA.
  *
-<<<<<<< HEAD
- * Change Log:
- * $Log$
- * Revision 1.2.2.1  2001/11/12 16:23:01  yazoo
- * The dig and Full Throttle support
- *
- * Revision 1.4  2001/10/26 17:34:50  strigeus
- * bug fixes, code cleanup
- *
- * Revision 1.3  2001/10/16 10:01:48  strigeus
- * preliminary DOTT support
- *
- * Revision 1.2  2001/10/09 19:02:28  strigeus
- * command line parameter support
- *
- * Revision 1.1.1.1  2001/10/09 14:30:13  strigeus
- *
- * initial revision
- *
-=======
  * $Header$
->>>>>>> 1caad519
  *
  */
 
@@ -150,11 +129,7 @@
 		string[4].color = color;
 		if (vs->curmode==2)
 			string[4].color = vs->dimcolor;
-<<<<<<< HEAD
-		_messagePtr = getResourceAddress(8, vrb);
-=======
 		_messagePtr = getResourceAddress(rtVerb, vrb);
->>>>>>> 1caad519
 		assert(_messagePtr);
 		tmp = charset._center;
 		charset._center = 0;
@@ -192,8 +167,8 @@
 	int ydiff, xstrip;
 	int imgw, imgh;
 	int i,tmp;
-	byte *IMHD_ptr;
 	byte *obim;
+	ImageHeader *imhd;
 
 	if ((vs=findVirtScreen(y)) == NULL)
 		return;
@@ -208,23 +183,13 @@
 	xstrip = x>>3;
 	ydiff = y - vs->topline;
 
-
-<<<<<<< HEAD
-	obim = getResourceAddress(8, vrb);
-	IMHD_ptr = findResource(MKID('IMHD'), obim, 0);
-=======
 	obim = getResourceAddress(rtVerb, vrb);
-	IMHD_ptr = findResource(MKID('IMHD'), obim);
->>>>>>> 1caad519
-
-	imgw = READ_LE_UINT16(IMHD_ptr+0x14) >> 3;
-	imgh = READ_LE_UINT16(IMHD_ptr+0x16) >> 3;
+
+	imhd = (ImageHeader*)findResourceData(MKID('IMHD'), obim);
+	imgw = READ_LE_UINT16(&imhd->width) >> 3;
+	imgh = READ_LE_UINT16(&imhd->height) >> 3;
 	
-<<<<<<< HEAD
-	imptr = findResource(MKID('IM01'), obim, 0);
-=======
 	imptr = findResource(MKID('IM01'), obim);
->>>>>>> 1caad519
 	if (!imptr)
 		error("No image for verb %d", vrb);
 
@@ -278,61 +243,15 @@
 
 void Scumm::setVerbObject(uint room, uint object, uint verb) {
 	byte  *obimptr;
-<<<<<<< HEAD
-	uint32 imoffs,size;
-	byte *roomptr;
-	ImageHeader *imhd;
-	RoomHeader *roomhdr;
-	int temp;
-=======
 	uint32 size;
 	FindObjectInRoom foir;
->>>>>>> 1caad519
 
 	if (whereIsObject(object) == WIO_FLOBJECT)
 		error("Can't grab verb image from flobject");
 
-<<<<<<< HEAD
-	ensureResourceLoaded(1,room);
-	roomptr = getResourceAddress(1, room);
-	roomhdr = (RoomHeader*)findResource(MKID('RMHD'), roomptr, 0);
-
-	if((_majorScummVersion>=7)&&(_middleScummVersion>2))
-		numobj = READ_LE_UINT16(&roomhdr->v7.numObjects);
-	else
-		numobj = READ_LE_UINT16(&roomhdr->v5.numObjects);
-
-	if (numobj==0)
-		error("No images found in room %d", room);
-	if (numobj > 200)
-		error("More (%d) than %d objects in room %d", numobj, 200, room);
-
-	for (i=0; i<numobj; i++) {
-		obimptr = findResource(MKID('OBIM'), roomptr, i);
-		if (obimptr==NULL)
-			error("Not enough image blocks in room %d", room);
-		imhd = (ImageHeader*)findResource(MKID('IMHD'), obimptr, 0);
-		
-		if((_majorScummVersion>=7)&&(_middleScummVersion>2))
-			temp=READ_LE_UINT16(&imhd->v7.obj_id);
-		else
-			temp=READ_LE_UINT16(&imhd->v5.obj_id);
-
-		if ( temp == object) {
-			imoffs = obimptr - roomptr;
-			size = READ_BE_UINT32_UNALIGNED(obimptr+4);
-			createResource(8, verb, size);
-			obimptr = getResourceAddress(1, room) + imoffs;
-			memcpy(getResourceAddress(8, verb), obimptr, size);
-			return;
-		}
-	}
-	error("Image %d not found in room %d", object, room);
-=======
 	findObjectInRoom(&foir, foImageHeader, object, room);
 	size = READ_BE_UINT32_UNALIGNED(foir.obim+4);
 	createResource(rtVerb, verb, size);
 	obimptr = getResourceAddress(rtRoom, room) - foir.roomptr + foir.obim;
 	memcpy(getResourceAddress(rtVerb, verb), obimptr, size);
->>>>>>> 1caad519
 }