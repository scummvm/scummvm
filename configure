#!/bin/sh
#
# configure -- custom configure script for ScummVM.
#
# ScummVM is the legal property of its developers, whose names
# are too numerous to list here. Please refer to the COPYRIGHT
# file distributed with this source distribution.
#
# This program is free software: you can redistribute it and/or modify
# it under the terms of the GNU General Public License as published by
# the Free Software Foundation, either version 3 of the License, or
# (at your option) any later version.
#
# This program is distributed in the hope that it will be useful,
# but WITHOUT ANY WARRANTY; without even the implied warranty of
# MERCHANTABILITY or FITNESS FOR A PARTICULAR PURPOSE.  See the
# GNU General Public License for more details.
#
# You should have received a copy of the GNU General Public License
# along with this program.  If not, see <http://www.gnu.org/licenses/>.
#

set -a

# NLS nuisances.
LC_ALL=C
LANGUAGE=C

# Save the current environment variables for next runs
SAVED_CONFIGFLAGS=$@
SAVED_AR=$AR
SAVED_AS=$AS
SAVED_ASFLAGS=$ASFLAGS
SAVED_CPPFLAGS=$CPPFLAGS
SAVED_CXX=$CXX
SAVED_CXXFLAGS=$CXXFLAGS
SAVED_DWP=$DWP
SAVED_LD=$LD
SAVED_LDFLAGS=$LDFLAGS
SAVED_PKG_CONFIG_LIBDIR=${PKG_CONFIG_LIBDIR:-unset}
SAVED_RANLIB=$RANLIB
SAVED_SDL_CONFIG=$SDL_CONFIG
SAVED_STRIP=$STRIP
SAVED_WINDRES=$WINDRES
SAVED_WINDRESFLAGS=$WINDRESFLAGS

# Use environment vars if set
CXXFLAGS="$CXXFLAGS $CPPFLAGS"
PLUGIN_LDFLAGS=$LDFLAGS

# Backslashes into forward slashes:
# The following OS/2 specific code is performed to deal with handling of backslashes by ksh.
# Borrowed from the Sane configure script

if test "$ac_emxsupport" != "no" -a "$ac_emxsupport" != "NO"; then
	ac_save_IFS="$IFS"
	IFS="\\"
	ac_TEMP_PATH=
	for ac_dir in $PATH; do
		IFS=$ac_save_IFS
		if test -z "$ac_TEMP_PATH"; then
			ac_TEMP_PATH="$ac_dir"
		else
			ac_TEMP_PATH="$ac_TEMP_PATH/$ac_dir"
		fi
	done
	PATH="$ac_TEMP_PATH"
	unset ac_TEMP_PATH
fi

set_var() {
	eval ${1}='${2}'
}

get_var() {
	eval echo \$${1}
}

append_var() {
	VAR=${1}
	shift
	if eval test -z \"\$${VAR}\" ; then
		eval ${VAR}='$@'
	else
		eval ${VAR}=\"\$${VAR} \"'$@'
	fi
}

prepend_var() {
	VAR=${1}
	shift
	if eval test -z \"\$${VAR}\" ; then
		eval ${VAR}='$@'
	else
		eval ${VAR}='$@'\" \$${VAR}\"
	fi
}

# Add an engine: id name build subengines base-games dependencies
add_engine() {
	_engines="${_engines} ${1}"
	if test "${3}" = "no" ; then
		set_var _wip_engines "${_wip_engines} ${1}"
	fi
	set_var _engine_${1}_name "${2}"
	set_var _engine_${1}_build "${3}"
	set_var _engine_${1}_build_default "${3}"
	set_var _engine_${1}_subengines "${4}"
	set_var _engine_${1}_base "${5}"
	set_var _engine_${1}_deps "${6}"
	for sub in ${4}; do
		set_var _engine_${sub}_sub "yes"
		set_var _engine_${sub}_parent "${1}"
	done
}

# Add a feature: id name settings-list
add_feature() {
	set_var _feature_${1}_name "${2}"
	# This is a list of settings, where one must be "yes" for the feature to
	# be enabled
	set_var _feature_${1}_settings "${3}"
}

_srcdir=`dirname $0`

# Read list of engines
for i in $_srcdir/engines/*/configure.engine; do
	. "$i"
done

#
# Default settings
#
# Default lib behavior yes/no/auto
_sdl=no
_ogg=auto
_vorbis=auto
_sdlnet=auto
_libcurl=auto
_enet=yes
_tremor=auto
_tremolo=no
_flac=auto
_mad=auto
_opl2lpt=no
_retrowave=auto
_alsa=auto
_seq_midi=auto
_sndio=auto
_timidity=auto
_zlib=auto
_mpeg2=auto
_a52=auto
_sparkle=auto
_osxdockplugin=auto
_jpeg=auto
_png=auto
_gif=auto
_theoradec=auto
_vpx=auto
_faad=auto
_fluidsynth=auto
_fluidlite=auto
_sonivox=auto
_opengl_mode=auto
_opengl_game_classic=auto
_opengl_game_shaders=auto
_tinygl=yes
_readline=auto
_freetype2=auto
_libmikmod=auto
_libopenmpt=auto
_taskbar=auto
_updates=no
_libunity=auto
_dialogs=auto
_tts=auto
_gtk=auto
_fribidi=auto
_discord=auto
_test_cxx11=no
# Default option behavior yes/no
_debug_build=auto
_release_build=auto
_optimizations=auto
_verbose_build=no
_text_console=no
_mt32emu=yes
_lua=yes
_build_scalers=yes
_build_hq_scalers=yes
_build_edge_scalers=yes
_build_aspect=yes
_enable_prof=no
_enable_asan=no
_enable_tsan=no
_enable_ubsan=no
_bink=yes
_cloud=auto
_dlc=no
_scummvmdlc=no
_pandoc=no
_curl=yes
_lld=no
_mold=no
_gold=yes
# Default vkeybd/eventrec options
_vkeybd=no
_eventrec=no
# GUI translation options
_translation=yes
# Default platform settings
_backend=sdl
_16bit=auto
_highres=auto
_savegame_timestamp=auto
_dynamic_modules=no
_elf_loader=no
_plugins_default=static
_plugin_prefix=
_plugin_suffix=
_nasm=auto
_optimization_level=
_default_optimization_level=-O2
_nuked_opl=yes
_builtin_resources=yes
_windows_console=yes
_windows_unicode=yes
_cygwin_build=no
_ext_sse2=auto
_ext_avx2=auto
_ext_neon=auto
# Default commands
_ranlib=ranlib
_strip=strip
_ar="ar cr"
_as="as"
_dwp=dwp
_windres=windres
_ldd=ldd
_stagingpath="staging"
_amigaospath="install"
_morphospath="PROGDIR:"
_staticlibpath=
_xcodetoolspath=
_sparklepath=
_pkgconfig=pkg-config
_sdlconfig=sdl2-config
_libcurlconfig=curl-config
_libmikmodconfig=libmikmod-config
_freetypeconfig=freetype-config
_freetype_found="false"
_sdlpath="$PATH"
_freetypepath="$PATH"
_libcurlpath="$PATH"
_libmikmodpath="$PATH"
_libopenmptpath="$PATH"
_nasmpath="$PATH"
NASMFLAGS=""
NASM=""
_tainted_build=no
_pandocformat="default"
_pandocext="default"
_manualversion="latest"
# Detection features to be linked into executable or not
_detection_features_static=yes
_detection_features_full=yes
# The following variables are automatically detected, and should not
# be modified otherwise. Consider them read-only.
_posix=no
_has_posix_spawn=no
_has_fseeko_offt_64=no
_has_fseeko64=no
_has_fopen64=no
_endian=unknown
_need_memalign=yes
_have_x86=no
_have_amd64=no
_imgui=yes

# Add (virtual) features
add_feature 16bit "16bit color" "_16bit"
add_feature bink "Bink" "_bink"
add_feature cloud "cloud" "_cloud"
add_feature faad "libfaad" "_faad"
add_feature flac "FLAC" "_flac"
add_feature freetype2 "FreeType2" "_freetype2"
add_feature highres "high resolution" "_highres"
add_feature mad "MAD" "_mad"
add_feature jpeg "JPEG" "_jpeg"
add_feature mpeg2 "mpeg2" "_mpeg2"
add_feature opengl_game_classic "OpenGL (classic)" "_opengl_game_classic"
add_feature opengl_game_shaders "OpenGL with shaders" "_opengl_game_shaders"
add_feature png "PNG" "_png"
add_feature gif "GIF" "_gif"
add_feature theoradec "libtheoradec" "_theoradec"
add_feature tinygl "TinyGL" "_tinygl"
add_feature vpx "libvpx" "_vpx"
add_feature vorbis "Vorbis file support" "_vorbis _tremor"
add_feature zlib "zlib" "_zlib"
add_feature lua "lua" "_lua"
add_feature fribidi "FriBidi" "_fribidi"
add_feature test_cxx11 "Test C++11" "_test_cxx11"
add_feature imgui "imgui" "_imgui"

# Directories for installing ScummVM.
# This list is closely based on what GNU autoconf does,
# although the default value for datadir differs.
# Like GNU autoconf, we distinguish datadir and datarootdir
# to make it possible to change e.g. the location of the
# man pages independently of that of the engine data files,
# which are placed inside $datadir/scummvm
prefix=NONE
exec_prefix=NONE
bindir='${exec_prefix}/bin'
libdir='${exec_prefix}/lib'
datarootdir='${prefix}/share'
datadir='${datarootdir}/scummvm'
mandir='${datarootdir}/man'
docdir='${datarootdir}/doc/scummvm'
#localedir='${datarootdir}/locale'

# For cross compiling
_host=""
_host_cpu=""
_host_vendor=""
_host_os=""
_host_alias=""

_port_mk="ports.mk"

# Use temp files in the build directory
TMPO=./scummvm-conf
TMPC=${TMPO}.cpp
TMPLOG=config.log

cc_check_no_clean() {
	echo >> "$TMPLOG"
	cat "$TMPC" >> "$TMPLOG"
	echo >> "$TMPLOG"
	echo "$CXX $LDFLAGS $CXXFLAGS $TMPC -o $TMPO$HOSTEXEEXT $@" >> "$TMPLOG"
	rm -f "$TMPO$HOSTEXEEXT"
	if test "-c" = "$*" ; then
		( $CXX $CXXFLAGS "$TMPC" -o "$TMPO$HOSTEXEEXT" "$@" ) >> "$TMPLOG" 2>&1
	else
		( $CXX $LDFLAGS $CXXFLAGS "$TMPC" -o "$TMPO$HOSTEXEEXT" "$@" ) >> "$TMPLOG" 2>&1
	fi
	TMPR="$?"
	echo "return code: $TMPR" >> "$TMPLOG"
	echo >> "$TMPLOG"
	return "$TMPR"
}

cc_check_clean() {
	rm -rf $TMPC $TMPO $TMPO.o $TMPO.dwo $TMPO.dSYM $TMPO$HOSTEXEEXT "$@"
}

cc_check() {
	cc_check_no_clean "$@"
	TMPR="$?"
	cc_check_clean
	return "$TMPR"
}

cc_check_define() {
cat > $TMPC << EOF
int main(void) {
	#ifndef $1
	syntax error
	#endif
	return 0;
}
EOF
	cc_check -c
	return $?
}

gcc_get_define() {
	echo "" | $CXX -dM -E - | grep -F "$1" | head -n1 | cut -d ' ' -f 3-
}

#
# Function to provide echo -n for bourne shells that don't have it
#
echo_n() {
	printf "$@"
}

echocheck() {
	echo_n "Checking for $@... "
}

# Add a line of data to config.mk.
add_line_to_config_mk() {
	_config_mk_data="$_config_mk_data"'
'"$1"
}

# Add a line of data to config.h.
add_line_to_config_h() {
	_config_h_data="$_config_h_data"'
'"$1"
}

# Conditionally add a line of data to config.h. Takes two parameters:
# The first one can be set to 'no' to "comment out" the line, i.e.
# make it ineffective, use 'yes' otherwise.
# The second param is the line to insert.
add_to_config_h_if_yes() {
	if test "$1" = yes ; then
		add_line_to_config_h "$2"
	else
		add_line_to_config_h "/* $2 */"
	fi
}

# Conditionally add a line of data to config.mk. Takes two parameters:
# The first one can be set to 'no' to "comment out" the line, i.e.
# make it ineffective, use 'yes' otherwise.
# The second param is the line to insert.
add_to_config_mk_if_yes() {
	if test "$1" = yes ; then
		add_line_to_config_mk "$2"
	else
		add_line_to_config_mk "# $2"
	fi
}

# Conditionally add a '#define' line to config.h. Takes two parameters:
# The first one can be set to 'yes' or 'no'. If 'yes' is used, then
# the line "#define $2" is added to config.h, otherwise "#undef $2".
define_in_config_h_if_yes() {
	if test "$1" = yes ; then
		add_line_to_config_h "#define $2"
	else
		add_line_to_config_h "#undef $2"
	fi
}

# Conditionally add definitions to config.h and config.mk. Takes two parameters:
# The first one can be set to 'yes' or 'no'. If 'yes' is used, then
# the line "#define $2" is added to config.h and "$2 = 1" to config.mk.
# Otherwise "#undef $2" is added to config.h and "# $2 = 1" to config.mk
define_in_config_if_yes() {
	if test "$1" = yes ; then
		add_line_to_config_h "#define $2"
		add_line_to_config_mk "$2 = 1"
	else
		add_line_to_config_h "#undef $2"
		add_line_to_config_mk "# $2 = 1"
	fi
}

define_in_config_if_no() {
	if test "$1" = no ; then
		add_line_to_config_h "#define $2"
		add_line_to_config_mk "$2 = 1"
	else
		add_line_to_config_h "#undef $2"
		add_line_to_config_mk "# $2 = 1"
	fi
}

#
# Determine sdl-config
#
# TODO: small bit of code to test sdl usability
find_sdlconfig() {
	echo_n "Looking for sdl-config... "
	sdlconfigs="$SDL_CONFIG:$_sdlconfig:sdl2-config:sdl12-config:sdl11-config:sdl-config"
	_sdlconfig=

	IFS="${IFS=   }"; ac_save_ifs="$IFS"; IFS="$SEPARATOR"
	for path_dir in $_sdlpath; do
		#reset separator to parse sdlconfigs
		IFS=":"
		for sdlconfig in $sdlconfigs; do
			if test -f "$path_dir/$sdlconfig" ; then
				_sdlconfig="$path_dir/$sdlconfig"
				echo $_sdlconfig
				# break at first sdl-config found in path
				break 2
			fi
		done
	done

	IFS="$ac_save_ifs"

	if test -z "$_sdlconfig"; then
		echo "none found!"
		exit 1
	fi
}

#
# Determine freetype-config
#
find_freetypeconfig() {
	echo_n "Looking for freetype-config... "
	freetypeconfigs="$_freetypeconfig"
	_freetypeconfig=

	IFS="${IFS=   }"; ac_save_ifs="$IFS"; IFS="$SEPARATOR"
	for path_dir in $_freetypepath; do
		#reset separator to parse freetypeconfigs
		IFS=":"
		for freetypeconfig in $freetypeconfigs; do
			if test -f "$path_dir/$freetypeconfig" ; then
				_freetypeconfig="$path_dir/$freetypeconfig"
				echo $_freetypeconfig
				# Save the prefix
				_freetypepath=$path_dir
				if test `basename $path_dir` = bin ; then
					_freetypepath=`dirname $path_dir`
				fi
				# break at first freetype-config found in path
				break 2
			fi
		done
	done

	IFS="$ac_save_ifs"

	if test -z "$_freetypeconfig"; then
		echo "none found!"
	fi
}

#
# Determine curl-config
#
find_libcurlconfig() {
	echo_n "Looking for curl-config... "
	libcurlconfigs="$_libcurlconfig"
	_libcurlconfig=

	IFS="${IFS=   }"; ac_save_ifs="$IFS"; IFS="$SEPARATOR"
	for path_dir in $_libcurlpath; do
		#reset separator to parse sdlconfigs
		IFS=":"
		for libcurlconfig in $libcurlconfigs; do
			if test -f "$path_dir/$libcurlconfig" ; then
				_libcurlconfig="$path_dir/$libcurlconfig"
				echo $_libcurlconfig
				# Save the prefix
				_libcurlpath=$path_dir
				if test `basename $path_dir` = bin ; then
					_libcurlpath=`dirname $path_dir`
				fi
				# break at first curl-config found in path
				break 2
			fi
		done
	done

	IFS="$ac_save_ifs"

	if test -z "$_libcurlconfig"; then
		echo "none found!"
	fi
}

#
# Determine libmikmod-config
#
find_libmikmodconfig() {
	echo_n "Looking for mikmod-config... "
	libmikmodconfigs="$_libmikmodconfig"
	_libmikmodconfig=

	IFS="${IFS=   }"; ac_save_ifs="$IFS"; IFS="$SEPARATOR"
	for path_dir in $_libmikmodpath; do
		#reset separator to parse mikmodconfig
		IFS=":"
		for libmikmodconfig in $libmikmodconfigs; do
			if test -f "$path_dir/$libmikmodconfig" ; then
				_libmikmodconfig="$path_dir/$libmikmodconfig"
				echo $_libmikmodconfig
				# Save the prefix
				_libmikmodpath=$path_dir
				if test `basename $path_dir` = bin ; then
					_libmikmodpath=`dirname $path_dir`
				fi
				# break at first mikmod-config found in path
				break 2
			fi
		done
	done

	IFS="$ac_save_ifs"

	if test -z "$_libmikmodconfig"; then
		echo "none found!"
	fi
}

#
# Determine extension used for executables
#
get_system_exe_extension() {
	case $1 in
	riscos)
		_exeext=",e1f"
		;;
	3ds | dreamcast | ds | gamecube | n64 | psp | switch | wii)
		_exeext=".elf"
		;;
	gph-linux)
		_exeext=".gph"
		;;
	kolibrios | kos32)
		_exeext=".dll"
		;;
	mingw* | *os2-emx)
		_exeext=".exe"
		;;
	mint)
		if test "$_backend" = "atari"; then
			# ATARI backend
			_exeext=".ttp"
		else
			# SDL backend
			_exeext=".gtp"
		fi
		;;
	emscripten)
		_exeext=".html"
		;;
	*)
		_exeext=""
		;;
	esac
}

#
# Generic options functions
#

# Show the configure help line for an option
option_help() {
	option=$(echo "${3:---}${1}                       " | sed -e "s/\(.\{23\}\).*/\1/" -e "s/_/-/g")
	echo "  ${option}  ${2}"
}

# Show an error about an unknown option
option_error() {
	echo "error: unrecognized option: $ac_option
Try \`$0 --help' for more information." >&2
	exit 1
}

# Show an error about an unknown engine
engine_option_error() {
	echo "error: unrecognized engine: $1
Try \`$0 --help' for more information." >&2
	exit 1
}

# Show an error about an invalid subengine option
subengine_option_error() {
	echo "error: this option is invalid for the subengine $1: $ac_option
Try \`$0 --help' for more information." >&2
	exit 1
}


#
# Engine handling functions
#

# Get the name of the engine
get_engine_name() {
	get_var _engine_$1_name
}

# Will this engine be built?
get_engine_build() {
	get_var _engine_$1_build
}

# Was this engine set to be built by default?
get_engine_build_default() {
	get_var _engine_$1_build_default
}

# Get the subengines
get_engine_subengines() {
	get_var _engine_$1_subengines
}

# Ask if this is a subengine
check_is_subengine() {
	if test -z "$(get_var _engine_$1_sub)" ; then
		return 1
	fi
	return 0
}

# Get a subengine's parent (undefined for non-subengines)
get_subengine_parent() {
	get_var _engine_$1_parent
}

# Enable *all* engines
engine_enable_all() {
	for engine in $_engines; do
		set_var _engine_${engine}_build "yes"
	done
}

# Disable *all* engines
engine_disable_all() {
	for engine in $_engines; do
		set_var _engine_${engine}_build "no"
	done
}

# Enable all unstable engines
engine_enable_all_unstable() {
	for engine in $_engines; do
		engine_build_default=`get_engine_build_default $engine`
		if test $engine_build_default = no ; then
			set_var _engine_${engine}_build "yes"
		fi
	done
}

# Disable all unstable engines
engine_disable_all_unstable() {
	for engine in $_engines; do
		engine_build_default=`get_engine_build_default $engine`
		if test $engine_build_default = no ; then
			set_var _engine_${engine}_build "no"
		fi
	done
}

# Enable the given engine
engine_enable() {
	# Get the parameter
	if ( echo $1 | grep ':' ) 2> /dev/null > /dev/null ; then
		eng=`echo $1 | cut -d ':' -f 1`
		opt=`echo $1 | cut -d ':' -f 2`
	else
		eng=$1
		opt=yes
	fi
	engine=`echo $eng | sed 's/-/_/g'`

	# Filter the parameter for the subengines
	if check_is_subengine ${engine} ; then
		if test "$opt" != "yes" ; then
			subengine_option_error ${engine}
			return
		fi
		parent=`get_subengine_parent ${engine}`
		if test `get_engine_build ${parent}` = "no" ; then
			set_var _engine_${parent}_build "yes"
		fi
	fi

	if test "$opt" != "static" -a "$opt" != "dynamic" -a "$opt" != "yes" ; then
		option_error
		return
	fi

	subengines=
	if test "${engine%_all}" != "${engine}" ; then
		engine="${engine%_all}"
		subengines=$(get_engine_subengines ${engine})
		if test "$subengines" = "" ; then
			engine_option_error "${engine}*"
			return
		fi
	fi

	if test "`get_engine_name ${engine}`" = "" ; then
		engine_option_error ${engine}
		return
	fi

	set_var _engine_${engine}_build "$opt"
	for subengine in $subengines ; do
		set_var _engine_${subengine}_build "$opt"
	done
}

# Disable the given engine
engine_disable() {
	# Filter malformed options
	if ( echo $1 | grep '=' ) 2> /dev/null > /dev/null ; then
		option_error
		return
	fi

	engine=`echo $1 | sed 's/-/_/g'`
	if test "`get_engine_name ${engine}`" != "" ; then
		set_var _engine_${engine}_build "no"
	else
		engine_option_error ${engine}
	fi
}

# Show the configure help line for a given engine
show_engine_help() {
	name=`get_engine_name $1`
	option_help "${1}" "${name} engine" "  "
	for sub in `get_engine_subengines $1`; do
		show_subengine_help $sub $1
	done
}

# Show the configure help line for a given subengine
show_subengine_help() {
	name=`get_engine_name $1`
	parent=`get_engine_name $2`
	option_help "- ${1}" "${name} in ${parent} engine" "  "
}

# Copy first argument to second one if they are different. Otherwise, delete the first one.
# Touch the optional third argument on change
copy_if_changed() {
	if cmp -s $1 $2; then
		rm -f $1
	else
		mv -f $1 $2
		if test -n "$3" ; then
			touch "$3"
		fi
	fi
}

#
# Check any parameters we received
#
# TODO:
# * Change --disable-mad / --enable-mad to the way it's done in autoconf:
#  That is, --without-mad / --with-mad=/prefix/to/mad. Useful for people
#  who have Mad/Vorbis/ALSA installed in a non-standard locations.
#

for parm in "$@" ; do
	if test "$parm" = "--help" || test "$parm" = "-help" || test "$parm" = "-h" ; then
		for engine in $_engines; do
			if ! check_is_subengine $engine ; then
				engines_help="$engines_help`show_engine_help $engine`
"
			fi
		done
		cat << EOF

Usage: $0 [OPTIONS]...

Configuration:
  -h, --help              display this help and exit
  --backend=BACKEND       backend to build (3ds, atari, android, dc, dingux, ds, gcw0,
                          gph, ios7, maemo, n64, null, opendingux, openpandora,
                          psp, psp2, samsungtv, sdl, switch, wii) [sdl]

Installation directories:
  --prefix=PREFIX         install architecture-independent files in PREFIX
                          [/usr/local]
  --exec-prefix=EPREFIX   install architecture-dependent files in EPREFIX
                          [PREFIX]

By default, \`make install' will install all the files in
\`/usr/local/bin', \`/usr/local/lib' etc.  You can specify
an installation prefix other than \`/usr/local' using \`--prefix',
for instance \`--prefix=\$HOME'.

For better control, use the options below.

Fine tuning of the installation directories:
  --bindir=DIR            user executables [EPREFIX/bin]
  --libdir=DIR            object code libraries [EPREFIX/lib]
  --datarootdir=DIR       read-only arch.-independent data root [PREFIX/share]
  --datadir=DIR           read-only architecture-independent data
                          [DATAROOTDIR/scummvm]
  --mandir=DIR            man documentation [DATAROOTDIR/man]
  --docdir=DIR            documentation root [DATAROOTDIR/doc/scummvm]

Special configuration feature:
  --host=HOST             cross-compile to target HOST (arm-linux, ...)
                          special targets: 3ds for Nintendo 3DS
                                           android-arm-v7a for Android ARMv7-A (armeabi-v7a)
                                           android-arm64-v8a for Android ARMv8-A (arm64-v8a)
                                           android-x86 for Android x86
                                           android-x86_64 for Android x86_64
                                           caanoo for Caanoo
                                           dingux for Dingux
                                           raspberrypi for Raspberry Pi
                                           dreamcast for Sega Dreamcast
                                           ds for Nintendo DS
                                           gamecube for Nintendo GameCube
                                           gcw0 for GCW Zero
                                           gp2x for GP2X
                                           gp2xwiz for GP2X Wiz
                                           ios7 for Apple iPhone / iPad (iOS >= 7)
                                           ios7-arm64 for Apple iPhone / iPad (iOS >= 7, 64-bit)
                                           kos32 for Kolibri OS
                                           maemo for Nokia Maemo
                                           miyoo for 1st generation Miyoo
                                           miyoomini for Miyoo Mini
                                           n64 for Nintendo 64
                                           opendingux-gcw0 for GCW0 with Opendingux Beta
                                           opendingux-lepus for Lepus with Opendingux Beta
                                           opendingux-rs90 for RS90 and RG99 with Opendingux Beta
                                           openpandora for OpenPandora
                                           ouya for OUYA
                                           ps3 for PlayStation 3
                                           psp2 for PlayStation Vita
                                           psp for PlayStation Portable
                                           samsungtv for Samsung TV
                                           switch for Nintendo Switch
                                           tvos for Apple TV (tvOS 9.0+)
                                           wasm32-unknown-emscripten for WebAssembly
                                           wii for Nintendo Wii

Game engines:
  --enable-all-engines     enable all engines, including those which are
                           broken or unsupported
  --disable-all-engines    disable all engines
  --enable-all-unstable-engines     enable the engines which are
                                    broken or unsupported
  --disable-all-unstable-engines    disable only the engines which are
                                    broken or unsupported
  --enable-engine=<engine name>[,<engine name>...] enable engine(s) listed
  --disable-engine=<engine name>[,<engine name>...] disable engine(s) listed
  --enable-engine-static=<engine name>[,<engine name>...]
      enable engine(s) listed as static builtin (when plugins are enabled)
  --enable-engine-dynamic=<engine name>[,<engine name>...]
      enable engine(s) listed as dynamic plugin (when plugins are enabled)
    The values of <engine name> for these options are as follows:
$engines_help
Optional Features:
  --enable-static          build a static binary instead of using shared objects
  --enable-detection-static  build detection features into executable (default)
  --enable-detection-dynamic build detection features into a library
  --disable-detection-full add detection only for the engines which were enabled
  --disable-debug          disable building with debugging symbols
  --enable-Werror          treat warnings as errors
  --enable-release         enable building in release mode (this activates
                           optimizations)
  --enable-release-mode    enable building in release mode (without optimizations)
  --enable-optimizations   enable optimizations
  --enable-asan            enable Address Sanitizer for memory-related debugging
  --enable-tsan            enable Thread Sanitizer for thread-related debugging
  --enable-ubsan           enable Undefined Behavior Sanitizer for undefined-behavior-related debugging
  --enable-profiling       enable profiling
  --enable-plugins         enable the support for dynamic plugins
  --default-dynamic        make plugins dynamic by default
  --disable-mt32emu        don't enable the integrated MT-32 emulator
  --disable-lua            don't enable Lua support
  --disable-nuked-opl      don't build Nuked OPL driver
  --disable-16bit          don't enable 16bit color support
  --disable-highres        don't enable support for high resolution engines >320x240
  --disable-savegame-timestamp don't use timestamps for blank savegame descriptions
  --disable-scalers        exclude scalers
  --disable-hq-scalers     exclude HQ2x and HQ3x scalers (disables Edge scalers as well)
  --disable-edge-scalers   exclude Edge2x and Edge3x scalers
  --disable-aspect         exclude aspect ratio correction
  --disable-translation    don't build support for translated messages
  --disable-taskbar        don't build support for taskbar and launcher integration
  --disable-cloud          don't build cloud support
  --disable-system-dialogs don't build support for system dialogs
  --enable-vkeybd          build virtual keyboard support
  --enable-dlc             build scummvm dlc downloading support
  --enable-scummvmdlc      build scummvm dlc downloading support using ScummVM Cloud
  --enable-eventrecorder   enable event recording functionality
  --disable-eventrecorder  disable event recording functionality
  --enable-updates         build support for updates
  --enable-text-console    use text console instead of graphical console
  --enable-verbose-build   enable regular echoing of commands during build
                           process
  --enable-tts             build support for text to speech
  --disable-tts            don't build support for text to speech
  --disable-bink           don't build with Bink video support
  --opengl-mode=MODE       OpenGL (ES) mode to use for OpenGL output [auto]
                           available modes: auto for autodetection
                                            none for disabling any OpenGL usage
                                            any for runtime detection
                                            gl for forcing OpenGL
                                            gles for forcing OpenGL ES
                                            gles2 for forcing OpenGL ES 2
                           WARNING: only specify this manually if you know what
                           you are doing!
  --no-builtin-resources   do not include additional resources (e.g. engine data, fonts)
                           into the ScummVM binary
  --enable-windows-console  show console output on Windows (default)
  --disable-windows-console do not show console output on Windows
  --enable-windows-unicode  use Windows Unicode APIs (default)
  --disable-windows-unicode use Windows ANSI APIs
  --enable-ext-sse2         allow code to use sse2 extensions on x86/amd64
  --enable-ext-avx2         allow code to use avx2 extensions on x86/amd64
  --enable-ext-neon         allow code to use neon extensions on ARM

Optional Documentation Options:
  --with-manual-version=VERSION version to use when generating the manual (optional)
  --with-pandoc-format=FORMAT   pandoc format to use during the conversion (optional)

Optional Libraries:
  --with-alsa-prefix=DIR   prefix where alsa is installed (optional)
  --disable-alsa           disable ALSA midi sound support [autodetect]

  --with-ogg-prefix=DIR    prefix where libogg is installed (optional)
  --disable-ogg            disable Ogg support [autodetect]

  --with-vorbis-prefix=DIR prefix where libvorbis is installed (optional)
  --disable-vorbis         disable Vorbis support [autodetect]

  --with-tremor-prefix=DIR prefix where tremor is installed (optional)
  --disable-tremor         disable tremor support [autodetect]

  --with-mad-prefix=DIR    prefix where libmad is installed (optional)
  --disable-mad            disable libmad (MP3) support [autodetect]

  --with-fribidi-prefix=DIR    prefix where libfribidi is installed
  --disable-fribidi            disable libfribidi support [autodetect]

  --with-flac-prefix=DIR   prefix where libFLAC is installed (optional)
  --disable-flac           disable FLAC support [autodetect]

  --with-zlib-prefix=DIR   prefix where zlib is installed (optional)
  --disable-zlib           disable zlib (compression) support [autodetect]

  --with-mpeg2-prefix=DIR  prefix where libmpeg2 is installed (optional)
  --enable-mpeg2           enable mpeg2 codec for cutscenes [autodetect]

  --with-mikmod-prefix=DIR    Prefix where libmikmod is installed (optional)
  --enable-mikmod             enable mikmod module for playing various sound formats like impulsetracker [autodetect]

  --with-openmpt-prefix=DIR    Prefix where libopenmpt is installed (optional)
  --enable-openmpt             enable openmpt module for playing various sound formats like impulsetracker [autodetect]

  --with-a52-prefix=DIR    Prefix where liba52 is installed (optional)
  --enable-a52             enable a52 codec for MPEG decoder [autodetect]

  --with-opengl-prefix=DIR      prefix where OpenGL (ES) is installed (optional)
  --disable-opengl-game         disable OpenGL (ES) support in game [autodetect]
  --disable-opengl-game-classic disable OpenGL classic support in game
  --disable-opengl-game-shaders disable use of modern OpenGL with shaders in game

  --with-jpeg-prefix=DIR   Prefix where libjpeg is installed (optional)
  --disable-jpeg           disable JPEG decoder [autodetect]

  --with-png-prefix=DIR    prefix where libpng is installed (optional)
  --disable-png            disable PNG decoder [autodetect]

  --with-gif-prefix=DIR    prefix where giflib is installed (optional)
  --disable-gif            disable GIF decoder [autodetect]

  --with-theoradec-prefix=DIR  prefix where libtheoradec is installed (optional)
  --disable-theoradec      disable Theora decoder [autodetect]

  --with-vpx-prefix=DIR    prefix where libtvpx is installed (optional)
  --disable-vpx            disable VP8/VP9 decoder [autodetect]

  --with-faad-prefix=DIR   prefix where libfaad is installed (optional)
  --disable-faad           disable AAC decoder [autodetect]

  --with-fluidsynth-prefix=DIR prefix where libfluidsynth is
                           installed (optional)
  --disable-fluidsynth     disable fluidsynth MIDI driver [autodetect]

  --with-fluidlite-prefix=DIR prefix where libfluidlite is
                           installed (optional)
  --disable-fluidlite      disable fluidlite MIDI driver [autodetect]

  --with-sonivox-prefix=DIR prefix where libsonivox is
                           installed (optional)
  --disable-sonivox        disable EAS MIDI driver [autodetect]

  --with-ieee1284-prefix=DIR prefix where libieee1284 is installed (optional)
  --enable-opl2lpt         enable OPL2LPT support

  --with-retrowave-prefix=DIR prefix where libretrowave is installed (optional)
  --enable-retrowave       enable RetroWave OPL3 support

  --with-sparkle-prefix=DIR    prefix where sparkle is installed
                           (macOS/Windows only - optional)
  --disable-sparkle        disable sparkle automatic update support
                           [macOS/Windows only - autodetect]

  --disable-osx-dock-plugin    disable the NSDockTilePlugin support
                               [macOS only - autodetect]

  --with-sdl-prefix=DIR    prefix where the SDL package is installed (optional)
                           e.g., if sdl-config script is at:
                           /opt/mxe/usr/i686-w64-mingw32.static/bin/sdl2-config
                           then you should pass:
                           '--with-sdl-prefix=/opt/mxe/usr/i686-w64-mingw32.static'

  --with-freetype2-prefix=DIR  prefix where the freetype-config script is
                               installed (optional)
  --disable-freetype2      disable freetype2 TTF library usage [autodetect]

  --with-nasm-prefix=DIR   prefix where nasm executable is installed (optional)
  --disable-nasm           disable assembly language optimizations [autodetect]

  --with-readline-prefix=DIR   prefix where readline is installed (optional)
  --disable-readline       disable readline support in text console [autodetect]

  --with-libunity-prefix=DIR   prefix where libunity is installed (optional)
  --disable-libunity       disable Unity launcher integration [autodetect]

  --with-gtk-prefix=DIR   prefix where gtk is installed (optional)
  --disable-gtk       disable GTK dialog integration [autodetect]

  --with-sndio-prefix=DIR  prefix where sndio is installed (optional)
  --disable-sndio          disable sndio MIDI driver [autodetect]

  --with-sdlnet-prefix=DIR prefix where SDL_Net is installed (optional)
  --disable-sdlnet         disable SDL_Net networking library [autodetect]

  --with-libcurl-prefix=DIR    prefix where libcurl is installed (optional)
  --disable-libcurl        disable libcurl networking library [autodetect]

  --disable-enet         don't enable ENet networking support

  --with-discord-prefix=DIR   prefix where discord-rpc is installed (optional)
  --disable-discord       disable Discord rich presence integration [autodetect]

Some influential environment variables:
  AR                 archiver command
  AS                 assembler command
  ASFLAGS            assembler flags
  CONFIGURE_NO_HOST  Ignore the cross-compile target set by the --host= option
  CPPFLAGS           C++ preprocessor flags, e.g. -I<include dir> if you have
                     headers in a nonstandard directory <include dir>
  CXX                C++ compiler command
  CXXFLAGS           C++ compiler flags
  DWP                DWARF packing utility command
  LD                 linker command
  LDFLAGS            linker flags, e.g. -L<lib dir> if you have libraries in a
                     nonstandard directory <lib dir>
  PKG_CONFIG_LIBDIR  list of directories where pkg-config '.pc' files are
                     looked up
  RANLIB             archive indexer command
  SDL_CONFIG         SDL configurer script name (not path)
  STRIP              symbol stripper command
  WINDRES            Windows resource compiler command
  WINDRESFLAGS       Windows resource compiler flags

EOF
		exit 0
	fi
done # for parm in ...


#
# If we're not showing help, greet the user and start the log file
#
echo "Running ScummVM configure..."
echo "Configure run on" `date` > $TMPLOG
cat >> $TMPLOG <<EOF
Invocation command line was:
$0 $@
Saved environment variables:
AR="$SAVED_AR" AS="$SAVED_AS" ASFLAGS="$SAVED_ASFLAGS" CPPFLAGS="$SAVED_CPPFLAGS" CXX="$SAVED_CXX" CXXFLAGS="$SAVED_CXXFLAGS" DWP="$SAVED_DWP" LD="$SAVED_LD" LDFLAGS="$SAVED_LDFLAGS" PKG_CONFIG_LIBDIR="$SAVED_PKG_CONFIG_LIBDIR" RANLIB="$SAVED_RANLIB" SDL_CONFIG="$SAVED_SDL_CONFIG" STRIP="$SAVED_STRIP" WINDRES="$SAVED_WINDRES" WINDRESFLAGS="$SAVED_WINDRESFLAGS"
EOF


for ac_option in $@; do
	case "$ac_option" in
	# Silently ignore options valid for Autotools configure.
	--build=*)                                           ;;
	--program-prefix=*)                                  ;;
	--sbindir=*)                                         ;;
	--sysconfdir=*)                                      ;;
	--includedir=*)                                      ;;
	--libexecdir=*)                                      ;;
	--localstatedir=*)                                   ;;
	--runstatedir=*)                                     ;;
	--sharedstatedir=*)                                  ;;
	--infodir=*)                                         ;;
	--disable-dependency-tracking)                       ;;
	--enable-dependency-tracking)                        ;;
	# End of ignored options.
	--enable-static)              _static_build=yes      ;;
	--enable-detection-static)    _detection_features_static=yes;;
	--enable-detection-dynamic)   _detection_features_static=no;;
	--enable-detection-full)      _detection_features_full=yes;;
	--disable-detection-full)     _detection_features_full=no;;
	--disable-16bit)              _16bit=no              ;;
	--enable-highres)             _highres=yes           ;;
	--disable-highres)            _highres=no            ;;
	--disable-savegame-timestamp) _savegame_timestamp=no ;;
	--disable-scalers)            _build_scalers=no      ;;
	--disable-hq-scalers)         _build_hq_scalers=no   ;;
	--disable-edge-scalers)       _build_edge_scalers=no ;;
	--disable-aspect)             _build_aspect=no       ;;
	--enable-alsa)                _alsa=yes              ;;
	--disable-alsa)               _alsa=no               ;;
	--enable-seq-midi)            _seq_midi=yes          ;;
	--disable-seq-midi)           _seq_midi=no           ;;
	--enable-sndio)               _sndio=yes             ;;
	--disable-sndio)              _sndio=no              ;;
	--enable-timidity)            _timidity=yes          ;;
	--disable-timidity)           _timidity=no           ;;
	--enable-ogg)                 _ogg=yes               ;;
	--disable-ogg)                _ogg=no                ;;
	--enable-vorbis)              _vorbis=yes            ;;
	--disable-vorbis)             _vorbis=no             ;;
	--enable-tremor)              _tremor=yes            ;;
	--disable-tremor)             _tremor=no             ;;
	--enable-opl2lpt)             _opl2lpt=yes           ;;
	--disable-opl2lpt)            _opl2lpt=no            ;;
	--enable-retrowave)           _retrowave=yes         ;;
	--disable-retrowave)          _retrowave=no          ;;
	--enable-flac)                _flac=yes              ;;
	--disable-flac)               _flac=no               ;;
	--enable-mad)                 _mad=yes               ;;
	--disable-mad)                _mad=no                ;;
	--enable-fribidi)             _fribidi=yes           ;;
	--disable-fribidi)            _fribidi=no            ;;
	--enable-test-c++11)          _test_cxx11=yes        ;;
	--disable-test-c++11)         _test_cxx11=no         ;;
	--enable-zlib)                _zlib=yes              ;;
	--disable-zlib)               _zlib=no               ;;
	--enable-sparkle)             _sparkle=yes           ;;
	--disable-sparkle)            _sparkle=no            ;;
	--enable-osx-dock-plugin)     _osxdockplugin=yes     ;;
	--disable-osx-dock-plugin)    _osxdockplugin=no      ;;
	--enable-nasm)                _nasm=yes              ;;
	--disable-nasm)               _nasm=no               ;;
	--enable-mpeg2)               _mpeg2=yes             ;;
	--disable-mpeg2)              _mpeg2=no              ;;
	--enable-mikmod)              _libmikmod=yes         ;;
	--disable-mikmod)             _libmikmod=no          ;;
	--enable-openmpt)             _libopenmpt=yes        ;;
	--disable-openmpt)            _libopenmpt=no         ;;
	--enable-a52)                 _a52=yes               ;;
	--disable-a52)                _a52=no                ;;
	--disable-jpeg)               _jpeg=no               ;;
	--enable-jpeg)                _jpeg=yes              ;;
	--disable-png)                _png=no                ;;
	--enable-png)                 _png=yes               ;;
	--disable-gif)                _gif=no                ;;
	--enable-gif)                 _gif=yes               ;;
	--disable-theoradec)          _theoradec=no          ;;
	--enable-theoradec)           _theoradec=yes         ;;
	--disable-vpx)                _vpx=no                ;;
	--enable-vpx)                 _vpx=yes               ;;
	--disable-faad)               _faad=no               ;;
	--enable-faad)                _faad=yes              ;;
	--disable-fluidsynth)         _fluidsynth=no         ;;
	--enable-fluidsynth)          _fluidsynth=yes        ;;
	--disable-fluidlite)          _fluidlite=no          ;;
	--enable-fluidlite)           _fluidlite=yes         ;;
	--disable-sonivox)            _sonivox=no            ;;
	--enable-sonivox)             _sonivox=yes           ;;
	--enable-readline)            _readline=yes          ;;
	--disable-readline)           _readline=no           ;;
	--enable-freetype2)           _freetype2=yes         ;;
	--disable-freetype2)          _freetype2=no          ;;
	--enable-taskbar)             _taskbar=yes           ;;
	--disable-taskbar)            _taskbar=no            ;;
	--enable-system-dialogs)      _dialogs=yes           ;;
	--disable-system-dialogs)     _dialogs=no            ;;
	--enable-sdlnet)              _sdlnet=yes            ;;
	--disable-sdlnet)             _sdlnet=no             ;;
	--enable-libcurl)             _libcurl=yes           ;;
	--disable-libcurl)            _libcurl=no            ;;
	--enable-enet)                _enet=yes              ;;
	--disable-enet)               _enet=no               ;;
	--enable-cloud)               _cloud=yes             ;;
	--disable-cloud)              _cloud=no              ;;
	--enable-dlc)                 _dlc=yes               ;;
	--disable-dlc)                _dlc=no                ;;
	--enable-scummvmdlc)          _scummvmdlc=yes        ;;
	--disable-scummvmdlc)         _scummvmdlc=no         ;;
	--enable-lld)                 _lld=yes               ;;
	--disable-lld)                _lld=no                ;;
	--enable-mold)                _mold=yes              ;;
	--disable-mold)               _mold=no               ;;
	--enable-gold)                _gold=yes              ;;
	--disable-gold)               _gold=no               ;;
	--enable-updates)             _updates=yes           ;;
	--disable-updates)            _updates=no            ;;
	--enable-libunity)            _libunity=yes          ;;
	--disable-libunity)           _libunity=no           ;;
	--enable-tts)                 _tts=yes               ;;
	--disable-tts)                _tts=no                ;;
	--enable-gtk)                 _gtk=yes               ;;
	--disable-gtk)                _gtk=no                ;;
	--disable-imgui)              _imgui=no              ;;
	--enable-imgui)               _imgui=yes             ;;
	--opengl-mode=*)
		_opengl_mode=`echo $ac_option | cut -d '=' -f 2`
		;;
	--disable-opengl-game)
		_opengl_game_classic=no
		_opengl_game_shaders=no
		;;
	--disable-opengl-game-classic) _opengl_game_classic=no ;;
	--disable-opengl-game-shaders) _opengl_game_shaders=no ;;
	--enable-tinygl)              _tinygl=yes            ;;
	--disable-tinygl)             _tinygl=no             ;;
	--enable-bink)                _bink=yes              ;;
	--disable-bink)               _bink=no               ;;
	--enable-discord)             _discord=yes           ;;
	--disable-discord)            _discord=no            ;;
	--enable-verbose-build)      _verbose_build=yes      ;;
	--enable-cygwin-build)       _cygwin_build=yes       ;;
	--enable-plugins)            _dynamic_modules=yes    ;;
	--default-dynamic)           _plugins_default=dynamic;;
	--enable-mt32emu)            _mt32emu=yes            ;;
	--disable-mt32emu)           _mt32emu=no             ;;
	--enable-lua)                _lua=yes                ;;
	--disable-lua)               _lua=no                 ;;
	--enable-nuked-opl)          _nuked_opl=yes          ;;
	--disable-nuked-opl)         _nuked_opl=no           ;;
	--enable-translation)        _translation=yes        ;;
	--disable-translation)       _translation=no         ;;
	--enable-vkeybd)             _vkeybd=yes             ;;
	--disable-vkeybd)            _vkeybd=no              ;;
	--enable-eventrecorder)      _eventrec=yes           ;;
	--disable-eventrecorder)     _eventrec=no            ;;
	--enable-text-console)       _text_console=yes       ;;
	--disable-text-console)      _text_console=no        ;;
	--enable-ext-sse2)           _ext_sse2=yes           ;;
	--disable-ext-sse2)          _ext_sse2=no            ;;
	--enable-ext-avx2)           _ext_avx2=yes           ;;
	--disable-ext-avx2)          _ext_avx2=no            ;;
	--enable-ext-neon)           _ext_neon=yes           ;;
	--disable-ext-neon)          _ext_neon=no            ;;
	--with-fluidsynth-prefix=*)
		arg=`echo $ac_option | cut -d '=' -f 2`
		FLUIDSYNTH_CFLAGS="-I$arg/include"
		FLUIDSYNTH_LIBS="-L$arg/lib"
		;;
	--with-fluidlite-prefix=*)
		arg=`echo $ac_option | cut -d '=' -f 2`
		FLUIDLITE_CFLAGS="-I$arg/include"
		FLUIDLITE_LIBS="-L$arg/lib"
		;;
	--with-sonivox-prefix=*)
		arg=`echo $ac_option | cut -d '=' -f 2`
		SONIVOX_CFLAGS="-I$arg/include"
		SONIVOX_LIBS="-L$arg/lib"
		;;
	--with-mpeg2-prefix=*)
		arg=`echo $ac_option | cut -d '=' -f 2`
		MPEG2_CFLAGS="-I$arg/include"
		MPEG2_LIBS="-L$arg/lib"
		;;
	--with-a52-prefix=*)
		arg=`echo $ac_option | cut -d '=' -f 2`
		A52_CFLAGS="-I$arg/include"
		A52_LIBS="-L$arg/lib"
		;;
	--with-alsa-prefix=*)
		arg=`echo $ac_option | cut -d '=' -f 2`
		ALSA_CFLAGS="-I$arg/include"
		ALSA_LIBS="-L$arg/lib"
		;;
	--with-sndio-prefix=*)
		arg=`echo $ac_option | cut -d '=' -f 2`
		SNDIO_CFLAGS="-I$arg/include"
		SNDIO_LIBS="-L$arg/lib"
		;;
	--with-ogg-prefix=*)
		arg=`echo $ac_option | cut -d '=' -f 2`
		OGG_CFLAGS="-I$arg/include"
		OGG_LIBS="-L$arg/lib"
		;;
	--with-vorbis-prefix=*)
		arg=`echo $ac_option | cut -d '=' -f 2`
		VORBIS_CFLAGS="-I$arg/include"
		VORBIS_LIBS="-L$arg/lib"
		;;
	--with-tremor-prefix=*)
		arg=`echo $ac_option | cut -d '=' -f 2`
		TREMOR_CFLAGS="-I$arg/include"
		TREMOR_LIBS="-L$arg/lib"
		;;
	--with-ieee1284-prefix=*)
		arg=`echo $ac_option | cut -d '=' -f 2`
		IEEE1284_CFLAGS="-I$arg/include"
		IEEE1284_LIBS="-L$arg/lib"
		;;
	--with-retrowave-prefix=*)
		arg=`echo $ac_option | cut -d '=' -f 2`
		RETROWAVE_CFLAGS="-I$arg/include"
		RETROWAVE_LIBS="-L$arg/lib"
		;;
	--with-flac-prefix=*)
		arg=`echo $ac_option | cut -d '=' -f 2`
		FLAC_CFLAGS="-I$arg/include"
		FLAC_LIBS="-L$arg/lib"
		;;
	--with-mad-prefix=*)
		arg=`echo $ac_option | cut -d '=' -f 2`
		MAD_CFLAGS="-I$arg/include"
		MAD_LIBS="-L$arg/lib"
		;;
	--with-fribidi-prefix=*)
		arg=`echo $ac_option | cut -d '=' -f 2`
		FRIBIDI_CFLAGS="-I$arg/include"
		FRIBIDI_LIBS="-L$arg/lib"
		;;
	--with-jpeg-prefix=*)
		arg=`echo $ac_option | cut -d '=' -f 2`
		JPEG_CFLAGS="-I$arg/include"
		JPEG_LIBS="-L$arg/lib"
		;;
	--with-png-prefix=*)
		arg=`echo $ac_option | cut -d '=' -f 2`
		PNG_CFLAGS="-I$arg/include"
		PNG_LIBS="-L$arg/lib"
		;;
	--with-gif-prefix=*)
		arg=`echo $ac_option | cut -d '=' -f 2`
		GIF_CFLAGS="-I$arg/include"
		GIF_LIBS="-L$arg/lib"
		;;
	--with-theoradec-prefix=*)
		arg=`echo $ac_option | cut -d '=' -f 2`
		THEORADEC_CFLAGS="-I$arg/include"
		THEORADEC_LIBS="-L$arg/lib"
		;;
	--with-vpx-prefix=*)
		arg=`echo $ac_option | cut -d '=' -f 2`
		VPX_CFLAGS="-I$arg/include"
		VPX_LIBS="-L$arg/lib"
		VPX_STATIC_LIBS="-L$arg/lib"
		;;
	--with-faad-prefix=*)
		arg=`echo $ac_option | cut -d '=' -f 2`
		FAAD_CFLAGS="-I$arg/include"
		FAAD_LIBS="-L$arg/lib"
		;;
	--with-zlib-prefix=*)
		arg=`echo $ac_option | cut -d '=' -f 2`
		ZLIB_CFLAGS="-I$arg/include"
		ZLIB_LIBS="-L$arg/lib"
		;;
	--with-sparkle-prefix=*)
		arg=`echo $ac_option | cut -d '=' -f 2`
		_sparklepath=$arg
		;;
	--with-readline-prefix=*)
		arg=`echo $ac_option | cut -d '=' -f 2`
		READLINE_CFLAGS="-I$arg/include"
		READLINE_LIBS="-L$arg/lib"
		;;
	--with-libunity-prefix=*)
		arg=`echo $ac_option | cut -d '=' -f 2`
		LIBUNITY_CFLAGS="-I$arg/include"
		LIBUNITY_LIBS="-L$arg/lib"
		;;
	--with-gtk-prefix=*)
		arg=`echo $ac_option | cut -d '=' -f 2`
		GTK_CFLAGS="-I$arg/include"
		GTK_LIBS="-L$arg/lib"
		;;
	--with-sdlnet-prefix=*)
		arg=`echo $ac_option | cut -d '=' -f 2`
		SDL_NET_CFLAGS="-I$arg/include"
		SDL_NET_LIBS="-L$arg/lib"
		;;
	--with-opengl-prefix=*)
		arg=`echo $ac_option | cut -d '=' -f 2`
		OPENGL_CFLAGS="-I$arg/include"
		OPENGL_LIBS="-L$arg/lib"
		;;
	--with-discord-prefix=*)
		arg=`echo $ac_option | cut -d '=' -f 2`
		DISCORD_CFLAGS="-I$arg/include"
		DISCORD_LIBS="-L$arg/lib"
		;;
	--backend=*)
		_backend=`echo $ac_option | cut -d '=' -f 2`
		;;
	--enable-debug)
		_debug_build=yes
		;;
	--disable-debug)
		_debug_build=no
		;;
	--enable-Werror)
		append_var CXXFLAGS "-Werror"
		;;
	--enable-release-mode)
		_release_build=yes
		;;
	--disable-release-mode)
		_release_build=no
		;;
	--enable-release)
		_release_build=yes
		_optimizations=yes
		_updates=yes
		;;
	--disable-release)
		_release_build=no
		_optimizations=no
		;;
	--enable-optimizations)
		_optimizations=yes
		;;
	--disable-optimizations)
		_optimizations=no
		;;
	--enable-profiling)
		_enable_prof=yes
		;;
	--enable-asan)
		_enable_asan=yes
		;;
	--enable-tsan)
		_enable_tsan=yes
		;;
	--enable-ubsan)
		_enable_ubsan=yes
		;;
	--no-builtin-resources)
		_builtin_resources=no
		;;
	--enable-windows-console)
		_windows_console=yes
		;;
	--disable-windows-console)
		_windows_console=no
		;;
	--enable-windows-unicode)
		_windows_unicode=yes
		;;
	--disable-windows-unicode)
		_windows_unicode=no
		;;
	--with-sdl-prefix=*)
		arg=`echo $ac_option | cut -d '=' -f 2`
		_sdlpath="$arg:$arg/bin"
		;;
	--with-freetype2-prefix=*)
		arg=`echo $ac_option | cut -d '=' -f 2`
		_freetypepath="$arg:$arg/bin"
		;;
	--with-libcurl-prefix=*)
		arg=`echo $ac_option | cut -d '=' -f 2`
		_libcurlpath="$arg:$arg/bin"
		;;
	--with-mikmod-prefix=*)
		arg=`echo $ac_option | cut -d '=' -f 2`
		_libmikmodpath="$arg:$arg/bin"
		;;
	--with-openmpt-prefix=*)
		arg=`echo $ac_option | cur -d '=' -f 2`
		_libopenmptpath="$arg:$arg/bin"
		;;
	--with-nasm-prefix=*)
		arg=`echo $ac_option | cut -d '=' -f 2`
		_nasmpath="$arg:$arg/bin"
		;;
	--with-pandoc-format=*)
		arg=`echo $ac_option | cut -d '=' -f 2`
		_pandocformat="$arg"
		_pandoc=yes
		;;
	--with-manual-version=*)
		arg=`echo $ac_option | cut -d '=' -f 2`
		_manualversion="$arg"
		;;
	--with-staticlib-prefix=*)
		_staticlibpath=`echo $ac_option | cut -d '=' -f 2`
		;;
	--with-xcodetools-path=*)
		_xcodetoolspath=`echo $ac_option | cut -d '=' -f 2`
		;;
	--host=*)
		if test -z "$CONFIGURE_NO_HOST"; then
			_host=`echo $ac_option | cut -d '=' -f 2`
		else
			echo "Ignoring --host option!" >&2
		fi
		;;
	--prefix=*)
		prefix=`echo $ac_option | cut -d '=' -f 2`
		;;
	--exec-prefix=*)
		exec_prefix=`echo $ac_option | cut -d '=' -f 2`
		;;
	--bindir=*)
		bindir=`echo $ac_option | cut -d '=' -f 2`
		;;
	--libdir=*)
		libdir=`echo $ac_option | cut -d '=' -f 2`
		;;
	--datarootdir=*)
		datarootdir=`echo $ac_option | cut -d '=' -f 2`
		;;
	--datadir=*)
		datadir=`echo $ac_option | cut -d '=' -f 2`
		;;
	--mandir=*)
		mandir=`echo $ac_option | cut -d '=' -f 2`
		;;
	--docdir=*)
		docdir=`echo $ac_option | cut -d '=' -f 2`
		;;
	--enable-all-engines)
		engine_enable_all
		;;
	--disable-all-engines)
		engine_disable_all
		;;
	--enable-all-unstable-engines)
		engine_enable_all_unstable
		;;
	--disable-all-unstable-engines)
		engine_disable_all_unstable
		;;
	--enable-engine=* | --enable-engines=*)
		for engine_name in `echo $ac_option | cut -d '=' -f 2- | tr ',' '\n'`; do
			engine_enable "${engine_name}"
		done
		;;
	--enable-engine-static=* | --enable-engines-static=*)
		for engine_name in `echo $ac_option | cut -d '=' -f 2- | tr ',' '\n'`; do
			engine_enable "${engine_name}:static"
		done
		;;
	--enable-engine-dynamic=* | --enable-engines-dynamic=*)
		for engine_name in `echo $ac_option | cut -d '=' -f 2- | tr ',' '\n'`; do
			engine_enable "${engine_name}:dynamic"
		done
		;;
	--disable-engine=* | --disable-engines=*)
		for engine_name in `echo $ac_option | cut -d '=' -f 2 | tr ',' '\n'`; do
			engine_disable ${engine_name}
		done
		;;
	*)
		option_error
		;;
	esac
done

guessed_host=`$_srcdir/config.guess`
get_system_exe_extension $guessed_host
NATIVEEXEEXT=$_exeext

case $_host in
3ds)
	_host_os=3ds
	_host_cpu=arm
	_host_alias=arm-none-eabi

	test "x$prefix" = xNONE && prefix=romfs:

	datarootdir='${prefix}'
	datadir='${datarootdir}'
	docdir='${prefix}/doc'
	;;
android-arm-v7a | ouya)
	_host_os=android
	_host_cpu=arm
	_host_alias=arm-linux-androideabi
	;;
android-arm64-v8a)
	_host_os=android
	_host_cpu=aarch64
	_host_alias=aarch64-linux-android
	;;
android-x86)
	_host_os=android
	_host_cpu=i686
	_host_alias=i686-linux-android
	;;
android-x86_64)
	_host_os=android
	_host_cpu=x86_64
	_host_alias=x86_64-linux-android
	;;
arm-vfp-riscos)
	_host_os=riscos
	_host_cpu=arm
	_host_alias=arm-unknown-riscos
	datarootdir='/\<ScummVM\$$Dir\>'
	datadir='${datarootdir}/data'
	docdir='${datarootdir}/docs'
	;;
arm-*riscos)
	_host_os=riscos
	_host_cpu=arm
	_host_alias=$_host
	datarootdir='/\<ScummVM\$$Dir\>'
	datadir='${datarootdir}/data'
	docdir='${datarootdir}/docs'
	;;
raspberrypi)
	_host_os=linux
	_host_cpu=arm
	# This tuple is the one used by the official Rpi toolchain.
	# It may change in the future.
	_host_alias=arm-linux-gnueabihf
	;;
caanoo)
	_host_os=gph-linux
	_host_cpu=arm
	_host_alias=arm-none-linux-gnueabi
	;;
dingux | gcw0 | opendingux-*)
	_host_os=linux
	_host_cpu=mipsel
	_host_alias=mipsel-linux
	;;
dreamcast)
	_host_os=dreamcast
	_host_cpu=sh
	_host_alias=sh-elf
	append_var CXXFLAGS "-ml -m4-single-only"
	append_var LDFLAGS "-ml -m4-single-only"
	;;
ds)
	_host_os=ds
	_host_cpu=arm
	_host_alias=arm-none-eabi
	;;
gamecube)
	_host_os=gamecube
	_host_cpu=powerpc
	_host_alias=powerpc-eabi
	;;
gp2x)
	_host_os=gph-linux
	_host_cpu=arm
	_host_alias=arm-open2x-linux
	;;
gp2xwiz)
	_host_os=gph-linux
	_host_cpu=arm
	_host_alias=arm-open2x-linux
	;;
i586-mingw32msvc)
	_host_os=mingw32msvc
	_host_cpu=i586
	;;
ios7)
	_host_os=iphoneos
	_host_cpu=arm
	_host_alias=arm-apple-darwin11
	;;
ios7-arm64)
	_host_os=iphoneos
	# Remains of configure not knowing about arm64
	_host_cpu=aarch64
	_host_alias=arm64-apple-darwin11
	;;
kos32)
	_host_os=kolibrios
	_host_cpu=i686
	_host_alias=kos32
	;;
m68k-atari-mint*)
	_host_os=mint
	_host_cpu=m68k
	_host_alias=$_host
	;;
maemo)
	_host_os=maemo
	_host_cpu=arm
	_host_alias=arm-none-linux-gnueabi

	# The prefix is always the same on Maemo so we hardcode the default
	# here. It is still possible to define a custom prefix which is
	# needed when packaging the app with a user-specific app ID.
	test "x$prefix" = xNONE && prefix=/opt/scummvm
	# Maemo apps are installed into app-specific directories. The
	# default directory structure of ScummVM makes no sense here so we
	# hardcode Maemo specific directories here.
	datarootdir='${prefix}/share'
	datadir=/opt/scummvm/share
	docdir='${datarootdir}/doc/scummvm'
	;;
miyoo)
	_host_os=linux
	_host_cpu=arm
	_host_alias=arm-linux
	;;
miyoomini)
	_host_os=linux
	_host_cpu=arm
	_host_alias=arm-linux-gnueabihf
	;;
n64)
	_host_os=n64
	_host_cpu=mips
	_host_alias=mips64
	;;
neuros)
	_host_os=linux
	_host_cpu=arm
	;;
openpandora)
	_host_os=linux
	_host_cpu=arm
	_host_alias=arm-angstrom-linux-gnueabi
	;;
ppc-amigaos)
	_host_os=amigaos
	_host_cpu=powerpc
	_host_alias=$_host
	;;
ppc-morphos)
	_host_os=morphos
	_host_cpu=powerpc
	_host_alias=$_host
	;;
ps3)
	_host_os=ps3
	_host_cpu=powerpc
	_host_alias=powerpc64-ps3-elf

	# The prefix is always the same on PS3 so we hardcode the default
	# here. It is still possible to define a custom prefix which is
	# needed when packaging the app with a user-specific app ID.
	test "x$prefix" = xNONE && prefix=/dev_hdd0/game/SCUM12000/USRDIR
	# PS3 apps are installed into app-specific directories. The
	# default directory structure of ScummVM makes no sense here so we
	# hardcode PS3 specific directories here.
	datarootdir='${prefix}/data'
	datadir='${datarootdir}'
	docdir='${prefix}/doc'
	;;
psp2)
	_host_os=psp2
	_host_cpu=arm
	_host_alias=arm-vita-eabi

	# The prefix is always the same on PSP2 so we hardcode the default
	# here. It is still possible to define a custom prefix which is
	# needed when packaging the app with a user-specific app ID.
	test "x$prefix" = xNONE && prefix=app0:
	# PSP2 apps are installed into app-specific directories. The
	# default directory structure of ScummVM makes no sense here so we
	# hardcode PSP2 specific directories here.
	datarootdir='${prefix}/data'
	datadir='${datarootdir}'
	docdir='${prefix}/doc'
	;;
psp)
	_host_os=psp
	_host_cpu=mipsallegrexel
	_host_alias=psp
	;;
samsungtv)
	_host_os=linux
	_host_cpu=arm
	_host_alias=arm-linux-gnueabi
	;;
switch)
	_host_os=switch
	_host_cpu=aarch64
	_host_alias=aarch64-none-elf
	test "x$prefix" = xNONE && prefix=.
	datarootdir='${prefix}/data'
	datadir='${datarootdir}'
	docdir='${prefix}/doc'
	;;
tvos)
	_host_os=iphoneos
	# Remains of configure not knowing about arm64
	_host_cpu=aarch64
	_host_alias=arm64-apple-darwin11
	;;
wasm32-*)
	_endian=little # the endian check below fails, but emscripten is always little endian anyway
	_host_os=emscripten
	_host_cpu=wasm32
	datadir='/data'
	CXX="em++"
	;;
wii)
	_host_os=wii
	_host_cpu=powerpc
	_host_alias=powerpc-eabi
	;;
*)
	if test -n "$_host"; then
		guessed_host=`$_srcdir/config.sub $_host`
	fi
	_host_cpu=`echo $guessed_host | sed 's/^\([^-]*\)-\([^-]*\)-\(.*\)$/\1/'`
	_host_vendor=`echo $guessed_host | sed 's/^\([^-]*\)-\([^-]*\)-\(.*\)$/\2/'`
	_host_os=`echo $guessed_host | sed 's/^\([^-]*\)-\([^-]*\)-\(.*\)$/\3/'`
	;;
esac

if test -z "$_host_alias"; then
	_host_alias="$_host_cpu-$_host_os"
else
	# if _host_alias was set, default to the standard GNU tools
	_ranlib=$_host_alias-ranlib
	_strip=$_host_alias-strip
	_ar="$_host_alias-ar cr"
	_as="$_host_alias-as"
	_dwp=$_host_alias-dwp
	_windres=$_host_alias-windres
fi

case $_host in
arm-*riscos | caanoo | ds | gp2x | gp2xwiz | openpandora | psp | psp2 | switch)
	if test "$_debug_build" = auto; then
		# If you want to debug one of these platforms, use '--disable-optimizations --enable-debug'
		_debug_build=no
	fi

	if test "$_optimizations" = auto; then
		# Enable optimizations by default.
		_optimizations=yes
	fi
	;;
esac

#
# Determine extension used for executables
#
get_system_exe_extension $_host_os
HOSTEXEPRE=
HOSTEXEEXT=$_exeext

#
# Determine separator used for $PATH
#
case $_host_os in
os2-emx*)
	SEPARATOR=";"
	;;
*)
	SEPARATOR=":"
	;;
esac

#
# Platform specific sanity checks
#
case $_host_os in
android)
	if test -z "$ANDROID_SDK_ROOT"; then
		echo "Please set ANDROID_SDK_ROOT in your environment: export ANDROID_SDK_ROOT=<path to Android SDK>"
 		exit 1
	fi
	if test -z "$ANDROID_NDK_ROOT"; then
		echo "Please set ANDROID_NDK_ROOT in your environment: export ANDROID_NDK_ROOT=<path to Android NDK>"
 		exit 1
 	fi
	;;
3ds)
	if test -z "$DEVKITPRO"; then
		echo "Please set DEVKITPRO in your environment. export DEVKITPRO=<path to devkitPRO>"
		exit 1
	fi
    	_as="$DEVKITPRO/devkitARM/bin/arm-none-eabi-as"
	_ar="$DEVKITPRO/devkitARM/bin/arm-none-eabi-ar cr"
	_ranlib="$DEVKITPRO/devkitARM/bin/arm-none-eabi-ranlib"
	_strip="$DEVKITPRO/devkitARM/bin/arm-none-eabi-strip"
	if test -z "$CXX"; then
		CXX="$DEVKITPRO/devkitARM/bin/arm-none-eabi-g++"
	fi
	if test -z "$PKG_CONFIG_LIBDIR"; then
		PKG_CONFIG_LIBDIR="$DEVKITPRO/portlibs/3ds/lib/pkgconfig"
	fi
	if test -z "$PKG_CONFIG_PATH"; then
		PKG_CONFIG_PATH="$DEVKITPRO/portlibs/3ds/lib/pkgconfig"
	fi
	;;

ds | gamecube | switch | wii)
	if test -z "$DEVKITPRO"; then
		echo "Please set DEVKITPRO in your environment. export DEVKITPRO=<path to devkitPRO>"
		exit 1
	fi
	;;
dreamcast)
	if test -z "$RONINDIR"; then
		echo "Please set RONINDIR in your environment. export RONINDIR=<path to libronin>"
		exit 1
	fi
	;;
emscripten)
	if test -z "$EMSDK"; then
		echo "Please set EMSDK in your environment. export EMSDK=<path to emscripten sdk>"
		exit 1
	fi
	;;
kolibrios)
	if test -z "$KOS32_SDK_DIR" || test -z "$KOS32_AUTOBUILD"; then
		echo "Please set KOS32_SDK_DIR and KOS32_AUTOBUILD in your environment. export KOS32_SDK_DIR=<path to KOS32 SDK> and export KOS32_AUTOBUILD=<path to KOS32 build>"
		exit 1
	fi
	_as="${KOS32_AUTOBUILD}/tools/win32/bin/kos32-as"
	_ar="${KOS32_AUTOBUILD}/tools/win32/bin/kos32-ar cr"
	_ranlib="${KOS32_AUTOBUILD}/tools/win32/bin/kos32-ar -s"
	_strip="${KOS32_AUTOBUILD}/tools/win32/bin/kos32-strip"
	if test -z "$CXX"; then
		CXX="${KOS32_AUTOBUILD}/tools/win32/bin/kos32-g++"
	fi
	append_var DEFINES "-U__WIN32__ -U_Win32 -U_WIN32 -U__MINGW32__ -UWIN32 -DKOLIBRIOS=1 -D_POSIX_C_SOURCE=1 -D_XOPEN_SOURCE=1"
	append_var CXXFLAGS "-I${KOS32_SDK_DIR}/sources/newlib/libc/include -I${KOS32_SDK_DIR}/sources/libstdc++-v3/include -fno-ident -fomit-frame-pointer"
	# Final executable will be a DLL but for tests we need to stick to a standard binary because DLLs having a main function trigger a build failure
	# We will add the -shared option at the end
	append_var LDFLAGS "-specs=$_srcdir/backends/platform/sdl/kolibrios/kolibrios.spec"
	;;
n64)
	if test -z "$N64SDK"; then
		echo "Please set N64SDK in your environment. export N64SDK=<path to n64 sdk>"
		exit 1
	fi
	;;
ps3)
	if test -z "$PS3DEV"; then
		echo "Please set PS3DEV in your environment. export PS3DEV=<path to ps3 toolchain>"
		exit 1
	fi
	if test -z "$PSL1GHT"; then
		echo "Please set PSL1GHT in your environment. export PSL1GHT=<path to psl1ght>"
		exit 1
	fi
	;;
psp2)
	if test -z "$VITASDK"; then
		echo "Please set VITASDK in your environment. export VITASDK=<path to psp2 toolchain>"
		exit 1
	fi
	;;
psp)
	if test -z "$PSPDEV"; then
		PSPDEV=`psp-config --pspdev-path`
	fi
	# TODO: Should we also insist on a valid PSPDEV value?
	if test -z "$PSPSDK"; then
		PSPSDK=`psp-config --pspsdk-path`
	fi
	if test -z "$PSPSDK"; then
		echo "Please set PSPSDK in your environment. export PSPSDK=<path to psp sdk>"
		exit 1
	fi

	# These have to be set early because the compiler will not link successfully
	# during testing otherwise
	if test -d "$PSPDEV/psp/lib"; then
		append_var LDFLAGS "-L$PSPDEV/psp/lib"
	fi
	append_var LDFLAGS "-L$PSPSDK/lib"
	append_var LDFLAGS "-specs=$_srcdir/backends/platform/psp/psp.spec"

	;;
riscos)
	if test -z "$GCCSDK_INSTALL_ENV"; then
		echo "Please set GCCSDK_INSTALL_ENV in your environment. export GCCSDK_INSTALL_ENV=<path to GCCSDK_INSTALL_ENV>"
		exit 1
	fi

	if test -e "$GCCSDK_INSTALL_ENV/bin/tokenize"; then
		add_line_to_config_mk "TOKENIZE := $GCCSDK_INSTALL_ENV/bin/tokenize"
	elif `which tokenize >/dev/null 2>&1`; then
		add_line_to_config_mk "TOKENIZE := tokenize"
	fi
	if test -e "$GCCSDK_INSTALL_ENV/bin/makerun"; then
		add_line_to_config_mk "MAKERUN := $GCCSDK_INSTALL_ENV/bin/makerun"
	elif `which makerun >/dev/null 2>&1`; then
		add_line_to_config_mk "MAKERUN := makerun"
	fi
	;;
*)
	;;
esac


# Toolchain for Android is in NDK and is using different naming convention
if test "$_host_os" = android; then

	# Check that we have the correct NDK version
	echo_n "Checking NDK version... "
	_ndk_gradle=$(grep "^[[:space:]]*ndkVersion" $_srcdir/dists/android/build.gradle | sed 's/[^0-9\.]//g')
	_ndk_version=$(grep "Pkg.Revision" $ANDROID_NDK_ROOT/source.properties | sed 's/[^0-9\.]//g' | sed 's/.//')
	if test "$_ndk_version" = "$_ndk_gradle"; then
		echo "$_ndk_version"
	else
		echo "$_ndk_version (Expected $_ndk_gradle)"
		exit 1
	fi

	# Try to use a known to work toolchain
	android_toolchains="windows-x86_64 darwin-x86_64 linux-x86_64"
	for toolchain in $android_toolchains; do
		_android_toolchain="$ANDROID_NDK_ROOT/toolchains/llvm/prebuilt/$toolchain"

		if test -d "$_android_toolchain"; then
			break
		fi
	done

	# See if an explicit toolchain is used
	if test -n "$ANDROID_TOOLCHAIN"; then
		_android_toolchain="$ANDROID_TOOLCHAIN"
	fi

	case $_host_cpu in
	arm | i686)
		_android_version=16
		;;
	aarch64 | x86_64)
		# Platform version 21 is needed as earlier versions of platform do not support this architecture.
		_android_version=21
		;;
	esac

	# If CXX environment variable is not set, try to set known to work defaults
	if test -z "$CXX"; then
		case $_host_cpu in
		arm)
			_android_target="armv7a-linux-androideabi$_android_version"
			;;
		aarch64)
			_android_target="aarch64-linux-android$_android_version"
			;;
		i686)
			_android_target="i686-linux-android$_android_version"
			;;
		x86_64)
			_android_target="x86_64-linux-android$_android_version"
			;;
		esac

		CXX="$_android_toolchain/bin/clang++"
		# If CXX is defined, don't alter CXXFLAGS and LDFLAGS as it can be done by the user explicitly
		append_var CXXFLAGS "-target ${_android_target}"
		append_var LDFLAGS "-target ${_android_target}"
	fi

	case $_host_cpu in
	aarch64)
		;;
	arm|i686|x86_64)
		add_line_to_config_mk 'NEED_ANDROID_CPUFEATURES = 1'
		;;
	esac

	# These values can get overriden below by environments variables
	_ar="$_android_toolchain/bin/$_ar"
	_as="$_android_toolchain/bin/$_as"
	_dwp="$_android_toolchain/bin/$_dwp"
	_ranlib="$_android_toolchain/bin/$_ranlib"
	_strip="$_android_toolchain/bin/$_strip"
	if test -z "$STRINGS"; then
		STRINGS="$_android_toolchain/bin/$_host_alias-strings"
	fi
	if test -z "$PKG_CONFIG_LIBDIR"; then
		PKG_CONFIG_LIBDIR="$_android_toolchain/sysroot/usr/lib/$_host_alias/$_android_version/pkgconfig"
	fi
	_libcurlpath="$_android_toolchain/sysroot/usr/bin/$_host_alias/$_android_version:$_libcurlpath"
fi

#
# Determine the C++ compiler
#
echo_n "Looking for C++ compiler... "

# Check whether the given command is a working C++ compiler
test_compiler() {
	cat > tmp_cxx_compiler.cpp << EOF
	class Foo { int a; };
	int main(int argc, char **argv) {
		Foo *a = new Foo(); delete a; return 0;
	}
EOF

	echo "testing compiler: $1" >> "$TMPLOG"

	if test -n "$_host"; then
		# In cross-compiling mode, we cannot run the result
		eval "$1 $CXXFLAGS -o $TMPO.o -c tmp_cxx_compiler.cpp" 2>> "$TMPLOG" && cc_check_clean tmp_cxx_compiler.cpp
	else
		eval "$1 $CXXFLAGS $LDFLAGS -o $TMPO$HOSTEXEEXT tmp_cxx_compiler.cpp" 2>> "$TMPLOG" && eval "$TMPO$HOSTEXEEXT 2>> $TMPLOG" && cc_check_clean tmp_cxx_compiler.cpp
	fi
}

# Prepare a list of candidates for the C++ compiler
if test -n "$CXX" && test_compiler "$CXX"; then
	# Use the compiler specified in CXX
	echo $CXX
else
	if test -n "$_host"; then
		compilers="$_host_alias-g++ $_host_alias-c++ $_host_alias-clang++ $_host-g++ $_host-c++ $_host-clang++"
	else
		compilers="g++ c++ clang++"
	fi

	# Iterate over all candidates, pick the first working one
	CXX=
	for compiler in $compilers; do
		if test_compiler $compiler; then
			echo "success testing compiler: $compiler" >> "$TMPLOG"
			CXX=$compiler
			echo $CXX
			break
		else
			echo "failure testing compiler: $compiler" >> "$TMPLOG"
		fi
	done
fi

if test -z "$CXX"; then
	echo "none found!"
	exit 1
fi

if test -n "$RANLIB"; then
	_ranlib=$RANLIB
fi

if test -n "$STRIP"; then
	_strip=$STRIP
fi

if test -n "$AR"; then
	_ar="$AR cr"
fi

if test -n "$AS"; then
	_as=$AS
fi

if test -n "$DWP"; then
	_dwp=$DWP
fi

if test -n "$WINDRES"; then
	_windres=$WINDRES
fi

LD=$CXX

#
# Check whether the compiler supports C++11
#
echo_n "Checking if compiler supports C++11... "
have_cxx11=no
cat > $TMPC << EOF
int main(int argc, char *argv[]) { if (argv == nullptr) return -1; else return 0; }
EOF
cc_check -std=c++11 && have_cxx11=yes
echo $have_cxx11

if test "$have_cxx11" = "no" ; then
	echo
	echo "ScummVM requires C++11 compiler support. Please ensure your compiler supports it"
	exit 1
fi

#
# Determine the compiler version
#
echocheck "compiler version"

# Some compilers pretend to be gcc to ease compatibility with
# common Linux etc. programs. We first check for some of these here.
have_gcc=no
cc_check_define __GNUC__ && have_gcc=yes
have_icc=no
cc_check_define __INTEL_COMPILER && have_icc=yes
have_clang=no
cc_check_define __clang__ && have_clang=yes

if test "$have_icc" = yes; then
	add_line_to_config_mk 'HAVE_ICC = 1'

	# Make ICC error out on unknown command line options instead of printing
	# a warning. This is for example required to make the -Wglobal-constructors
	# detection work correctly.
	append_var CXXFLAGS "-diag-error 10006,10148"

	# ICC doesn't accept all gcc options, so we disable have_gcc, even if
	# ICC does have the gcc-compatibility defines.
	have_gcc=no
fi

if test "$have_clang" = yes; then
	add_line_to_config_mk 'HAVE_CLANG = 1'

	# clang does accept all gcc options we use, so we keep have_gcc
fi

if test "$have_gcc" = yes; then
	add_line_to_config_mk 'HAVE_GCC = 1'
	_cxx_major=`gcc_get_define __GNUC__`
	_cxx_minor=`gcc_get_define __GNUC_MINOR__`
	cxx_version="`( $CXX -dumpversion ) 2>&1`"

	if test "$have_clang" = yes; then
		# Clang sets a gcc version number for compatibility.
		# We keep that as _cxx_minor/_cxx_major for later
		# compiler version checks.

		# For the version reported in the configure log (cxx_version),
		# we get the actual clang version.
		cxx_version=`gcc_get_define __clang_version__`
		cxx_version="`echo "${cxx_version}" | sed -e 's/"\([^ ]*\) .*/\1/'`"
		cxx_version="clang $cxx_version, ok"

		append_var CXXFLAGS "-Wshadow"
	else
		cxx_version="GCC $cxx_version, ok"

		# Way too many false positives before GCC 5
		if test $_cxx_major -ge 5; then
			append_var CXXFLAGS "-Wshadow"
		else
			append_var CXXFLAGS "-Wno-missing-field-initializers"
		fi
	fi
elif test "$have_icc" = yes; then
	cxx_version="`( $CXX -dumpversion ) 2>/dev/null`"
	_cxx_major="`echo "${cxx_version}" | sed -ne 's/\([0-9][0-9]*\)\..*/\1/gp'`"
	_cxx_minor="`echo "${cxx_version}" | sed -ne 's/[0-9][0-9]*\.\([0-9][0-9]*\)/\1/gp'`"
	cxx_version="ICC $cxx_version, ok"
else
	# TODO: Big scary warning about unsupported compilers
	cxx_version=`( $CXX -version ) 2>&1`
	if test "$?" -eq 0; then
		cxx_version="`echo "${cxx_version}" | sed -ne 's/^.*[^0-9]\([0-9][0-9]*\.[0-9][0-9]*\.[0-9][0-9]*\).*$/\1/gp'`"
		if test -z "${cxx_version}"; then
			cxx_version="not found"
		fi
		echo non-gcc compiler version ${cxx_version}
	else
		cxx_version="not found"
		echo non-gcc compiler version ${cxx_version}
	fi
	cxx_verc_fail=yes
	cxx_version="$cxx_version, bad"
fi

echo "$cxx_version"

#
# Bail out now if no useable compiler was found.
#
if test "$cxx_verc_fail" = yes ; then
	echo
	echo "The version of your compiler is not supported at this time"
	exit 1
fi

#
# Setup compiler specific CXXFLAGS now that we know the compiler version.
# Foremost, this means enabling various warnings.
# In addition, we set CXX_UPDATE_DEP_FLAG for GCC and ICC.
#
# By default compile with strict C++
std_variant=c++
pedantic=no
if test "$have_gcc" = yes ; then
	# By default, we add -pedantic to the CXXFLAGS to catch some potentially
	# non-portable constructs, like use of GNU extensions.
	# However, some platforms use GNU extensions in system header files, so
	# for these we must not use -pedantic.
	pedantic=yes

	case $_host_os in
	# newlib-based system include files suppress non-C89 function
	# declarations under __STRICT_ANSI__, undefine it
	3ds | android | gamecube | kolibrios | psp | switch | wii)
		std_variant=gnu++
		pedantic=no
		;;
	amigaos* | dreamcast | ds | mingw* | mint* | morphos | n64 | ps3 | psp2)
		std_variant=gnu++
		;;
	openbsd*)
		pedantic=no
		;;
	*)
		;;
	esac
	append_var CXXFLAGS "-W -Wno-unused-parameter"
	add_line_to_config_mk 'CXX_UPDATE_DEP_FLAG = -MMD -MF "$(*D)/$(DEPDIR)/$(*F).d" -MQ "$@" -MP'

	append_var CXXFLAGS "-Wno-empty-body"
	append_var CXXFLAGS "-fno-operator-names"
elif test "$have_icc" = yes ; then
	# ICC does not support pedantic, while GCC and clang do.
	add_line_to_config_mk 'CXX_UPDATE_DEP_FLAG = -MMD -MF "$(*D)/$(DEPDIR)/$(*F).d" -MQ "$@" -MP'
fi

#
# Set status about C++11 mode
#
append_var CXXFLAGS "-std=${std_variant}11"

if test "$pedantic" = yes ; then
	append_var CXXFLAGS "-pedantic"
fi

#
# Additional tests for C++11 features that may not be present
#

# Check if initializer list is available
echo_n "Checking if C++11 initializer list is available... "
cat > $TMPC << EOF
#include <initializer_list>
#include <cstddef>
class FOO {
public:
	FOO(std::initializer_list<int> list) : _size(list.size()) {}
	size_t _size;
};
int main(int argc, char *argv[]) { return 0; }
EOF
cc_check
if test "$TMPR" -eq 0; then
	echo yes
else
	echo no
	define_in_config_if_yes yes 'NO_CXX11_INITIALIZER_LIST'
fi

# Check if std::nullptr_t is available
echo_n "Checking if C++11 std::nullptr_t is available... "
cat > $TMPC << EOF
#include <cstddef>
int main(int argc, char *argv[]) {
	std::nullptr_t i = nullptr;
	return 0;
}
EOF
cc_check
if test "$TMPR" -eq 0; then
	echo yes
else
	echo no
	define_in_config_if_yes yes 'NO_CXX11_NULLPTR_T'
fi

# Check if alignas and alignof are available
echo_n "Checking if C++11 alignas and alignof keywords are available... "
cat > $TMPC << EOF
#include <stddef.h>
struct test {
	char c;
	alignas(max_align_t) size_t _size;
};
static const size_t LENGTH = alignof(max_align_t);
int main(int argc, char *argv[]) { return 0; }
EOF
cc_check
if test "$TMPR" -eq 0; then
	echo yes
else
	echo no
	define_in_config_if_yes yes 'NO_CXX11_ALIGNAS'
fi

#
# Determine extra build flags for debug and/or release builds
#
if test "$_debug_build" = auto && test "$_release_build" = yes; then
	_debug_build=no
fi
if test "$_debug_build" != no; then
	# debug mode not explicitly disabled -> compile with debug information
	echo_n "Checking best debug mode... "

	debug_mode=-g
	test "$_host_os" = amigaos && debug_mode=-gstabs
	append_var CXXFLAGS "$debug_mode"
	echo_n -- "$debug_mode"

	echo "int main() { return 0; }" > $TMPC

	# HACK: The default DWARF version "for most targets" is 5. However,
	#       that version causes dwp to segfault. According to
	#       https://sourceware.org/bugzilla/show_bug.cgi?id=26219 it just
	#       isn't implemented, and there's no fix in sight. So we force
	#       DWARF version 4 and hope that works for, well... "most targets".

	if `which $_dwp >/dev/null 2>&1` && cc_check_no_clean $debug_mode -gsplit-dwarf -gdwarf-4 && `$_dwp -e $TMPO -o /dev/null >/dev/null 2>&1`; then
		append_var CXXFLAGS "-gsplit-dwarf -gdwarf-4"
		add_line_to_config_mk "SPLIT_DWARF = 1"
		echo_n -- " + split DWARF"
		if test "$_lld" = yes && cc_check_no_clean $debug_mode -gsplit-dwarf -fuse-ld=lld -Wl,--gdb-index; then
			append_var LDFLAGS "-fuse-ld=lld"
			append_var LDFLAGS "-Wl,--gdb-index"
			echo_n -- " + LLD"
		elif test "$_mold" = yes && cc_check_no_clean $debug_mode -gsplit-dwarf -fuse-ld=mold -Wl,--gdb-index; then
			append_var LDFLAGS "-fuse-ld=mold"
			append_var LDFLAGS "-Wl,--gdb-index"
			echo_n -- " + Mold"
		elif test "$_gold" = yes && cc_check_no_clean $debug_mode -gsplit-dwarf -fuse-ld=gold -Wl,--gdb-index; then
			append_var LDFLAGS "-fuse-ld=gold"
			append_var LDFLAGS "-Wl,--gdb-index"
			echo_n -- " + Gold"
		fi
	fi

	if cc_check_no_clean $debug_mode -fvar-tracking-assignments; then
		append_var CXXFLAGS "-fvar-tracking-assignments"
		echo_n -- " + var tracking"
	fi
	cc_check_clean
	echo ""
fi

if ! echo "$LDFLAGS" | grep -q -e -fuse-ld; then
	echo "Using LLD linker... $_lld"
	if test "$_lld" = yes ; then
		append_var LDFLAGS -fuse-ld=lld
	fi
fi

if ! echo "$LDFLAGS" | grep -q -e -fuse-ld; then
	echo "Using Mold linker... $_mold"
	if test "$_mold" =  yes ; then
		append_var LDFLAGS -fuse-ld=mold
	fi
fi

if test "$_release_build" = yes; then
	# Add a define, which indicates we are doing
	# a build for a release version.
	append_var DEFINES "-DRELEASE_BUILD"
fi

set_flag_if_supported() {
	echocheck "whether C++ compiler accepts $1"
	cat > $TMPC << EOF
	int main() { return 0; }
EOF
	# Note: we check for -Wxxx instead of -Wno-xxx as not all compilers error
	# out on unknown -Wno-xxx flags.
	if cc_check $(echo $1 | sed 's/-Wno-/-W/') -Werror; then
		append_var CXXFLAGS "$1"
		echo yes
	else
		echo no
	fi
}

set_flag_if_supported -Wglobal-constructors

# If the compiler supports the -Wundefined-var-template flag, silence that warning.
# We get this warning a lot with regard to the Singleton class as we explicitly
# instantiate each specialisation. An alternate way to deal with it would be to
# change the way we instantiate the singleton classes as done in PR #967.
# Note: we check the -Wundefined-var-template as gcc does not error out on unknown
# -Wno-xxx flags.
set_flag_if_supported -Wno-undefined-var-template

# Vanilla clang 6 enables the new -Wpragma-pack which warns when leaving an
# included file which changes the current alignment.
# As our common/pack-{start,end}.h trigger this we disable this warning.
# Because there is no correlation between the version reported by Apple Xcode
# clang and vanilla clang we cannot rely on the __clang_major__/clang_minor__
# macros.
set_flag_if_supported -Wno-pragma-pack

set_flag_if_supported -Wno-address-of-packed-member

if test -n "$STRINGS"; then
	_strings=$STRINGS
else
	echo_n "Checking for $_host_alias-strings... " >> "$TMPLOG"
	if `which $_host_alias-strings >/dev/null 2>&1`; then
		_strings=$_host_alias-strings
		echo yes >> "$TMPLOG"
	else
		_strings=strings
		echo no >> "$TMPLOG"
	fi
fi

#
# Check for endianness
#
echo_n "Checking endianness... "
cat > tmp_endianness_check.cpp << EOF
#ifndef __GNUC__
#define __attribute__(x)
#endif
__attribute__ ((used)) unsigned short ascii_mm[] = { 0x4249, 0x4765, 0x6E44, 0x6961, 0x6E53, 0x7953, 0 };
__attribute__ ((used)) unsigned short ascii_ii[] = { 0x694C, 0x5454, 0x656C, 0x6E45, 0x6944, 0x6E61, 0 };
const char * _ascii() { char* s = (char*) ascii_mm; s = (char*) ascii_ii; return s; }
__attribute__ ((used)) unsigned short ebcdic_ii[] = { 0x89D3, 0xE3E3, 0x8593, 0x95C5, 0x89C4, 0x9581, 0 };
__attribute__ ((used)) unsigned short ebcdic_mm[] = { 0xC2C9, 0xC785, 0x95C4, 0x8981, 0x95E2, 0xA8E2, 0 };
const char * _ebcdic() { char* s = (char*) ebcdic_mm; s = (char*) ebcdic_ii; return s; }
int main() { _ascii (); _ebcdic (); return 0; }
EOF
$CXX $LDFLAGS $CXXFLAGS -o $TMPO$HOSTEXEEXT tmp_endianness_check.cpp >> "$TMPLOG" 2>&1
if $_strings $TMPO$HOSTEXEEXT 2>> "$TMPLOG"| grep BIGenDianSyS >/dev/null; then
	_endian=big
elif $_strings $TMPO$HOSTEXEEXT 2>> "$TMPLOG" | grep LiTTleEnDian >/dev/null; then
	_endian=little
fi
echo $_endian;
cc_check_clean tmp_endianness_check.cpp $TMPO-tmp_endianness_check.dwo

case $_endian in
	big)
		add_line_to_config_h '#undef SCUMM_LITTLE_ENDIAN'
		add_line_to_config_h '#define SCUMM_BIG_ENDIAN'
		;;
	little)
		add_line_to_config_h '#define SCUMM_LITTLE_ENDIAN'
		add_line_to_config_h '#undef SCUMM_BIG_ENDIAN'
		;;
	*)
		exit 1
		;;
esac

#
# Determine a data type with the given length
#
find_type_with_size() {
	for datatype in int short char long "long long" __int64 "long long int" unknown; do
		cat > tmp_find_type_with_size.cpp << EOF
typedef $datatype ac__type_sizeof_;
int main() {
	static int test_array [1 - 2 * !(((long int) (sizeof (ac__type_sizeof_))) == $1)];
	test_array [0] = 0;
	return 0;
}
EOF
		if $CXX $CXXFLAGS -c -o $TMPO.o tmp_find_type_with_size.cpp >> "$TMPLOG" 2>&1 ; then
			break
		else
			if test "$datatype" = "unknown"; then
				echo "couldn't find data type with $1 bytes"
				exit 1
			fi
			continue
		fi
	done
	cc_check_clean tmp_find_type_with_size.cpp
	echo $datatype
}

#
# Check whether the system is 32-bit
#
pointer_is_32bit() {
	cat > tmp_pointer_is_32bit.cpp << EOF
int main() {
	static int test_array[1 - 2 * !(sizeof(void *) == 4)];
	test_array[0] = 0;
	return 0;
}
EOF
	$CXX $CXXFLAGS -c -o $TMPO.o tmp_pointer_is_32bit.cpp >> "$TMPLOG" 2>&1
	status=$?
	cc_check_clean tmp_pointer_is_32bit.cpp
	return $status
}

echo_n "Checking 64-bitness... "
pointer_is_32bit
if test $? -eq 0; then
	signed_type_ptr=int32
	unsigned_type_ptr=uint32
	echo "no"
else
	signed_type_ptr=int64
	unsigned_type_ptr=uint64
	echo "yes"
fi

#
# Determine data type sizes
#
echo_n "Type with 1 byte... "
type_1_byte=`find_type_with_size 1`
TMPR="$?"
echo "$type_1_byte"
test $TMPR -eq 0 || exit 1	# check exit code of subshell

echo_n "Type with 2 bytes... "
type_2_byte=`find_type_with_size 2`
TMPR="$?"
echo "$type_2_byte"
test $TMPR -eq 0 || exit 1	# check exit code of subshell

echo_n "Type with 4 bytes... "
type_4_byte=`find_type_with_size 4`
TMPR="$?"
echo "$type_4_byte"
test $TMPR -eq 0 || exit 1	# check exit code of subshell

echo_n "Type with 8 bytes... "
type_8_byte=`find_type_with_size 8`
TMPR="$?"
echo "$type_8_byte"
test $TMPR -eq 0 || exit 1	# check exit code of subshell

#
# Check whether memory alignment is required
#
# For some CPU types, unaligned memory access is either not supported at
# all (and so leads to a crash), requires a super-slow emulation via an
# exception handler, or just results in incorrect results.
# On the other hand, accessing data in a manner that works regardless of
# alignment can be a lot slower than regular access, so we don't want
# to use it if we don't have to.
#
# So we do the following: For CPU families where we know whether unaligned
# access is safe & fast, we enable / disable unaligned access accordingly.
# Otherwise, we just disable memory alignment.
#
# NOTE: In the past, for non-cross compiled builds, we would also run some code
# which would try to test whether unaligned access worked or not. But this test
# could not reliably determine whether unaligned access really worked in all
# situations (and across different implementations of the target CPU arch), nor
# whether it was fast (as opposed to slowly emulated by fault handlers). Hence,
# we do not use this approach anymore.
#
# NOTE: The only kinds of unaligned access we allow are for 2 byte and 4
# byte loads / stores. No promises are made for bigger sizes, such as 8
# or 16 byte loads, for which architectures may behave differently than
# for the smaller sizes.
echo_n "Alignment required... "
case $_host_cpu in
	i[3-6]86 | amd64 | x86_64 | powerpc* | ppc*)
		# Unaligned access should work
		_need_memalign=no
		;;
	alpha* | arm* | bfin* | hp* | mips* | sh* | sparc* | ia64 | nv1*)
		# Unaligned access is not supported or extremely slow.
		_need_memalign=yes
		;;
	*)
		# Status of unaligned access is unknown, so assume the worst.
		_need_memalign=yes
		;;
esac
if test "$_enable_ubsan" = yes ; then
	# UBSan implies -fsanitize=alignment, so avoid false positives.
	_need_memalign=yes
fi
echo "$_need_memalign"

define_in_config_h_if_yes $_need_memalign 'SCUMM_NEED_ALIGNMENT'

#
# Check the CPU architecture
#
echo_n "Checking host CPU architecture... "
case $_host_cpu in
	aarch64)
		echo "aarch64"
		;;
	alpha*)
		echo "Alpha"
		;;
	arm*)
		echo "ARM"
		case $_host in
			openpandora)
				define_in_config_if_yes yes 'USE_ARM_NEON_ASPECT_CORRECTOR'
				;;
			caanoo | gp2x | gp2xwiz | maemo )
				define_in_config_if_yes yes 'USE_ARM_SCALER_ASM'
				define_in_config_if_yes yes 'USE_ARM_SMUSH_ASM'
				define_in_config_if_yes yes 'USE_ARM_GFX_ASM'
				# FIXME: The following feature exhibits a bug during the intro scene of Indy 4
				# (on Pandora and iPhone at least)
				#define_in_config_if_yes yes 'USE_ARM_COSTUME_ASM'
				;;
		esac

		append_var DEFINES "-DARM_TARGET"
		;;
	hppa* | parisc*)
		echo "PA-RISC"
		;;
	i[3-6]86)
		echo "x86"
		_have_x86=yes
		define_in_config_h_if_yes $_have_x86 'HAVE_X86'
		;;
	ia64*)
		echo "Itanium"
		;;
	m68*)
		echo "m68k"
		;;
	mips*)
		echo "MIPS"
		append_var DEFINES "-DMIPS_TARGET"
		;;
	powerpc* | ppc*)
		echo "PowerPC"
		append_var DEFINES "-DPPC_TARGET"
		;;
	riscv*)
		echo "RISC-V"
		;;
	sh*)
		echo "SuperH"
		;;
	sparc*)
		echo "SPARC"
		;;
	wasm32)
		echo "wasm32"
		;;
	x86_64 | amd64)
		echo "x86_64"
		_have_amd64=yes
		define_in_config_h_if_yes $_have_amd64 'HAVE_AMD64'
		;;
	*)
		echo "unknown ($_host_cpu)"
		;;
esac


#
# Determine build settings
#
echo_n "Checking hosttype... "
echo $_host_os
case $_host_os in
	3ds)
		_optimization_level=-O2
		append_var DEFINES "-D__3DS__"
		append_var DEFINES "-DARM"
		append_var DEFINES "-DARM11"
		append_var CXXFLAGS "-march=armv6k -mtune=mpcore -mfloat-abi=hard -mtp=soft"
		append_var CXXFLAGS "-mword-relocations"
		append_var CXXFLAGS "-ffunction-sections"
		append_var CXXFLAGS "-fomit-frame-pointer"
		append_var CXXFLAGS "-I$DEVKITPRO/libctru/include"
		append_var CXXFLAGS "-I$DEVKITPRO/portlibs/3ds/include"
		append_var LDFLAGS "-march=armv6k -mtune=mpcore -mfloat-abi=hard -mtp=soft"
		append_var LDFLAGS "-L$DEVKITPRO/libctru/lib"
		append_var LDFLAGS "-L$DEVKITPRO/portlibs/3ds/lib"
		append_var LDFLAGS "-specs=3dsx.specs -lctru"
		append_var LIBS "-lcitro3d"
		;;
	amigaos*)
		# AmigaOS (PPC) target
		_port_mk="backends/platform/sdl/amigaos/amigaos.mk"
		add_line_to_config_mk 'AMIGAOS = 1'
		# Enable full optimizations for non-debug builds
		if test "$_debug_build" = no; then
			_optimization_level=-O3
		else
			_optimization_level=-O0
			append_var CXXFLAGS "-fno-omit-frame-pointer"
			append_var CXXFLAGS "-fno-strict-aliasing"
			append_var CXXFLAGS "-fstack-protector"
			# Dependencies might also be compiled with stack protection
			append_var LDFLAGS "-fstack-protector"
			define_in_config_if_yes "$_debug_build" 'DEBUG_BUILD'
		fi
		# When building dynamic, add everything possible as plugin
		# and leave out resources by default to save binary size
		if test "$_dynamic_modules" = yes ; then
			_builtin_resources=no
			_detection_features_static=no
			_plugins_default=dynamic
		else
			_static_build=yes
		fi
		# Use 'long' for ScummVM's 4 byte typedef, because AmigaOS
		# already typedefs (u)int32 as (unsigned) long and suppress
		# those noisy format warnings caused by the 'long' 4 byte
		append_var CXXFLAGS "-Wno-format"
		type_4_byte='long'
		;;
	android)
		case $_host in
			android-arm-v7a)
				# Disable NEON for older devices (like with Tegra 2)
				append_var CXXFLAGS "-mfpu=vfp"
				# This is really old CPU but might be still used with android 4.1, it slightly increases code size and decreases performance.
				append_var LDFLAGS "-Wl,--fix-cortex-a8"
				# Allow NEON optimized code after runtime detection
				_ext_neon=yes
				ABI="armeabi-v7a"
				;;
			android-arm64-v8a)
				ABI="arm64-v8a"
				;;
			android-x86)
				ABI="x86"
				;;
			android-x86_64)
				ABI="x86_64"
				;;
			ouya)
				append_var CXXFLAGS "-mtune=cortex-a9"
				ABI="armeabi-v7a"
				;;
		esac

		append_var CXXFLAGS "-Wno-inconsistent-missing-override"

		append_var CXXFLAGS "-fpic"
		append_var CXXFLAGS "-ffunction-sections"
		append_var CXXFLAGS "-funwind-tables"
		if test "$_debug_build" = no; then
			_optimization_level=-Os
			append_var CXXFLAGS "-fomit-frame-pointer"
			append_var CXXFLAGS "-fstrict-aliasing"
		else
			_optimization_level=-O0
			append_var CXXFLAGS "-fno-omit-frame-pointer"
			append_var CXXFLAGS "-fno-strict-aliasing"
		fi

		# Build ID is needed for native debugging in Android Studio
		append_var LDFLAGS "-Wl,--build-id=sha1"

		add_line_to_config_mk "ANDROID_SDK_ROOT := $ANDROID_SDK_ROOT"
		add_line_to_config_mk "ANDROID_NDK_ROOT := $ANDROID_NDK_ROOT"

		_seq_midi=no
		;;
	beos*)
		append_var DEFINES "-DSYSTEM_NOT_SUPPORTING_D_TYPE"
		# Needs -lbind -lsocket for the timidity MIDI driver
		LDFLAGS="-L/boot/home/config/lib"
		CFLAGS="-I/boot/home/config/include"
		append_var CXXFLAGS "-fhuge-objects"
		append_var LIBS "-lbind -lsocket"
		_seq_midi=no
		;;
	cygwin*)
		if test "$_cygwin_build" = no; then
			echo ERROR: Cygwin building is not supported by ScummVM anymore. Consider using MinGW.
			exit 1
		else
			echo WARNING: Cygwin building is not supported by ScummVM anymore.
			echo Cygwin should be used only for development purposes and testing POSIX code on Windows.
			echo Consider using MinGW instead.
			append_var DEFINES "-D_GNU_SOURCE"
		fi
		;;
	darwin*)
		case $_host_cpu in
		powerpc*)
			if test "$_dynamic_modules" = no ; then
				echo "WARNING: Building static engines will probably fail at link time on Mac PowerPC"
			fi
			;;
		esac

		append_var DEFINES "-DMACOSX"
		append_var LIBS "-framework AudioUnit -framework AudioToolbox -framework Carbon -framework CoreMIDI"
		# SDL2 doesn't seem to add Cocoa for us.
		append_var LIBS "-framework Cocoa"
		add_line_to_config_mk 'MACOSX = 1'
		_seq_midi=no

		# Now we may have MacPorts or Fink installed
		# Which put libraries and headers in non-standard places
		# Checking them here

		# MacPorts
		# There is no way to get the prefix, so implementing a hack here
		macport_version=`port version 2>/dev/null`
		if test "$?" -eq 0; then
			macport_version="`echo "${macport_version}" | sed -ne 's/Version: \([0-9]\.[0-9]\.[0-9]\)/\1/gp'`"
			echo_n "You seem to be running MacPorts version ${macport_version}..."

			macport_prefix=`which port`
			# strip off /bin/port from /opt/local/bin/port
			macport_prefix=`dirname ${macport_prefix}`
			macport_prefix=`dirname ${macport_prefix}`

			echo "adding ${macport_prefix} to paths"

			LDFLAGS="-L${macport_prefix}/lib $LDFLAGS"
			CXXFLAGS="-I${macport_prefix}/include $CXXFLAGS"

			if test -z "$_staticlibpath"; then
				_staticlibpath=${macport_prefix}
				echo "Set staticlib-prefix to ${_staticlibpath}"
			fi
		fi

		# Fink
		# There is no way to get the prefix, so implementing a hack here
		fink_version=`fink -V 2>/dev/null`
		if test "$?" -eq 0; then
			fink_version="`echo "${fink_version}" | sed -ne 's/Package manager version: \([0-9.]*\)/\1/gp'`"
			echo_n "You seem to be running Fink version ${fink_version}..."

			fink_prefix=`which fink`
			# strip off /bin/fink from /sw/bin/port
			fink_prefix=`dirname ${fink_prefix}`
			fink_prefix=`dirname ${fink_prefix}`

			echo "adding ${fink_prefix} to paths"

			LDFLAGS="-L${fink_prefix}/lib $LDFLAGS"
			CXXFLAGS="-I${fink_prefix}/include $CXXFLAGS"

			if test -z "$_staticlibpath"; then
				_staticlibpath=${fink_prefix}
				echo "Set staticlib-prefix to ${_staticlibpath}"
			fi
		fi

		# Homebrew
		brew_version=`brew -v 2>/dev/null`
		if test "$?" -eq 0; then
			brew_version="`echo "${brew_version}" | sed -ne 's/Homebrew \([0-9.]*\)/\1/gp'`"
			echo_n "You seem to be running Homebrew version ${brew_version}..."

			brew_prefix=`brew --prefix`

			echo "adding ${brew_prefix} to paths"

			LDFLAGS="-L${brew_prefix}/lib $LDFLAGS"
			CXXFLAGS="-I${brew_prefix}/include $CXXFLAGS"

			if test -z "$_staticlibpath"; then
				_staticlibpath=${brew_prefix}
				echo "Set staticlib-prefix to ${_staticlibpath}"
			fi
		fi

		# If _staticlibpath is not set yet try first /sw (fink) then /usr/local
		# (the macports case is handled above).
		if test -z "$_staticlibpath"; then
			if test -d "/sw"; then
				_staticlibpath=/sw
				echo "Set staticlib-prefix to ${_staticlibpath}"
			elif test -d "/usr/local"; then
				_staticlibpath=/usr/local
				echo "Set staticlib-prefix to ${_staticlibpath}"
			else
				echo "Could not determine prefix for static libraries"
			fi
		fi

		# If _xcodetoolspath is not set yet use xcode-select to get the path
		if test -z "$_xcodetoolspath"; then
			_xcodetoolspath=`xcode-select -print-path`/Tools
			if test -d "$_xcodetoolspath"; then
				echo "Set xcodetools-path to ${_xcodetoolspath}"
			else
				_xcodetoolspath=
				echo "Could not determine path for Xcode Tools"
			fi
		fi

		echocheck "macOS deployment target"
		cat > $TMPC << EOF
#include "AvailabilityMacros.h"

#define _DIGIT(x) #x
#define DIGIT(x) _DIGIT(x)

const char version[] = "Version:" DIGIT(MAC_OS_X_VERSION_MIN_REQUIRED);
const char *_version() { char *s = (char *)version; return s; }

int main(int argc, char *argv[]) { _version(); return 0; }
EOF
		cc_check_no_clean
		if $_strings $TMPO$HOSTEXEEXT | grep Version: >/dev/null; then
			_macos_min_version=`$_strings $TMPO$HOSTEXEEXT | grep Version:`
			_macos_min_version="${_macos_min_version#Version:}"
		fi
		cc_check_clean

		# Also get a dot version of the min version
		_macos_min_version_dot=undefined
		if test -n "$_macos_min_version" ; then
			if test "$_macos_min_version" -lt 101000; then
				_macos_min_ver_major=$((${_macos_min_version}/100))
				_macos_min_ver_minor=$((${_macos_min_version}/10 - 10*${_macos_min_ver_major}))
				_macos_min_version_dot=${_macos_min_ver_major}.${_macos_min_ver_minor}
			else
				_macos_min_ver_major=$((${_macos_min_version}/10000))
				_macos_min_ver_minor=$((${_macos_min_version}/100 - 100*${_macos_min_ver_major}))
				_macos_min_version_dot=${_macos_min_ver_major}.${_macos_min_ver_minor}
			fi
		fi
		echo $_macos_min_version_dot

		# Version-specific quirks
		if test -n "$_macos_min_version" ; then
			# When building for MacOS X 10.5 or below
			if test "$_macos_min_version" -lt 1060 ; then
				add_line_to_config_mk 'MACOSX_LEOPARD_OR_BELOW = 1'
				if test "$_debug_build" != no ; then
					# Newer compiler but ancient gdb
					append_var CXXFLAGS "-gstabs+"
				fi
			fi

			# When building with SDK 10.14 or above, we cannot compile the 32 bits dock plugin
			# Assume the SDK version is the same as the min version.
			if test "$_macos_min_version" -gt 101399 ; then
				add_line_to_config_mk 'MACOSX_64_BITS_ONLY = 1'
			fi
		fi
		if test "$_host_cpu" = "aarch64" ; then
			add_line_to_config_mk 'MACOSX_ARM64 = 1'
		fi

		# Avoid "file has no symbols" noise from ranlib, if it's new enough
		ranlib_version=`$_ranlib -V 2>/dev/null`
		if test -n "$ranlib_version" ; then
			ranlib_version="`echo "${ranlib_version}" | sed -ne 's/.*cctools-\([0-9]\{1,\}\).*/\1/gp'`"
			if test -n "$ranlib_version" && test "$ranlib_version" -ge 862 ; then
				append_var _ranlib "-no_warning_for_no_symbols"
				# Also tell ar not to do its own calls to ranlib
				append_var _ar "-S"
			fi
		fi

		# Use pandoc to generate README and NEWS file for the bundle
		# Also default to HTML rather than plain text as it gives a nicer
		# formating, especially for the README. We could consider using RTF
		# as well, but TextEdit does not support links within the document,
		# and having a TOC with links, which we do with html, is quite convenient.
		_pandoc=yes
		if test "$_pandocformat" = "default"; then
			_pandocformat="html"
		fi
		;;
	dreamcast)
		append_var DEFINES "-D__DC__"
		append_var DEFINES "-DNONSTANDARD_PORT"
		_detection_features_full=no
		if test "$_dynamic_modules" = yes ; then
			_detection_features_static=no
		fi
		# XXX: Enabling SCUMM v7+ hasn't been useful on DC for many years (bug #6008),
		# and may confuse users, since this is one of the most popular engines, so make
		# sure that it won't be enabled (until a better backend capability requirement
		# feature is implemented). This may also help SCUMMv6 and below behave better
		# on this very memory-limited platform.
		engine_disable scumm_7_8
		;;
	ds)
		_optimization_level=-Os
		append_var DEFINES "-D__DS__"
		append_var DEFINES "-DNDS"
		append_var DEFINES "-DARM9"
		append_var DEFINES "-DARM"
		append_var DEFINES "-DNONSTANDARD_PORT"
		append_var CXXFLAGS "-isystem $DEVKITPRO/libnds/include"
		append_var CXXFLAGS "-isystem $DEVKITPRO/portlibs/nds/include"
		append_var CXXFLAGS "-isystem $DEVKITPRO/portlibs/armv5te/include"
		append_var CXXFLAGS "-march=armv5te"
		append_var CXXFLAGS "-mtune=arm946e-s"
		append_var CXXFLAGS "-fomit-frame-pointer"
		append_var CXXFLAGS "-mthumb"
		append_var CXXFLAGS "-mthumb-interwork"
		append_var CXXFLAGS "-ffunction-sections"
		append_var CXXFLAGS "-fdata-sections"
		append_var CXXFLAGS "-fno-strict-aliasing"
		append_var CXXFLAGS "-fno-threadsafe-statics"
		append_var CXXFLAGS "-fuse-cxa-atexit"
		# Suppress format warnings as the long 4 byte causes noisy warnings.
		append_var CXXFLAGS "-Wno-format"
		append_var LDFLAGS "-mthumb"
		append_var LDFLAGS "-mthumb-interwork"
		append_var LDFLAGS "-mfloat-abi=soft"
		append_var LDFLAGS "-Wl,-Map,map.txt"
		append_var LDFLAGS "-L$DEVKITPRO/libnds/lib"
		append_var LDFLAGS "-L$DEVKITPRO/portlibs/nds/lib"
		append_var LDFLAGS "-L$DEVKITPRO/portlibs/armv5te/lib"
		append_var LIBS "-specs=ds_arm9.specs"
		append_var LIBS "-lfilesystem"
		append_var LIBS "-lfat"
		append_var LIBS "-lmm9"
		append_var LIBS "-lnds9"
		;;
	emscripten)
		append_var DEFINES "-DEMSCRIPTEN"
		add_line_to_config_mk 'EMSCRIPTEN = 1'
		_port_mk="backends/platform/sdl/emscripten/emscripten.mk"
		append_var LDFLAGS "-s FORCE_FILESYSTEM"
		append_var LDFLAGS "-s INITIAL_MEMORY=128MB -s TOTAL_STACK=32MB -s ALLOW_MEMORY_GROWTH=1"
		append_var LDFLAGS "-s ASYNCIFY=1 -s ASYNCIFY_STACK_SIZE=1048576"

		if test "$_debug_build" = yes; then
			_optimization_level=-O2
			append_var LDFLAGS "-O2 -g3 -s ASSERTIONS=2"
		else
			_optimization_level=-O3
			append_var LDFLAGS "-O3"
		fi

		# activate emscripten-ports
		if test "$_sdl" != no; then # we enable SDL2 by default 
			append_var LDFLAGS "-s USE_SDL=2 "
		fi

		# We explicitly disable optional libraries if not enabled. "auto" would depend
		# on whether the port has been used before (and is detected) which is unpredictable.
		if test "$_freetype2" = yes; then
			# neither pkg-config nor freetype-config work, so we setup freetype manually
			append_var LDFLAGS "-s USE_FREETYPE=1"
			_freetype_found="true"
			_freetypepath="$EMSDK/upstream/emscripten/cache/sysroot/include/freetype2/"
			FREETYPE2_CFLAGS="-I$_freetypepath"
		else
			_freetype2=no 
<<<<<<< HEAD
		fi
		if test "$_gif" = yes; then
		 	append_var LDFLAGS "-s USE_GIFLIB=1"
		else
			_gif=no 
		fi
=======
		fi
		if test "$_gif" = yes; then
		 	append_var LDFLAGS "-s USE_GIFLIB=1"
		else
			_gif=no 
		fi
>>>>>>> 5219c994
		if test "$_jpeg" = yes; then
			append_var LDFLAGS "-s USE_LIBJPEG=1"
		else
			_jpeg=no 
		fi
		if test "$_ogg" = yes; then
			append_var LDFLAGS "-s USE_OGG=1" 
		else
			_ogg=no 
		fi
		if test "$_png" = yes; then
			append_var LDFLAGS "-s USE_LIBPNG=1"
		else
			_png=no 
		fi
		if test "$_vorbis" = yes; then
			append_var LDFLAGS "-s USE_VORBIS=1" 
		else
			_vorbis=no 
		fi
		if test "$_zlib" = yes; then
			append_var LDFLAGS "-s USE_ZLIB=1"
		else
			_zlib=no 
		fi
	;;
	freebsd* | dragonfly*)
		append_var LDFLAGS "-L/usr/local/lib"
		append_var CXXFLAGS "-I/usr/local/include"
		;;
	gamecube)
		_optimization_level=-Os
		append_var CXXFLAGS "-mogc"
		append_var CXXFLAGS "-mcpu=750"
		append_var CXXFLAGS "-meabi"
		append_var CXXFLAGS "-mhard-float"
		append_var CXXFLAGS "-ffunction-sections"
		append_var CXXFLAGS "-fdata-sections"
		append_var CXXFLAGS "-fmodulo-sched"
		append_var CXXFLAGS "-fuse-cxa-atexit"
		append_var CXXFLAGS "-I$DEVKITPRO/libogc/include"
		append_var CXXFLAGS "-I$DEVKITPRO/portlibs/ppc/include"
		# libogc is required to link the cc tests (includes _start())
		append_var LDFLAGS "-mogc"
		append_var LDFLAGS "-mcpu=750"
		append_var LDFLAGS "-L$DEVKITPRO/libogc/lib/cube"
		append_var LDFLAGS "-L$DEVKITPRO/portlibs/ppc/lib"
		append_var LDFLAGS "-logc"
		if test "$_dynamic_modules" = "yes" ; then
			# retarded toolchain patch forces --gc-sections, overwrite it
			append_var LDFLAGS "-Wl,--no-gc-sections"
		fi
		;;
	haiku*)
		append_var DEFINES "-DSYSTEM_NOT_SUPPORTING_D_TYPE"
		# Needs -lnetwork for the timidity MIDI driver
		append_var LIBS "-lnetwork"
		_seq_midi=no
		;;
	irix*)
		append_var DEFINES "-DIRIX"
		append_var DEFINES "-DSYSTEM_NOT_SUPPORTING_D_TYPE"
		append_var LIBS "-lmd -lfastm -lm"
		_ranlib=:
		;;
	linux* | uclinux*)
		;;
	mingw*)
		append_var DEFINES "-DWIN32"
		# append_var DEFINES "-D__USE_MINGW_ANSI_STDIO=0"  # Modern MinGW does not need it
		append_var LDFLAGS "-static-libgcc -static-libstdc++"
		append_var LIBS "-lmingw32 -lwinmm -lgdi32"
		append_var OBJS "dists/scummvm.o"
		add_line_to_config_mk 'WIN32 = 1'
		_port_mk="backends/platform/sdl/win32/win32.mk"
		;;
	mint*)
		append_var DEFINES "-DSYSTEM_NOT_SUPPORTING_D_TYPE"
		append_var DEFINES "-D_GNU_SOURCE"
		append_var DEFINES "-D_ISOC11_SOURCE"
		;;
	morphos*)
		if test "$_debug_build" = no; then
			_optimization_level=-O2
		fi
		append_var LDFLAGS "-Wl,--export-dynamic"
		append_var LDFLAGS "-L/usr/local/lib"
		append_var CXXFLAGS "-D__MORPHOS_SHAREDLIBS"
		# We have to use 'long' for our 4 byte typedef because MorphOS already typedefs (u)int32
		# as (unsigned) long, and consequently we'd get a compiler error otherwise.
		type_4_byte='long'
		# Supress format warnings as the long 4 byte causes noisy warnings.
		append_var CXXFLAGS "-Wno-format"
		add_line_to_config_mk 'MORPHOS = 1'
		_port_mk="backends/platform/sdl/morphos/morphos.mk"
		# use SDL2
		_sdlconfig=sdl2-config
		;;
	msys)
		echo ERROR: Using the MSYS shell in msys mode is not supported. Please use the MSYS shell in mingw mode instead.
		exit 1
		;;
	n64)
		append_var DEFINES "-D__N64__"
		append_var DEFINES "-DLIMIT_FPS"
		append_var DEFINES "-DNONSTANDARD_PORT"
		append_var DEFINES "-DDISABLE_COMMAND_LINE"
		append_var DEFINES "-DDISABLE_DEFAULT_SAVEFILEMANAGER"
		append_var DEFINES "-DDISABLE_DOSBOX_OPL"
		append_var DEFINES "-DDISABLE_FANCY_THEMES"
		append_var DEFINES "-DDISABLE_NES_APU"
		append_var DEFINES "-DDISABLE_SID"
		append_var DEFINES "-DREDUCE_MEMORY_USAGE"
		add_line_to_config_mk 'N64 = 1'
		_detection_features_full=no
		_nuked_opl=no
		;;
	openbsd*)
		append_var LDFLAGS "-L/usr/local/lib"
		append_var CXXFLAGS "-I/usr/local/include"
		_seq_midi=no
		;;
	ps3)
		# Force use of SDL and freetype from the ps3 toolchain
		_sdlpath="$PS3DEV/portlibs/ppu:$PS3DEV/portlibs/ppu/bin"
		_freetypepath="$PS3DEV/portlibs/ppu:$PS3DEV/portlibs/ppu/bin"
		_libcurlpath="$PS3DEV/portlibs/ppu:$PS3DEV/portlibs/ppu/bin"

		append_var DEFINES "-DPLAYSTATION3"
		append_var CXXFLAGS "-mcpu=cell -mno-fp-in-toc -I$PSL1GHT/ppu/include -I$PS3DEV/portlibs/ppu/include"
		append_var LDFLAGS "-L$PSL1GHT/ppu/lib -L$PS3DEV/portlibs/ppu/lib"
		# The network libraries are statically linked and need to be specified in the following order
		append_var SDL_NET_LIBS "-lSDL2_net -lnet -lnetctl -lsysmodule"
		add_line_to_config_mk 'PLAYSTATION3 = 1'
		add_line_to_config_h "#define PREFIX \"${prefix}\""
		# PS3 has no OpenGL support at all even though it's SDL based
		_opengl_mode=none
		;;
	psp2)
		_freetypepath="$VITASDK/arm-vita-eabi/bin"
		_freetype2=yes
		_libcurlpath="$VITASDK/arm-vita-eabi/bin"
		append_var CXXFLAGS "--sysroot=$VITASDK/arm-vita-eabi"
		append_var LDFLAGS "--sysroot=$VITASDK/arm-vita-eabi"
		append_var DEFINES "-DPSP2 -DSYSTEM_NOT_SUPPORTING_D_TYPE"
		append_var CXXFLAGS "-Wl,-q -I$VITASDK/arm-vita-eabi/include"
		append_var CXXFLAGS "-march=armv7-a -mtune=cortex-a9 -mfpu=neon -mfloat-abi=hard"
		append_var LDFLAGS "-Wl,-q -L$VITASDK/arm-vita-eabi/lib"
		#the next line fixes a crash when starting scumm-7-8 games (The Dig etc.)
		#when either -O2, -O3 or -Os optimizations are enabled
		append_var CXXFLAGS "-fno-optimize-sibling-calls"
		#the next line fixes "branch out of range" error in gob engine when -Os is used
		append_var CXXFLAGS "-mlong-calls"
		append_var CXXFLAGS "-mword-relocations"
		append_var CXXFLAGS "-fomit-frame-pointer"
		#ensure verbose output during linking to prevent buildbot kills after 1200 seconds
		if test "$_verbose_build" = yes ; then
			append_var LDFLAGS "-Wl,-v --verbose"
		fi
		if test "$_dynamic_modules" = yes ; then
			_detection_features_static=no
			_plugins_default=dynamic
		fi
		if test "$_debug_build" = no; then
		#optimize for smallest file size. This is necessary to prevent a crash on startup
		#due to the large executable file size when many engines are enabled
		#for example when --enable-all-engines is used to enable all the unstable engines
			_optimization_level=-Os
		fi
		if test "$_debug_build" = yes; then
			_optimization_level=-O0
			append_var DEFINES "-D__PSP2_DEBUG__"
			append_var LIBS "-lpsp2shell"
		fi
		add_line_to_config_mk 'PSP2 = 1'
		add_line_to_config_h "#define PREFIX \"${prefix}\""
		;;
	psp)
		_optimization_level=-O2
		_freetypepath="$PSPDEV/psp/bin"
		append_var CXXFLAGS "-I$PSPSDK/include"
		# FIXME: Why is the following in CXXFLAGS and not in DEFINES? Change or document this.
		append_var CXXFLAGS "-D_PSP_FW_VERSION=150"
		append_var CXXFLAGS "-mno-gpopt"
		add_line_to_config_mk 'PSP = 1'
		;;
	riscos)
		define_in_config_if_yes yes 'RISCOS'
		append_var LDFLAGS "-static"
		_optimization_level=-O3
		_port_mk="backends/platform/sdl/riscos/riscos.mk"
		_pandoc=yes
		_sdlconfig=sdl-config
		# RiscOS has no OpenGL support at all even though it's SDL based
		_opengl_mode=none
		if test "$_dynamic_modules" = yes ; then
			_plugins_default=dynamic
		fi
		_detection_features_full=no
		;;
	solaris*)
		append_var DEFINES "-DSOLARIS"
		append_var DEFINES "-DSYSTEM_NOT_SUPPORTING_D_TYPE"
		# Needs -lbind -lsocket for the timidity MIDI driver
		append_var LIBS "-lnsl -lsocket"
		;;
	switch)
		_pkgconfig="$DEVKITPRO/portlibs/switch/bin/aarch64-none-elf-pkg-config"
		_libcurlpath="$DEVKITPRO/portlibs/switch/bin"
		_sdlpath="$DEVKITPRO/portlibs/switch/bin"
		append_var DEFINES "-DSWITCH -D__SWITCH__ -DNINTENDO_SWITCH"
		append_var CXXFLAGS "-march=armv8-a -mtune=cortex-a57 -mtp=soft -fPIE -ftls-model=local-exec"
		append_var CXXFLAGS "-ffunction-sections -fdata-sections"
		append_var CXXFLAGS "-I$DEVKITPRO/libnx/include -I$DEVKITPRO/portlibs/switch/include"
		append_var LDFLAGS "-L$DEVKITPRO/libnx/lib -L$DEVKITPRO/portlibs/switch/lib"
		append_var LDFLAGS "-specs=$DEVKITPRO/libnx/switch.specs"
		add_line_to_config_mk 'SWITCH = 1'
		if test "$_debug_build" = yes; then
			append_var DEFINES "-D__SWITCH_DEBUG__"
		else
			_optimization_level=-O3
		fi
		;;
	wii)
		_optimization_level=-Os
		append_var CXXFLAGS "-mrvl"
		append_var CXXFLAGS "-mcpu=750"
		append_var CXXFLAGS "-meabi"
		append_var CXXFLAGS "-mhard-float"
		append_var CXXFLAGS "-ffunction-sections"
		append_var CXXFLAGS "-fdata-sections"
		append_var CXXFLAGS "-fmodulo-sched"
		append_var CXXFLAGS "-fuse-cxa-atexit"
		append_var CXXFLAGS "-I$DEVKITPRO/libogc/include"
		append_var CXXFLAGS "-I$DEVKITPRO/portlibs/ppc/include"
		# libogc is required to link the cc tests (includes _start())
		append_var LDFLAGS "-mrvl"
		append_var LDFLAGS "-mcpu=750"
		append_var LDFLAGS "-L$DEVKITPRO/libogc/lib/wii"
		append_var LDFLAGS "-L$DEVKITPRO/portlibs/ppc/lib"
		append_var LDFLAGS "-logc"
		if test "$_dynamic_modules" = "yes" ; then
			# retarded toolchain patch forces --gc-sections, overwrite it
			append_var LDFLAGS "-Wl,--no-gc-sections"
		fi
		;;
esac

if test -n "$_host"; then
	# Cross-compiling mode - add your target here if needed
	echo "Cross-compiling to $_host"
	case "$_host" in
		3ds)
			append_var DEFINES "-DDISABLE_FANCY_THEMES"
			append_var DEFINES "-DDISABLE_HELP_STRINGS"
			append_var DEFINES "-DDISABLE_NES_APU"
			_backend="3ds"
			_build_scalers=no
			_vkeybd=yes
			_seq_midi=no
			_mt32emu=no
			_timidity=no
			# Should use Tremor instead of Vorbis
			_vorbis=no
			_port_mk="backends/platform/3ds/3ds.mk"
			;;
		android-arm-v7a | android-arm64-v8a | android-x86 | android-x86_64 | ouya)
			# __ANDROID__ is defined by Clang in the NDK
			# we link a .so as default
			append_var LDFLAGS "-shared"
			append_var LDFLAGS "-Wl,-Bsymbolic,--no-undefined"
			append_var LDFLAGS "-static-libstdc++"
			HOSTEXEPRE=lib
			HOSTEXEEXT=.so
			_backend="android"
			_port_mk="backends/platform/$_backend/android.mk"
			_build_aspect=no
			_seq_midi=no
			_timidity=no
			;;
		arm-linux|arm*-linux-gnueabi|arm-*-linux)
			;;
		arm-vfp-riscos)
			append_var LDFLAGS "-L$GCCSDK_INSTALL_ENV/vfp/lib"
			append_var PLUGIN_LDFLAGS "-L$GCCSDK_INSTALL_ENV/vfp/lib"
			append_var CXXFLAGS "-isystem $GCCSDK_INSTALL_ENV/vfp/include"
			if test -z "$PKG_CONFIG_LIBDIR"; then
				PKG_CONFIG_LIBDIR="$GCCSDK_INSTALL_ENV/vfp/lib/pkgconfig"
			fi
			_sdlpath=$GCCSDK_INSTALL_ENV/vfp/bin
			_freetypepath=$GCCSDK_INSTALL_ENV/vfp/bin
			_libcurlpath=$GCCSDK_INSTALL_ENV/vfp/bin
			append_var CXXFLAGS "-march=armv6zk"
			append_var CXXFLAGS "-mtune=cortex-a9"
			append_var CXXFLAGS "-mfpu=vfp"
			append_var LDFLAGS "-mfpu=vfp"
			append_var PLUGIN_LDFLAGS "-mfpu=vfp"
			append_var ASFLAGS "-mfpu=vfp"
			;;
		arm-*riscos)
			append_var LDFLAGS "-L$GCCSDK_INSTALL_ENV/lib"
			append_var PLUGIN_LDFLAGS "-L$GCCSDK_INSTALL_ENV/lib"
			append_var CXXFLAGS "-isystem $GCCSDK_INSTALL_ENV/include"
			if test -z "$PKG_CONFIG_LIBDIR"; then
				PKG_CONFIG_LIBDIR="$GCCSDK_INSTALL_ENV/lib/pkgconfig"
			fi
			_sdlpath=$GCCSDK_INSTALL_ENV/bin
			_freetypepath=$GCCSDK_INSTALL_ENV/bin
			_libcurlpath=$GCCSDK_INSTALL_ENV/bin
			append_var CXXFLAGS "-march=armv3m"
			append_var CXXFLAGS "-mtune=xscale"
			_vorbis=no
			;;
		bfin*)
			;;
		caanoo)
			append_var DEFINES "-DCAANOO"
			if test "$_debug_build" = no; then
				# Use -O3 on the Caanoo for non-debug builds.
				_optimization_level=-O3
			fi
			append_var CXXFLAGS "-mcpu=arm926ej-s"
			append_var CXXFLAGS "-mtune=arm926ej-s"
			_backend="gph"
			_build_hq_scalers=no
			_savegame_timestamp=no
			_vkeybd=yes
			_seq_midi=no
			_mt32emu=no
			_timidity=no
			_port_mk="backends/platform/gph/caanoo-bundle.mk"
			;;
		*darwin*)
			_ranlib=$_host-ranlib
			_strip=$_host-strip
			;;
		dingux)
			append_var DEFINES "-DDISABLE_DOSBOX_OPL"
			append_var DEFINES "-DREDUCE_MEMORY_USAGE"
			append_var CXXFLAGS "-msoft-float"
			append_var CXXFLAGS "-mips32"
			_backend="dingux"
			_mt32emu=no
			_nuked_opl=no
			_optimization_level=-O3
			# Disable alsa midi to get the port build on OpenDingux toolchain
			_alsa=no
			# Disable cloud and SDL_Net due to outdated toolchain
			_cloud=no
			_sdlnet=no
			_libcurl=no
			_vkeybd=yes
			_build_hq_scalers=no
			# Force disable vorbis on dingux, it has terrible performance compared to tremor
			_vorbis=no
			# Force disable seq on dingux, no way to use it and it would get enabled by default with configure
			_seq_midi=no
			_port_mk="backends/platform/dingux/dingux.mk"
			;;
		wasm*-emscripten)
			_backend="sdl"
			# Disable cloud and SDL_Net as this is handled in the browser
			_cloud=no
			_sdlnet=no
			_libcurl=no
			_curl=no
			_enet=no
			_ar="emar cr"
			_ranlib="emranlib"
			;;
		raspberrypi)
			_libcurlpath=$RPI_ROOT/usr/bin
			# This is needed because the official cross compiler doesn't have multiarch enabled
			# but Raspbian does.
			# Be careful as it's the linker (LDFLAGS) which must know about sysroot.
			# These are needed to build against Raspbian's libSDL.
			append_var LDFLAGS "--sysroot=$RPI_ROOT"
			append_var LDFLAGS "-B$RPI_ROOT/usr/lib/arm-linux-gnueabihf"
			append_var LDFLAGS "-Xlinker --rpath-link=$RPI_ROOT/usr/lib/arm-linux-gnueabihf/pulseaudio"
			append_var LDFLAGS "-Xlinker --rpath-link=$RPI_ROOT/usr/lib/arm-linux-gnueabihf"
			append_var LDFLAGS "-Xlinker --rpath-link=$RPI_ROOT/lib/arm-linux-gnueabihf"
			append_var CXXFLAGS "-isystem $RPI_ROOT/usr/include/arm-linux-gnueabihf"
			append_var CXXFLAGS "-I$RPI_ROOT/usr/include"
			# We prefer SDL2 on the Raspberry Pi: acceleration now depends on it
			# since SDL2 manages dispmanx/GLES2 very well internally.
			# SDL1 is bit-rotten on this platform.
			_sdlconfig=sdl2-config
			;;
		dreamcast)
			append_var DEFINES "-DDISABLE_DEFAULT_SAVEFILEMANAGER"
			append_var DEFINES "-DDISABLE_TEXT_CONSOLE"
			append_var DEFINES "-DDISABLE_COMMAND_LINE"
			# Enable serial debugging output only when --enable-debug is passed
			if test "$_release_build" = yes -o "$_debug_build" != yes; then
				append_var DEFINES "-DNOSERIAL"
			fi
			_optimization_level=-O3
			append_var CXXFLAGS "-funroll-loops"
			append_var CXXFLAGS "-fschedule-insns2"
			append_var CXXFLAGS "-fomit-frame-pointer"
			append_var CXXFLAGS "-fdelete-null-pointer-checks"
			_backend="dc"
			_build_scalers=no
			_build_aspect=no
			_tinygl=no
			# These two are needed due to shortcomings of the
			# detection systems.  Do not remove until auto-
			# detection works correctly.
			_mad=yes
			_zlib=yes
			_port_mk="backends/platform/dc/dreamcast.mk"
			;;
		ds)
			if test "$_dynamic_modules" = yes ; then
				_detection_features_static=no
				_plugins_default=dynamic
			fi
			_detection_features_full=no
			if test "$_debug_build" != yes; then
				append_var DEFINES "-DDISABLE_TEXT_CONSOLE"
			fi
			append_var DEFINES "-DDISABLE_HELP_STRINGS"
			append_var DEFINES "-DDISABLE_DOSBOX_OPL"
			append_var DEFINES "-DDISABLE_FANCY_THEMES"
			append_var DEFINES "-DDISABLE_NES_APU"
			append_var DEFINES "-DREDUCE_MEMORY_USAGE"
			append_var DEFINES "-DSTREAM_AUDIO_FROM_DISK"
			append_var DEFINES "-DVECTOR_RENDERER_FORMAT=1555"
			_backend="ds"
			_build_scalers=no
			_build_aspect=no
			_mt32emu=no
			_nuked_opl=no
			_tinygl=no
			_bink=no
			_lua=no
			_png=no
			_freetype2=no
			_port_mk="backends/platform/ds/ds.mk"
			;;
		gamecube)
			_backend="wii"
			_build_scalers=no
			_build_aspect=no
			_vkeybd=yes
			_mt32emu=no
			_port_mk="backends/platform/wii/wii.mk"
			add_line_to_config_mk 'GAMECUBE = 1'
			add_line_to_config_h '#define AUDIO_REVERSE_STEREO'
			add_line_to_config_h '#define GAMECUBE'
			add_line_to_config_h "/* #define DEBUG_WII_USBGECKO */"
			add_line_to_config_h "/* #define DEBUG_WII_MEMSTATS */"
			add_line_to_config_h "/* #define DEBUG_WII_GDB */"
			add_line_to_config_h "/* #define DEBUG_WII_GDB_NETWORK */"
			add_line_to_config_h "#define USE_WII_DI"
			;;
		gcw0)
			_sysroot=`$CXX --print-sysroot`
			_sdlpath=$_sysroot/usr/bin
			append_var DEFINES "-DGCW0"
			append_var DEFINES "-DREDUCE_MEMORY_USAGE"
			append_var CXXFLAGS "-mips32"
			_backend="dingux"
			_alsa=no
			_mt32emu=no
			_seq_midi=no
			_timidity=no
			_build_scalers=no
			_optimization_level=-O3
			_vkeybd=yes
			_vorbis=no
			_port_mk="backends/platform/dingux/dingux.mk"
			;;
		gp2x)
			append_var DEFINES "-DGP2X"
			append_var CXXFLAGS "-march=armv4t"
			append_var ASFLAGS "-mfloat-abi=soft"
			append_var LDFLAGS "-static"
			_backend="gph"
			_build_hq_scalers=no
			_savegame_timestamp=no
			_vkeybd=yes
			_seq_midi=no
			_mt32emu=no
			_timidity=no
			_port_mk="backends/platform/gph/gp2x-bundle.mk"
			;;
		gp2xwiz)
			append_var DEFINES "-DGP2XWIZ"
			append_var CXXFLAGS "-mcpu=arm926ej-s"
			append_var CXXFLAGS "-mtune=arm926ej-s"
			append_var ASFLAGS "-mfloat-abi=soft"
			_backend="gph"
			_build_hq_scalers=no
			_savegame_timestamp=no
			_vkeybd=yes
			_seq_midi=no
			_mt32emu=no
			_timidity=no
			_port_mk="backends/platform/gph/gp2xwiz-bundle.mk"
			;;
		ios7*)
			add_line_to_config_mk 'IPHONE = 1'
			append_var DEFINES "-DIPHONE -DIPHONE_IOS7"
			_backend="ios7"
			_seq_midi=no
			_timidity=no
			_ext_neon=yes
			;;
		kos32)
			# neither pkg-config nor *-config work, so we setup everything manually
			_pkgconfig=/bin/false
			_pkg_config=no

			ZLIB_CFLAGS="-I${KOS32_SDK_DIR}/sources/zlib"
			if test "$_png" != no; then
				PNG_CFLAGS="-I${KOS32_SDK_DIR}/sources/libpng"
				PNG_LIBS="-lpng16 -lz"
				_png=yes
			fi
			JPEG_CFLAGS="-I${KOS32_SDK_DIR}/sources/libjpeg"

			FREETYPE2_STATIC_LIBS="-lfreetype"
			FREETYPE2_CFLAGS="-I${KOS32_SDK_DIR}/sources/freetype/include"
			_freetype_found="true"

			SDL_CFLAGS="-I${KOS32_SDK_DIR}/sources/SDL-1.2.2_newlib/include"
			SDL_LIBS="-lSDLn -lsound"
			_sdl=yes
			_sdlversion=1.2.2
			_backend="kolibrios"

			_timidity=no
			add_line_to_config_mk 'KOLIBRIOS = 1'
			add_line_to_config_mk 'KOS32_AUTOBUILD = '"${KOS32_AUTOBUILD}"
			add_line_to_config_mk 'KOS32_SDK_DIR = '"${KOS32_SDK_DIR}"
			_port_mk="backends/platform/sdl/kolibrios/kolibrios.mk"
			;;
		m68k-atari-mint*)
			# auto -> yes (overriden by $_release_build = yes)
			#if test "$_debug_build" = "no"; then
			#	# --disable-debug
			#	append_var LDFLAGS "-s"
			#fi

			# auto -> no
			if test "$_optimizations" = "yes"; then
				# --enable-release, --enable-optimizations
				append_var CXXFLAGS "-fomit-frame-pointer"
				append_var CXXFLAGS "-fno-exceptions"
				append_var CXXFLAGS "-ffast-math -fno-unsafe-math-optimizations"
			fi

			# auto -> no
			if test "$_release_build" = "yes"; then
				# --enable-release
				append_var DEFINES  "-DNDEBUG"
				#append_var DEFINES  "-DDISABLE_TEXT_CONSOLE"
			fi

			_seq_midi=no
			_timidity=no
			;;
		maemo)
			_optimization_level=-Os
			append_var CXXFLAGS "-mcpu=arm926ej-s"
			append_var CXXFLAGS "-fomit-frame-pointer"
			append_var INCLUDES "-I/usr/X11R6/include"
			append_var LIBS "-L/usr/lib"

			_backend="maemo"
			_vkeybd=yes
			_build_hq_scalers=no
			_mt32emu=no
			_alsa=no
			_mad=yes
			_tremor=yes
			_zlib=yes
			;;
		*mingw32*)
			_sdlconfig=$_host-sdl2-config
			_libcurlconfig=$_host-curl-config
			_pkgconfig=$_host-pkg-config
			_windres=$_host-windres
			_ar="$_host-ar cr"
			_ranlib=$_host-ranlib
			_strip=$_host-strip
			if `which $_host-peldd >/dev/null 2>&1`; then
				_ldd="$_host-peldd -t --ignore-errors"
			fi
			;;
		mips-sgi*)
			append_var LDFLAGS "-static-libgcc"
			append_var LIBS "-laudio"
			;;
		miyoo)
			_sysroot=`$CXX --print-sysroot`
			_sdlpath=$_sysroot/usr/bin
			append_var DEFINES  "-DMIYOO -DREDUCE_MEMORY_USAGE -DUNCACHED_PLUGINS"
			append_var CXXFLAGS "-march=armv5te -mtune=arm926ej-s -ffast-math -fomit-frame-pointer -ffunction-sections -fdata-sections"
			append_var LDFLAGS  "-march=armv5te -mtune=arm926ej-s -ffast-math -fomit-frame-pointer -ffunction-sections -fdata-sections"
			append_var LDFLAGS  "-O3 -Wl,--as-needed,--gc-sections"
			_vkeybd=yes
			_alsa=no
			# Explicitly use tremor
			_vorbis=no
			_tremor=yes
			_mt32emu=no
			_timidity=no
			_fluidsynth=no
			_highres=no
			# TODO: There's some problem with libFLAC availability. Fix and reenable
			_flac=no
			_seq_midi=no
			_nuked_opl=no
			_curl=no
			_optimization_level=-O3
			_backend="miyoo"
			_port_mk="backends/platform/sdl/miyoo/miyoo.mk"
			add_line_to_config_mk 'MIYOO = 1'
			add_line_to_config_mk "MIYOO_TARGET = miyoo"
			;;
		miyoomini)
			_sysroot=`$CXX --print-sysroot`
			_sdlpath=$_sysroot/usr/bin
			append_var DEFINES  "-DMIYOOMINI -DREDUCE_MEMORY_USAGE -DUNCACHED_PLUGINS"
			append_var CXXFLAGS "-marm -mtune=cortex-a7 -mfpu=neon-vfpv4 -mfloat-abi=hard -O3 -march=armv7ve -ffast-math -fomit-frame-pointer -fno-strength-reduce"
			append_var LDFLAGS  "-marm -mtune=cortex-a7 -mfpu=neon-vfpv4 -mfloat-abi=hard -O3 -march=armv7ve -ffast-math -fomit-frame-pointer -fno-strength-reduce"
			append_var LDFLAGS  "-O3 -Wl,--as-needed,--gc-sections"
			_vkeybd=yes
			_alsa=no
			_mt32emu=no
			_timidity=no
			_fluidsynth=no
			_highres=yes
			_seq_midi=no
			_nuked_opl=no
			_curl=no
			_optimization_level=-O3
			_backend="miyoo"
			_port_mk="backends/platform/sdl/miyoo/miyoo.mk"
			add_line_to_config_mk 'MIYOO = 1'
			add_line_to_config_mk "MIYOO_TARGET = miyoomini"
			;;
		n64)
			append_var CXXFLAGS "-mno-extern-sdata"
			append_var CXXFLAGS "--param max-inline-insns-auto=20"
			append_var CXXFLAGS "-fomit-frame-pointer"
			append_var CXXFLAGS "-march=vr4300"
			append_var CXXFLAGS "-mtune=vr4300"
			append_var CXXFLAGS "-mhard-float"
			append_var LDFLAGS "-march=vr4300"
			append_var LDFLAGS "-mtune=vr4300"
			append_var LDFLAGS "-nodefaultlibs"
			append_var LDFLAGS "-nostartfiles"
			append_var LDFLAGS "-mno-crt0"
			append_var LDFLAGS "-L$N64SDK/hkz-libn64"
			append_var LDFLAGS "-L$N64SDK/lib"
			append_var LDFLAGS "-T n64ld_cpp.x -Xlinker -Map -Xlinker scummvm.map"
			_backend="n64"
			_mt32emu=no
			_build_scalers=no
			_build_aspect=no
			_savegame_timestamp=no
			_translation=no
			_text_console=no
			_vkeybd=yes
			_dynamic_modules=no
			_plugins_default=static
			# Force use of libmad, libtremor and zlib
			_mad=no
			_tremor=yes
			_zlib=yes
			_port_mk="backends/platform/n64/n64.mk"
			;;
		neuros)
			append_var DEFINES "-DNEUROS"
			_backend='null'
			_build_hq_scalers=no
			_mt32emu=no
			;;
		opendingux-*)
			_sysroot=`$CXX --print-sysroot`
			_sdlpath=$_sysroot/usr/bin
			append_var DEFINES  "-DDINGUX -DOPENDINGUX -DREDUCE_MEMORY_USAGE -DUNCACHED_PLUGINS"
			append_var CXXFLAGS "-fdata-sections -ffunction-sections -mplt"
			append_var LDFLAGS  "-fdata-sections -ffunction-sections -mplt"
			append_var LDFLAGS  "-O3 -Wl,--as-needed,--gc-sections"
			if [ x"$_dynamic_modules" != xyes ]; then
				append_var CXXFLAGS "-mno-shared"
				append_var LDFLAGS  "-mno-shared"
			fi
			_vkeybd=yes
			_alsa=no
			_vorbis=no
			_mt32emu=no
			_timidity=no
			_fluidsynth=no
			_theoradec=no
			_seq_midi=no
			_nuked_opl=no
			_curl=no
			_optimization_level=-O3
			_backend="opendingux"
			_port_mk="backends/platform/sdl/opendingux/opendingux.mk"
			add_line_to_config_mk 'OPENDINGUX = 1'
			add_line_to_config_mk "OPENDINGUX_TARGET = ${_host#opendingux-}"
			case "$_host" in
				opendingux-gcw0)
					;;
				opendingux-lepus)
					append_var DEFINES "-DLEPUS"
					_highres=no
					_build_hq_scalers=no
					;;
				opendingux-rs90)
					append_var DEFINES "-DRS90 -DDISABLE_FANCY_THEMES"
					_16bit=no
					_highres=no
					# Scaling is handled by IPU
					_build_scalers=no
					;;
				*)
					echo "WARNING: Unknown OpenDingux target"
					;;
			esac
			;;
		openpandora)
			# Use -O3 on the OpenPandora for optimized builds.
			if test "$_optimizations" = yes; then
				_optimization_level=-O3
			fi

			append_var CXXFLAGS "-march=armv7-a"
			append_var CXXFLAGS "-mtune=cortex-a8"
			append_var CXXFLAGS "-mfloat-abi=softfp"
			append_var CXXFLAGS "-mfpu=neon"
			append_var CXXFLAGS "-fsingle-precision-constant"
			append_var ASFLAGS "-mfloat-abi=softfp"
			_backend="openpandora"
			_build_hq_scalers=yes
			_build_edge_scalers=no
			_vkeybd=no
			_mt32emu=no
			_seq_midi=no
			_port_mk="backends/platform/openpandora/op-bundle.mk"
			;;
		ppc-amigaos)
			# PPC Linker requires this to fix relocation errors
			append_var CXXFLAGS "-mlongcall"

			_port_mk="backends/platform/sdl/amigaos/amigaos.mk"
			;;
		ppc-morphos)
			# PPC Linker requires this to fix relocation errors
			append_var CXXFLAGS "-mlongcall"

			_port_mk="backends/platform/sdl/morphos/morphos.mk"
			;;
		ps3)
			_timidity=no
			_vkeybd=yes
			_port_mk="backends/platform/sdl/ps3/ps3.mk"
			;;
		psp2)
			_backend="psp2"
			_vkeybd=yes
			_build_scalers=yes
			_build_hq_scalers=no
			_mt32emu=no
			_timidity=no
			_port_mk="backends/platform/sdl/psp2/psp2.mk"
			#the -gcc- variants allow link time optimization
			_ar="$_host_alias-gcc-ar cr"
			_ranlib=$_host_alias-gcc-ranlib
			;;
		psp)
			_backend="psp"
			_build_scalers=no
			_build_aspect=no
			_mt32emu=no
			_port_mk="backends/platform/psp/psp.mk"
			_pkgconfig="${PSPDEV}/bin/psp-pkg-config"
			;;
		tvos)
			add_line_to_config_mk 'IPHONE = 1'
			append_var DEFINES "-DIPHONE -DIPHONE_IOS7"
			_backend="ios7"
			_seq_midi=no
			_timidity=no
			;;
		samsungtv)
			append_var DEFINES "-DSAMSUNGTV"
			append_var DEFINES "-DDISABLE_COMMAND_LINE"
			append_var ASFLAGS "-mfpu=vfp"
			HOSTEXEEXT=".so"
			_backend="samsungtv"
			_mt32emu=no
			_vkeybd=yes
			;;
		switch)
			_backend="switch"
			# Switch port crashes when switching between SDL2 and OpenGL
			# graphics. But OpenGL works when it is enabled from the start.
			# This might be related to a known crash on OpenGL de-init due
			# to the OpenGL implementation on this platform.
			_vkeybd=yes
			_seq_midi=no
			_timidity=no
			_port_mk="backends/platform/sdl/switch/switch.mk"
			;;
		wii)
			_backend="wii"
			_build_scalers=no
			_build_aspect=no
			_tinygl=no
			_nuked_opl=no
			_mt32emu=no
			_vkeybd=yes
			_port_mk="backends/platform/wii/wii.mk"
			add_line_to_config_mk 'GAMECUBE = 0'
			add_line_to_config_h '#define AUDIO_REVERSE_STEREO'
			add_line_to_config_h "#define DEBUG_WII_USBGECKO"
			add_line_to_config_h "/* #define DEBUG_WII_MEMSTATS */"
			add_line_to_config_h "/* #define DEBUG_WII_GDB */"
			add_line_to_config_h "/* #define DEBUG_WII_GDB_NETWORK */"
			add_line_to_config_h "#define USE_WII_DI"
			add_line_to_config_h "#define USE_WII_SMB"
			add_line_to_config_h "#define USE_WII_KBD"
			;;
		*)
			echo "WARNING: Unknown target, continuing with auto-detected values"
			;;
	esac
fi

#
# Backend related stuff
#
case $_backend in
	3ds)
		;;
	android)
		append_var DEFINES "-DREDUCE_MEMORY_USAGE"
		append_var DEFINES "-DNONSTANDARD_PORT"
		append_var INCLUDES '-I$(srcdir)/backends/platform/'$_backend
		append_var CXXFLAGS "-Wa,--noexecstack"
		append_var LDFLAGS "-Wl,-z,noexecstack"
		# removed the following directive - was causing compilation issues when not also explicitly using --disable-mt32emu
		# append_var INCLUDES "-isystem $ANDROID_NDK/sources/cxx-stl/system/include"
		_sdl=no
		if test "$_host" = ouya; then
			_sdlnet=no
		fi
		;;
	atari)
		define_in_config_if_yes yes "ATARI"
		append_var DEFINES "-DDISABLE_LAUNCHERDISPLAY_GRID"
		append_var DEFINES "-DDISABLE_SID"
		append_var DEFINES "-DDISABLE_NES_APU"
		#append_var DEFINES "-DDISABLE_DOSBOX_OPL"
		append_var LIBS "-lgem"
		;;
	dc)
		append_var INCLUDES '-I$(srcdir)/backends/platform/dc'
		append_var INCLUDES "-isystem $RONINDIR/include"
		append_var LDFLAGS "-Wl,-Ttext,0x8c010000"
		append_var LDFLAGS "-nostartfiles"
		append_var LDFLAGS "-L$RONINDIR/lib"
		append_var LDFLAGS "$RONINDIR/lib/crt0.o"
		# Enable serial debugging output only when --enable-debug is passed
		if test "$_release_build" = yes -o "$_debug_build" != yes; then
			append_var LIBS "-lronin-noserial -lm"
			append_var LDFLAGS "-lronin-noserial -lm"
		else
			append_var LIBS "-lronin -lm"
			append_var LDFLAGS "-lronin -lm"
		fi
		;;
	dingux)
		append_var DEFINES "-DDINGUX"
		_sdlconfig=sdl-config
		_sdl=auto
		;;
	ds)
		append_var INCLUDES '-I$(srcdir)/backends/platform/ds'
		;;
	gph)
		# On the GPH devices we want fancy themes but do not want the load/save thumbnail grid.
		append_var DEFINES "-DDISABLE_SAVELOADCHOOSER_GRID"
		append_var DEFINES "-DGPH_DEVICE"
		append_var DEFINES "-DREDUCE_MEMORY_USAGE"
		if test "$_debug_build" = yes; then
			append_var DEFINES "-DGPH_DEBUG"
		fi
		_sdlconfig=sdl-config
		_sdl=auto
		;;
	ios7)
		append_var LIBS "-lobjc -framework UIKit -framework CoreGraphics -framework OpenGLES"
		append_var LIBS "-framework QuartzCore -framework CoreFoundation -framework Foundation"
		append_var LIBS "-framework AudioToolbox -framework CoreAudio -framework SystemConfiguration "
		append_var LIBS "-framework GameController"
		if test "$_host" = 'tvos'; then
			append_var LDFLAGS "-mtvos-version-min=9 -arch arm64"
			append_var CFLAGS "-mtvos-version-min=9 -arch arm64"
			append_var CXXFLAGS "-mtvos-version-min=9 -arch arm64"
		elif test "$_host_cpu" = 'aarch64' ; then
			append_var LDFLAGS "-miphoneos-version-min=7.1 -arch arm64"
			append_var CFLAGS "-miphoneos-version-min=7.1 -arch arm64"
			append_var CXXFLAGS "-miphoneos-version-min=7.1 -arch arm64"
		else
			append_var LDFLAGS "-miphoneos-version-min=7.1 -arch armv7"
			append_var CFLAGS "-miphoneos-version-min=7.1 -arch armv7"
			append_var CXXFLAGS "-miphoneos-version-min=7.1 -arch armv7"
		fi
		if test -n "$SDKROOT"; then
			append_var LDFLAGS "-mlinker-version=134.9 -B/usr/local/bin/arm-apple-darwin11-"
			append_var CFLAGS "-isysroot $SDKROOT -F$SDKROOT/System/Library/Frameworks"
			append_var CXXFLAGS "-isysroot $SDKROOT -I$SDKROOT/usr/include/c++/4.2.1 -F$SDKROOT/System/Library/Frameworks"
		fi
		;;
	kolibrios)
		_sdl=yes
		append_var MODULES "backends/platform/sdl"
		;;
	maemo)
		append_var DEFINES "-DMAEMO"
		append_var LIBS "-lX11"
		_sdlconfig=sdl-config
		_sdl=auto
		;;
	n64)
		append_var INCLUDES '-I$(N64SDK)/include'
		append_var INCLUDES '-I$(N64SDK)/mips64/include'
		append_var INCLUDES '-I$(N64SDK)/hkz-libn64'
		append_var INCLUDES '-I$(srcdir)/backends/platform/n64'
		append_var LIBS "-lpakfs -lframfs -ln64 -ln64utils -lromfs"
		append_var LIBS "-lm -lstdc++ -lz"
		;;
	null)
		append_var DEFINES "-DUSE_NULL_DRIVER"
		_text_console=yes
		;;
	opendingux | miyoo | miyoomini)
		_sdlconfig=sdl-config
		_sdl=auto
		append_var MODULES "backends/platform/sdl"
		;;
	openpandora)
		append_var DEFINES "-DOPENPANDORA"
		append_var DEFINES "-DREDUCE_MEMORY_USAGE"
		if test "$_release_build" = no; then
			append_var DEFINES "-DOP_DEBUG"
		fi
		_sdl=auto
		;;
	psp)
		append_var DEFINES "-D__PSP__"
		append_var DEFINES "-DDISABLE_COMMAND_LINE"
		append_var DEFINES "-DDISABLE_DOSBOX_OPL"
		append_var LIBS "-lpng"
		append_var LIBS "-Wl,-Map,mapfile.txt"
		_nuked_opl=no
		;;
	psp2)
		append_var LIBS "-lSDL2 -lSceCommonDialog_stub"
		append_var LIBS "-lSceSysmodule_stub -lSceDisplay_stub -lSceGxm_stub"
		append_var LIBS "-lSceAudio_stub -lSceAudioIn_stub -lSceCtrl_stub -lScePower_stub"
		append_var LIBS "-lSceNet_stub -lSceNetCtl_stub"
		append_var LIBS "-lSceAppMgr_stub -lSceAppUtil_stub -lScePgf_stub"
		append_var LIBS "-lSceTouch_stub -lSceHid_stub -lSceMotion_stub"
		_sdl=yes
		_sdlversion=2.0.0
		append_var MODULES "backends/platform/sdl"
		append_var INCLUDES "-I$VITASDK/arm-vita-eabi/include/SDL2"
		;;
	samsungtv)
		append_var DEFINES "-DSAMSUNGTV"
		append_var LDFLAGS "-shared"
		append_var LDFLAGS "-fpic"
		_sdl=auto
		;;
	sdl)
		_sdl=auto
		;;
	switch)
		_sdl=auto
		append_var MODULES "backends/platform/sdl"
		;;
	wii)
		append_var DEFINES "-D__WII__"
		append_var DEFINES "-DGEKKO"
		case $_host_os in
		gamecube)
			append_var LIBS "-lgxflux -liso9660 -lfat -logc -ldb"
			;;
		*)
			append_var LIBS "-lgxflux -ldi -liso9660 -ltinysmb -lfat -lwiiuse -lbte -logc -lwiikeyboard -ldb"
			;;
		esac
		;;
	*)
		echo "support for $_backend backend not implemented in configure script yet"
		exit 1
		;;
esac

append_var MODULES "backends/platform/$_backend"

#
# Check for pkg-config
#
echocheck "pkg-config"
_pkg_config=no
command -v $_pkgconfig >/dev/null 2>&1 && _pkg_config=yes
echo "$_pkg_config"

if test "$_pkg_config" = yes && test -n "$_host" && test -z "$PKG_CONFIG_LIBDIR" && test "$_pkgconfig" = pkg-config; then
	echo "WARNING: When cross-compiling PKG_CONFIG_LIBDIR must be set to the location of the .pc files for the target"
fi

#
# Setup SDL specifics for SDL based backends
#
if test "$_sdl" = auto ; then
	find_sdlconfig
	append_var SDL_CFLAGS "`$_sdlconfig --cflags | sed 's/[[:space:]]*-Dmain=SDL_main//g'`"
	if test "$_static_build" = yes ; then
		append_var SDL_LIBS "`$_sdlconfig --static-libs`"
	else
		append_var SDL_LIBS "`$_sdlconfig --libs`"
	fi
	_sdlversion=`$_sdlconfig --version`

	echocheck "SDL"
	_sdl=no
	cat > $TMPC << EOF
#include "SDL.h"
int main(int argc, char *argv[]) { SDL_Init(0); return 0; }
EOF
	cc_check $LIBS $SDL_LIBS $INCLUDES $SDL_CFLAGS && _sdl=yes
	echo "$_sdl"
	if test "$_sdl" = no ; then
		exit 1
	fi
fi

_sdlMajorVersionNumber=0
if test "$_sdl" = yes ; then
	append_var DEFINES "-DSDL_BACKEND"
	add_line_to_config_mk "SDL_BACKEND = 1"
	append_var INCLUDES "$SDL_CFLAGS"
	append_var LIBS "$SDL_LIBS"
	case $_sdlversion in
		2.*.*)
			append_var DEFINES "-DUSE_SDL2"
			add_line_to_config_mk "USE_SDL2 = 1"
			_sdlMajorVersionNumber=2
			;;
		1.2.*)
			_sdlMajorVersionNumber=1
			;;
		*)
			echo "support for SDL $_sdlversion not implemented yet"
			exit 1
			;;
	esac
fi

#
# Some platforms (eg. Android, iOS) may use an edited version
# of SDL-net or SDL2-net that does not require SDL or SDL2 respectively
#
if test "$_sdlnet" = auto ; then
	# If SDL2 was detected, then test for SDL2_net exclusively
	# If SDL was detected, then test for SDL_net exclusively
	# If neither SDL nor SDL2 detected, then test for both (SDL2_net success takes priority)
	set_var SDL2_NET_LIBS   "$SDL_NET_LIBS"
	set_var SDL2_NET_CFLAGS "$SDL_NET_CFLAGS"
	set_var SDL1_NET_LIBS   "$SDL_NET_LIBS"
	set_var SDL1_NET_CFLAGS "$SDL_NET_CFLAGS"

	if test "$_sdl" = no || test "$_sdlMajorVersionNumber" = 2; then
		if test "$_pkg_config" = "yes" && $_pkgconfig --exists SDL2_net; then
			append_var SDL2_NET_LIBS "`$_pkgconfig --libs SDL2_net`"
			append_var SDL2_NET_CFLAGS "`$_pkgconfig --cflags SDL2_net | sed 's/[[:space:]]*-Dmain=SDL_main//g'`"
		else
			append_var SDL2_NET_LIBS "-lSDL2_net"
		fi
	fi

	if test "$_sdl" = no || test "$_sdlMajorVersionNumber" = 1; then
		if test "$_pkg_config" = "yes" && $_pkgconfig --exists SDL_net; then
			append_var SDL1_NET_LIBS "`$_pkgconfig --libs SDL_net`"
			append_var SDL1_NET_CFLAGS "`$_pkgconfig --cflags SDL_net | sed 's/[[:space:]]*-Dmain=SDL_main//g'`"
		else
			append_var SDL1_NET_LIBS "-lSDL_net"
		fi
	fi

	# Check for SDL_Net
	echocheck "SDL_Net"
	_sdlnet=no
	cat > $TMPC << EOF
#include "SDL_net.h"
int main(int argc, char *argv[]) { SDLNet_Init(); return 0; }
EOF

	cc_check $SDL2_NET_LIBS $LIBS $INCLUDES $SDL2_NET_CFLAGS && _sdlnet=yes
	if test "$_sdlnet" = yes ; then
		set_var SDL_NET_LIBS   "$SDL2_NET_LIBS"
		set_var SDL_NET_CFLAGS "$SDL2_NET_CFLAGS"
		add_line_to_config_mk "SDL_NET_MAJOR = 2"
	else
		cat > $TMPC << EOF
#include "SDL_net.h"
int main(int argc, char *argv[]) { SDLNet_Init(); return 0; }
EOF
		cc_check $SDL1_NET_LIBS $LIBS $INCLUDES $SDL1_NET_CFLAGS && _sdlnet=yes
		if test "$_sdlnet" = yes ; then
			set_var SDL_NET_LIBS   "$SDL1_NET_LIBS"
			set_var SDL_NET_CFLAGS "$SDL1_NET_CFLAGS"
			add_line_to_config_mk "SDL_NET_MAJOR = 1"
		fi
	fi

	if test "$_sdlnet" = yes ; then
		# Some platforms require SDL to be after SDL_Net, thus we prepend var
		prepend_var LIBS "$SDL_NET_LIBS"
		append_var INCLUDES "$SDL_NET_CFLAGS"
	fi
	define_in_config_if_no "$_sdl" 'WITHOUT_SDL'
	define_in_config_if_yes "$_sdlnet" 'USE_SDL_NET'
	echo "$_sdlnet"
fi

#
# Check for stuff required for ENet to compile
#
if test "$_enet" = yes ; then
	case "$_host_os" in
		mingw*)
			# Skip for mingw.
			;;
		*)
			echo "Checks for ENet..."

				echo_n "   "
				echocheck "sendmsg"
				cat > $TMPC << EOF
#include <sys/types.h>
#include <sys/socket.h>
int main(void) { return sendmsg(0, 0, 0); }
EOF
				cc_check
				if test "$TMPR" -eq 0; then
					echo "yes"
				else
					echo "no, required for ENet.  Disabling."
					_enet=no
				fi

				echo_n "   "
				echocheck "recvmsg"
				cat > $TMPC << EOF
#include <sys/types.h>
#include <sys/socket.h>
int main(void) { return recvmsg(0, 0, 0); }
EOF
				cc_check
				if test "$TMPR" -eq 0; then
					echo "yes"
				else
					echo "no, required for ENet.  Disabling."
					_enet=no
				fi
			;;
	esac
fi

#
# Check whether ENet networking support is requested
#
define_in_config_if_yes "$_enet" 'USE_ENET'

#
# Check and set additional stuff needed for ENet.
#
if test "$_enet" = yes ; then
	case "$_host_os" in
		mingw*)
			# Additional libraries.
			append_var LIBS "-lwinmm -lws2_32"
			;;

		*)
			# Check for features and define.
			echo "Optional checks for ENet..."

			echo_n "   "
			echocheck "getaddrinfo"
			cat > $TMPC << EOF
#include <sys/types.h>
#include <sys/socket.h>
#include <netdb.h>
int main(void) { return getaddrinfo(0, 0, 0, 0); }
EOF
			cc_check
			if test "$TMPR" -eq 0; then
				append_var DEFINES "-DHAS_GETADDRINFO"
				echo "yes"
			else
				echo "no"
			fi

			echo_n "   "
			echocheck "getnameinfo"
			cat > $TMPC << EOF
#include <sys/types.h>
#include <sys/socket.h>
#include <netdb.h>
int main(void) { return getnameinfo(0, 0, 0, 0, 0, 0, 0); }
EOF
			cc_check
			if test "$TMPR" -eq 0; then
				append_var DEFINES "-DHAS_GETNAMEINFO"
				echo "yes"
			else
				echo "no"
			fi

			echo_n "   "
			echocheck "gethostbyaddr_r"
			cat > $TMPC << EOF
#include <netdb.h>
int main(void) { return gethostbyaddr_r(0, 0, 0, 0, 0, 0, 0, 0); }
EOF
			cc_check
			if test "$TMPR" -eq 0; then
				append_var DEFINES "-DHAS_GETHOSTBYADDR_R"
				echo "yes"
			else
				echo "no"
			fi

			echo_n "   "
			echocheck "gethostbyname_r"
			cat > $TMPC << EOF
#include <netdb.h>
int main(void) { return gethostbyname_r(0, 0, 0, 0, 0, 0); }
EOF
			cc_check
			if test "$TMPR" -eq 0; then
				append_var DEFINES "-DHAS_GETHOSTBYNAME_R"
				echo "yes"
			else
				echo "no"
			fi

			echo_n "   "
			echocheck "poll"
			cat > $TMPC << EOF
#include <poll.h>
int main(void) { return poll(0, 0, 0); }
EOF
			cc_check
			if test "$TMPR" -eq 0; then
				append_var DEFINES "-DHAS_POLL"
				echo "yes"
			else
				echo "no"
			fi

			echo_n "   "
			echocheck "fcntl"
			cat > $TMPC << EOF
#include <unistd.h>
#include <fcntl.h>
int main(void) { return fcntl(0, 0); }
EOF
			cc_check
			if test "$TMPR" -eq 0; then
				append_var DEFINES "-DHAS_FCNTL"
				echo "yes"
			else
				echo "no"
			fi

			echo_n "   "
			echocheck "inet_pton"
			cat > $TMPC << EOF
#include <sys/socket.h>
#include <arpa/inet.h>
int main(void) { return inet_pton(0, 0, 0); }
EOF
			cc_check
			if test "$TMPR" -eq 0; then
				append_var DEFINES "-DHAS_INET_PTON"
				echo "yes"
			else
				echo "no"
			fi

			echo_n "   "
			echocheck "inet_ntop"
			cat > $TMPC << EOF
#include <sys/socket.h>
#include <arpa/inet.h>
int main(void) { inet_ntop(0, 0, 0, 0); return 0; }
EOF
			cc_check
			if test "$TMPR" -eq 0; then
				append_var DEFINES "-DHAS_INET_NTOP"
				echo "yes"
			else
				echo "no"
			fi

			echo_n "   "
			echocheck "msghdr.msg_flags"
			cat > $TMPC << EOF
#include <sys/socket.h>
struct msghdr msg;
int main(void) { return msg.msg_flags; }
EOF
			cc_check
			if test "$TMPR" -eq 0; then
				append_var DEFINES "-DHAS_MSGHDR_FLAGS"
				echo "yes"
			else
				echo "no"
			fi

			echo_n "   "
			echocheck "socklen_t"
			cat > $TMPC << EOF
#include <sys/socket.h>
int main(void) { socklen_t len = 0; return 0; }
EOF
			cc_check
			if test "$TMPR" -eq 0; then
				append_var DEFINES "-DHAS_SOCKLEN_T"
				echo "yes"
			else
				echo "no"
			fi
			;;
	esac
fi

#
# Enable 16bit support only for backends which support it
#
case $_backend in
	3ds | android | dingux | dc | ds | gph | ios7 | kolibrios | maemo | null | opendingux | miyoomini | miyoo | openpandora | psp | psp2 | samsungtv | sdl | switch | wii)
		if test "$_16bit" = auto ; then
			_16bit=yes
		else
			_16bit=no
		fi
		;;
	*)
		_16bit=no
		;;
esac

#
# Enable High resolution engines (>320x240) support only for backends which support it
#
case $_host in
	caanoo | ds | dingux | gcw0 | gp2x | gp2xwiz)
		if test "$_highres" = yes ; then
			_highres=yes
		else
			_highres=no
		fi
		;;
	*)
		if test "$_highres" = no ; then
			_highres=no
		else
			_highres=yes
		fi
		;;
esac

#
# Enable Event Recorder only for backends that support it
#
case $_backend in
	sdl)
		;;
	*)
		_eventrec=no
		;;
esac

#
# Disable savegame timestamp support for backends which don't have a reliable real time clock
#
case $_backend in
	gph | n64)
		if test "$_savegame_timestamp" = auto ; then
			_savegame_timestamp=no
		else
			_savegame_timestamp=yes
		fi
		;;
	*)
		if test "$_savegame_timestamp" = auto ; then
			_savegame_timestamp=yes
		else
			_savegame_timestamp=no
		fi
		;;
esac

#
# Determine whether host is POSIX compliant, or at least POSIX
# compatible enough to support our POSIX code (including dlsym(),
# mkdir() and some other APIs).
#
# TODO: Instead of basing this on the host name, we should really base
# this on the presence of features (such as the dlsym and mkdir APIs).
#
echo_n "Checking if host is POSIX compliant... "
case $_host_os in
	amigaos* | dreamcast | ds | gamecube | kolibrios | mingw* | morphos | n64 | ps3 | psp2 | psp | riscos | wii)
		_posix=no
		;;
	3ds | android | beos* | bsd* | cygwin* | darwin* | dragonfly* | freebsd* | gnu* | gph-linux | haiku* | hpux* | iphoneos | irix*| k*bsd*-gnu* | linux* | maemo | mint* | netbsd* | openbsd* | redox* | serenity* | solaris* | sunos* | switch | uclinux*)
		_posix=yes
		;;
	os2-emx*)
		_posix=yes	# FIXME: Really???
		;;
	emscripten)
		_posix=yes
		;;
	*)
		# given this is a shell script, we might assume some type of posix.
		# However, the host system might be a totally different one, so
		# we can assume nothing about it.
		# Indeed, as mentioned further above, we really should test for the
		# presences of relevant APIs on the host anyway...
		_posix=no
		;;
esac
echo $_posix

if test "$_posix" = yes ; then
	append_var DEFINES "-DPOSIX"
	add_line_to_config_mk 'POSIX = 1'

	echo_n "Checking if posix_spawn is supported... "
		cat > $TMPC << EOF
#include <spawn.h>
int main(void) { return posix_spawn(0, 0, 0, 0, 0, 0); }
EOF
	cc_check && test "$_host_os" != "emscripten" && _has_posix_spawn=yes
	echo $_has_posix_spawn
	if test "$_has_posix_spawn" = yes ; then
		append_var DEFINES "-DHAS_POSIX_SPAWN"
	fi
fi

#
# Check for 64-bit file offset compatibility
#
# This is currently only used by StdioStream. If nothing is found,
# you'll be limited to <2GB files, which still covers the vast majority
# of supported games.
#
case $_host_os in
	mingw*)
		# StdioStream just uses _ftelli64
		;;
	*)
		echo_n "Checking if fseeko with 64-bit off_t is supported... "
		cat > $TMPC << EOF
#include <stdio.h>
#include <sys/types.h> /* off_t on legacy systems */
int main() {
	static int test_array[1 - 2 * !(sizeof(off_t) >= 8)];
	fseeko(stdin, 0, SEEK_SET);
	test_array[0] = 0;
	return 0;
}
EOF
		cc_check_no_clean && _has_fseeko_offt_64=yes
		# Good, there's fseeko with a 64-bit off_t by default
		if test "$_has_fseeko_offt_64" = yes ; then
			echo yes
			append_var DEFINES "-DHAS_FSEEKO_OFFT_64"
		else
			# Otherwise, when not cross-compiling, try with LFS_CFLAGS
			if test -z "$_host"; then
				TMPFLAGS=`getconf LFS_CFLAGS 2>/dev/null`
				if test $? -eq 0 && test ! -z "$TMPFLAGS" && test "$TMPFLAGS" != undefined ; then
					cc_check_no_clean $TMPFLAGS && _has_fseeko_offt_64=yes
					if test "$_has_fseeko_offt_64" = yes ; then
						echo "yes (adding $TMPFLAGS)"
						append_var DEFINES "-DHAS_FSEEKO_OFFT_64"
						append_var CXXFLAGS "$TMPFLAGS"
					fi
				fi
			fi

			# Otherwise, try the usual magical suspects
			if test "$_has_fseeko_offt_64" = no ; then
				# note: -D__LARGE64_FILES is another option, but it may be broken on
				# some platforms, so add it to your platform defines instead, if it
				# requires it and you've checked that the result works.
				for largeflag in "-D_FILE_OFFSET_BITS=64" "-D_LARGE_FILES" "-D_LARGEFILE_SOURCE" ; do
					cc_check_no_clean $largeflag && _has_fseeko_offt_64=yes
					if test "$_has_fseeko_offt_64" = yes ; then
						echo "yes (adding $largeflag)"
						append_var DEFINES "-DHAS_FSEEKO_OFFT_64"
						append_var CXXFLAGS "$largeflag"
						break
					fi
				done
			fi

			# Otherwise, fseeko64 is your last chance
			if test "$_has_fseeko_offt_64" = no ; then
				echo no
				echo_n "Checking if fseeko64 is supported... "
				cat > $TMPC << EOF
#include <stdio.h>
int main() { fseeko64(stdin, 0, SEEK_SET); return 0; }
EOF
				cc_check_no_clean -D_LARGEFILE64_SOURCE && _has_fseeko64=yes
				echo $_has_fseeko64
				if test "$_has_fseeko64" = yes ; then
					append_var DEFINES "-DHAS_FSEEKO64"
					append_var CXXFLAGS "-D_LARGEFILE64_SOURCE"

					# On some platforms, fopen64 is required in addition to fseeko64/ftello64
					echo_n "Checking if fopen64 is supported... "
					cat > $TMPC << EOF
#include <stdio.h>
int main() { FILE *f = fopen64("file", "rb"); return (f != NULL); }
EOF
					cc_check_no_clean && _has_fopen64=yes
					echo $_has_fopen64
					if test "$_has_fopen64" = yes ; then
						append_var DEFINES "-DHAS_FOPEN64"
					fi
				fi
			fi
		fi
		cc_check_clean
		;;
esac

#
# Check whether to enable a verbose build
#
echo_n "Checking whether to have a verbose build... "
echo "$_verbose_build"
add_to_config_mk_if_yes "$_verbose_build" 'VERBOSE_BUILD = 1'


#
# If a specific optimization level was requested, enable optimizations
#
if test -n "$_optimization_level" ; then
	# Ports will specify an optimization level and expect that to be enabled
	if test "$_optimizations" != no ; then
		_optimizations=yes
	fi
else
	_optimization_level=$_default_optimization_level
fi

#
# Check whether to enable optimizations
#
if test "$_optimizations" = yes ; then
	# Enable optimizations. This also
	# makes it possible to use -Wuninitialized, so let's do that.
	append_var CXXFLAGS "$_optimization_level"
	append_var CXXFLAGS "-Wuninitialized"
fi

#
# Check whether plugin support is requested and possible
#
echo_n "Checking whether building plugins was requested... "
echo "$_dynamic_modules"
_mak_plugins=

if test "$_dynamic_modules" = yes ; then
	echo_n "Checking whether building plugins is supported... "
	case $_host_os in
	3ds)
		_elf_loader=yes
		append_var DEFINES "-DUNCACHED_PLUGINS"
_mak_plugins='
PLUGIN_LDFLAGS		+= -Wl,-T$(srcdir)/backends/plugins/3ds/plugin.ld -march=armv6k -mfloat-abi=hard
'
		;;
	amigaos)
		_plugin_prefix=""
		_plugin_suffix=".plugin"
		append_var CXXFLAGS "-fPIC"
		append_var LIBS "-use-dynld"
		append_var LIBS "-lauto"
_mak_plugins='
PLUGIN_EXTRA_DEPS =
PLUGIN_LDFLAGS  += -shared
PRE_OBJS_FLAGS  := -Wl,-export-dynamic -Wl,-whole-archive
POST_OBJS_FLAGS := -Wl,-no-whole-archive
'
		;;
	android)
		_plugin_prefix="lib"
		_plugin_suffix=".so"
		append_var CXXFLAGS "-fpic"
		append_var LIBS "-ldl"
# Work around an Android 2.0+ run-time linker bug:
# The linker doesn't actually look in previously
# loaded libraries when trying to resolve symbols -
# effectively turning all dlopen(RTLD_GLOBAL) calls
# into dlopen(RTLD_LOCAL). It *does* look in
# DT_NEEDED libraries, so the workaround is to add an
# (otherwise unnecessary) dependency from plugins back
# to the main libscummvm.so.
_mak_plugins='
PLUGIN_EXTRA_DEPS = libscummvm.so
PLUGIN_LDFLAGS  += $(LDFLAGS) -L. -lscummvm
PRE_OBJS_FLAGS  := -Wl,-export-dynamic -Wl,-whole-archive
POST_OBJS_FLAGS := -Wl,-no-whole-archive
'
		;;
	darwin*)
		_plugin_prefix=""
		_plugin_suffix=".plugin"
		append_var LIBS "-ldl"
		append_var _strip "-x"
_mak_plugins='
PLUGIN_EXTRA_DEPS = $(EXECUTABLE)
PLUGIN_LDFLAGS  += -bundle -bundle_loader $(EXECUTABLE) -exported_symbols_list "$(srcdir)/plugin.exp"
PRE_OBJS_FLAGS  := -all_load
POST_OBJS_FLAGS :=
'
		;;
	dreamcast)
		_plugin_prefix=""
		_plugin_suffix=".plg"
		append_var DEFINES "-DUNCACHED_PLUGINS"
_mak_plugins='
PLUGIN_EXTRA_DEPS	= $(abspath $(srcdir)/backends/platform/dc/plugin.x $(srcdir)/backends/platform/dc/plugin.syms) $(EXECUTABLE) backends/platform/dc/plugin_head.o
PLUGIN_LDFLAGS		+= -ml -m4-single-only -nostartfiles -Wl,-q,-T$(srcdir)/backends/platform/dc/plugin.x,--just-symbols,$(EXECUTABLE),--retain-symbols-file,$(srcdir)/backends/platform/dc/plugin.syms backends/platform/dc/plugin_head.o
PRE_OBJS_FLAGS		:= -Wl,--whole-archive
POST_OBJS_FLAGS		:= -Wl,--no-whole-archive
'
		;;
	ds)
		_elf_loader=yes
		append_var DEFINES "-DELF_LOADER_CXA_ATEXIT"
		append_var DEFINES "-DUNCACHED_PLUGINS"
		append_var DEFINES "-DELF_NO_MEM_MANAGER"
_mak_plugins='
PLUGIN_LDFLAGS		+= -Wl,-T$(srcdir)/backends/plugins/ds/plugin.ld -mthumb -mthumb-interwork -mfloat-abi=soft
'
		;;
	emscripten)
		_plugin_prefix="lib"
		_plugin_suffix=".so"
		append_var DEFINES "-DUNCACHED_PLUGINS"
		append_var CXXFLAGS "-fPIC"
		append_var LIBS ""
_mak_plugins='
PLUGIN_EXTRA_DEPS =
PLUGIN_LDFLAGS  += -s SIDE_MODULE=1 -s ASYNCIFY=1 -s ASYNCIFY_IMPORTS=["*"] -s EXPORT_ALL=1
PRE_OBJS_FLAGS  := -s MAIN_MODULE=1 -s EXPORT_ALL=1
POST_OBJS_FLAGS :=
'
		;;
	freebsd* | openbsd*)
		_plugin_prefix="lib"
		_plugin_suffix=".so"
		append_var CXXFLAGS "-fPIC"
_mak_plugins='
PLUGIN_EXTRA_DEPS =
PLUGIN_LDFLAGS  += -shared
PRE_OBJS_FLAGS  := -Wl,-export-dynamic -Wl,-whole-archive
POST_OBJS_FLAGS := -Wl,-no-whole-archive
'
		;;
	gamecube | wii)
		_elf_loader=yes
		append_var DEFINES "-DELF_LOADER_CXA_ATEXIT"
		append_var DEFINES "-DUNCACHED_PLUGINS"
_mak_plugins='
PLUGIN_LDFLAGS		+= -Wl,-T$(srcdir)/backends/plugins/wii/plugin.ld
'
		;;
	gph*)
		_plugin_prefix=""
		_plugin_suffix=".plugin"
		append_var CXXFLAGS "-fpic"
		append_var LIBS "-ldl"
_mak_plugins='
PLUGIN_EXTRA_DEPS = $(EXECUTABLE)
PLUGIN_LDFLAGS  += -shared
PRE_OBJS_FLAGS  := -Wl,-export-dynamic -Wl,-whole-archive
POST_OBJS_FLAGS := -Wl,-no-whole-archive
'
		;;
	irix*)
		_plugin_prefix="lib"
		_plugin_suffix=".so"
		append_var CXXFLAGS "-fpic"
		append_var LIBS "-ldl"
_mak_plugins='
PLUGIN_EXTRA_DEPS =
PLUGIN_LDFLAGS  += -shared -static-libgcc
PRE_OBJS_FLAGS  := -Wl,-export-dynamic -Wl,-whole-archive
POST_OBJS_FLAGS := -Wl,-no-whole-archive
'
		;;
	kolibrios)
		_plugin_suffix=".svm.dll"
		append_var DEFINES "-DUNCACHED_PLUGINS"
_mak_plugins='
PLUGIN_EXTRA_DEPS   = $(EXECUTABLE)
PLUGIN_LDFLAGS      += -specs=$(srcdir)/backends/platform/sdl/kolibrios/kolibrios.spec -mdll -Wl,-q,--retain-symbols-file,$(srcdir)/backends/plugins/elf/plugin.syms -Wl,--enable-auto-import ./libscummvm.a
PRE_OBJS_FLAGS      := -Wl,--whole-archive
POST_OBJS_FLAGS     := -Wl,--export-all-symbols -Wl,--no-whole-archive -Wl,--out-implib,./libscummvm.a
'
		;;

	linux* | gnu* | k*bsd*-gnu*)
		_plugin_prefix="lib"
		_plugin_suffix=".so"
		append_var CXXFLAGS "-fPIC"
		append_var LIBS "-ldl"
_mak_plugins='
PLUGIN_EXTRA_DEPS =
PLUGIN_LDFLAGS  += -shared
PRE_OBJS_FLAGS  := -Wl,-export-dynamic -Wl,-whole-archive
POST_OBJS_FLAGS := -Wl,-no-whole-archive
'
		;;
	*cygwin* | *mingw32* | mingw64)
		_plugin_prefix=""
		_plugin_suffix=".dll"
_mak_plugins='
PLUGIN_EXTRA_DEPS	= $(EXECUTABLE)
PLUGIN_LDFLAGS		+= -Wl,--enable-auto-import -shared ./libscummvm.a
PRE_OBJS_FLAGS		:= -Wl,--whole-archive
POST_OBJS_FLAGS		:= -Wl,--export-all-symbols -Wl,--no-whole-archive -Wl,--out-implib,./libscummvm.a
'
		;;
	morphos)
		_plugin_prefix="lib"
		_plugin_suffix=".so"
		append_var CXXFLAGS "-fPIC"
		append_var LIBS "-use-dynld"
_mak_plugins='
PLUGIN_EXTRA_DEPS =
PLUGIN_LDFLAGS  += -shared
PRE_OBJS_FLAGS  := -Wl,-export-dynamic -Wl,-whole-archive
POST_OBJS_FLAGS := -Wl,-no-whole-archive
'
		;;
	psp)
		_elf_loader=yes
		append_var DEFINES "-DUNCACHED_PLUGINS"
_mak_plugins='
LDFLAGS				+= -Wl,-T$(srcdir)/backends/plugins/psp/main_prog.ld  -Wl,-zmax-page-size=128
PLUGIN_LDFLAGS		+= -Wl,-T$(srcdir)/backends/plugins/psp/plugin.ld -Wl,-zmax-page-size=128 -lstdc++
'
		;;
	psp2)
		_plugin_prefix=""
		# This will create an ELF with a suprx extension which we will have to mangle when packaging
		_plugin_suffix=".suprx"
		append_var CXXFLAGS "-fuse-cxa-atexit"
		append_var DEFINES "-DUNCACHED_PLUGINS"
_mak_plugins='
PLUGIN_EXTRA_DEPS	= $(EXECUTABLE) backends/plugins/psp2/plugin.o
PLUGIN_OBJ_FILES    += backends/plugins/psp2/plugin.o
PLUGIN_LDFLAGS		+= -nostartfiles -nodefaultlibs backends/plugins/psp2/plugin.o -Wl,-q -Xlinker --just-symbols -Xlinker $(EXECUTABLE) -lgcc
PRE_OBJS_FLAGS		:= -Wl,--whole-archive
POST_OBJS_FLAGS		:= -Wl,--no-whole-archive
'
		;;
	riscos)
		_elf_loader=yes
		append_var DEFINES "-DELF_LOADER_CXA_ATEXIT"
		append_var CXXFLAGS "-fuse-cxa-atexit"
		append_var DEFINES "-DUNCACHED_PLUGINS"
		append_var DEFINES "-DELF_NO_MEM_MANAGER"
_mak_plugins='
PLUGIN_EXTRA_DEPS	+= backends/plugins/riscos/plugin.o
PLUGIN_OBJ_FILES    += backends/plugins/riscos/plugin.o
PLUGIN_LDFLAGS		+= -static -Wl,-T$(srcdir)/backends/plugins/riscos/plugin.ld backends/plugins/riscos/plugin.o -Wl,--wrap=__rt_stkovf_split_small -Wl,--wrap=__rt_stkovf_split_big
'
		;;
	*)
		_dynamic_modules=no
		_mak_plugins=
		;;
	esac
	echo "$_dynamic_modules"
fi

#
# Check whether integrated ELF loader support is requested
#
define_in_config_if_yes "$_elf_loader" 'USE_ELF_LOADER'

if test "$_elf_loader" = yes; then
	_plugin_prefix=""
	_plugin_suffix=".plg"
	_mak_plugins='
PLUGIN_EXTRA_DEPS	= $(EXECUTABLE)
PLUGIN_LDFLAGS		+= -nostartfiles backends/plugins/elf/version.o -Wl,-q,--retain-symbols-file,$(srcdir)/backends/plugins/elf/plugin.syms -Xlinker --just-symbols -Xlinker $(EXECUTABLE)
PRE_OBJS_FLAGS		:= -Wl,--whole-archive
POST_OBJS_FLAGS		:= -Wl,--no-whole-archive
'"$_mak_plugins"
fi

#
# Set up some common plugin settings in config.h and config.mk, if enabled
#
define_in_config_if_yes "$_dynamic_modules" 'DYNAMIC_MODULES'

if test "$_dynamic_modules" = yes ; then
	add_line_to_config_h "#define PLUGIN_PREFIX	\"$_plugin_prefix\""
	add_line_to_config_h "#define PLUGIN_SUFFIX	\"$_plugin_suffix\""
	add_line_to_config_mk "PLUGIN_PREFIX := $_plugin_prefix"
	add_line_to_config_mk "PLUGIN_SUFFIX := $_plugin_suffix"
fi

if test "$_detection_features_static" = no ; then
	if test "$_dynamic_modules" = no ; then
		echo "Inconsistency detected: dynamic detection plugin enabled while static plugins are requested."
		echo "   ...forcing detection plugin to be static too. Add --enable-plugins if you really want it"

		_detection_features_static=yes
	fi
fi

#
# Set up a define for detection to be used as static or not
#
define_in_config_if_yes "$_detection_features_static" "DETECTION_STATIC"
echo_n "Checking if detection features building statically... "
echo "$_detection_features_static"

#
# Set up a define for detection to be used as static or not
#
define_in_config_if_yes "$_detection_features_full" "DETECTION_FULL"
echo_n "Checking if building detection features for all engines... "
echo "$_detection_features_full"

#
# Check whether integrated MT-32 emulator support is requested
#
define_in_config_if_yes "$_mt32emu" 'USE_MT32EMU'

#
# Check whether Lua support is requested
#
define_in_config_if_yes "$_lua" 'USE_LUA'

#
# Check whether Nuked OPL emulator support is disabled
#
define_in_config_if_no "$_nuked_opl" 'DISABLE_NUKED_OPL'

#
# Check whether 16bit color support is requested
#
define_in_config_if_yes "$_16bit" 'USE_RGB_COLOR'

#
# Check whether High resolution graphics support is requested
#
define_in_config_if_yes "$_highres" 'USE_HIGHRES'

#
# Check whether save games use the current time as default description
#
define_in_config_if_yes "$_savegame_timestamp" 'USE_SAVEGAME_TIMESTAMP'

#
# Check whether to enable the (hq (and edge)) scalers
#
if test "$_build_scalers" = no ; then
	_build_hq_scalers=no
	_build_edge_scalers=no
elif test "$_build_hq_scalers" = no ; then
	_build_edge_scalers=no
fi

define_in_config_if_yes "$_build_scalers" 'USE_SCALERS'

define_in_config_if_yes "$_build_hq_scalers" 'USE_HQ_SCALERS'

define_in_config_if_yes "$_build_edge_scalers" 'USE_EDGE_SCALERS'

define_in_config_if_yes "$_build_aspect" 'USE_ASPECT'

#
# Check for math lib
#
cat > $TMPC << EOF
int main(void) { return 0; }
EOF
cc_check -lm && append_var LIBS "-lm"

#
# Check for Ogg
#
echocheck "Ogg"
if test "$_ogg" = auto ; then
	_ogg=no
	cat > $TMPC << EOF
#include <ogg/ogg.h>
int main(void) { return 0; }
EOF
	cc_check $OGG_CFLAGS $OGG_LIBS -logg && _ogg=yes
fi
define_in_config_if_yes "$_ogg" 'USE_OGG'
echo "$_ogg"
#
# Check for TTS
#
echocheck "TTS libraries"
if test "$_tts" = auto ; then
	_tts=no
	case $_host_os in
		mingw*)
			cat > $TMPC << EOF
#include <windows.h>
#include <servprov.h>
#include <sapi.h>
int main(void) { return 0; }
EOF
			cc_check -lsapi -lole32 && _tts=yes
			;;
		linux* | freebsd* | openbsd*)
			cat > $TMPC << EOF
#include <speech-dispatcher/libspeechd.h>
int main(void) { return 0; }
EOF
			cc_check -lspeechd && _tts=yes
			;;
		darwin*)
			# Check the API is available. The most recent API we need is for the NSSpeechSynthesizerDelegate protocol
			cat > $TMPC << EOF
#include <AppKit/NSSpeechSynthesizer.h>
@interface SpeechDelegate : NSObject<NSSpeechSynthesizerDelegate> {
}
@end
int main(void) { return 0; }
EOF
			cc_check -ObjC++ -lobjc && _tts=yes
			;;
	esac
fi
echo "$_tts"

#
# Check for Vorbis
#
echocheck "Vorbis"
VORBISFILE=-lvorbisfile
if test "$_host_os" = kolibrios ; then
    VORBISFILE=
fi
if test "$_vorbis" = auto ; then
	_vorbis=no
	cat > $TMPC << EOF
#include <vorbis/codec.h>
int main(void) { vorbis_packet_blocksize(0,0); return 0; }
EOF
	if test "$_ogg" = yes ; then
		cc_check $OGG_CFLAGS $OGG_LIBS $VORBIS_CFLAGS $VORBIS_LIBS \
			$VORBISFILE -lvorbis -logg && _vorbis=yes
	else
		cc_check $VORBIS_CFLAGS $VORBIS_LIBS \
			$VORBISFILE -lvorbis && _vorbis=yes
	fi
fi
if test "$_vorbis" = yes ; then
	append_var LIBS "$VORBIS_LIBS $VORBISFILE -lvorbis"
	append_var INCLUDES "$VORBIS_CFLAGS"
fi
define_in_config_if_yes "$_vorbis" 'USE_VORBIS'
echo "$_vorbis"

#
# Check for Tremor
#
echocheck "Tremor"
if test "$_tremolo" = yes ; then
	_tremor=yes
fi

if test "$_tremor" = auto ; then
	_tremor=no
	cat > $TMPC << EOF
#include <tremor/ivorbiscodec.h>
int main(void) { vorbis_info_init(0); return 0; }
EOF
	if test "$_ogg" = yes ; then
		cc_check $TREMOR_CFLAGS $TREMOR_LIBS $OGG_CFLAGS $OGG_LIBS \
			-lvorbisidec -logg && _tremor=yes
	else
		cc_check $TREMOR_CFLAGS $TREMOR_LIBS -lvorbisidec && \
		_tremor=yes
	fi
fi
if test "$_tremor" = yes && test "$_vorbis" = no; then
	add_line_to_config_h '#define USE_TREMOR'
	add_line_to_config_h '#define USE_VORBIS'
	if test "$_tremolo" = yes ; then
		add_line_to_config_h '#define USE_TREMOLO'
		append_var LIBS "$TREMOR_LIBS -ltremolo"
	else
		append_var LIBS "$TREMOR_LIBS -lvorbisidec"
	fi
	append_var INCLUDES "$TREMOR_CFLAGS"
else
	if test "$_vorbis" = yes; then
		_tremor="no (Vorbis/Tremor support is mutually exclusive)"
	fi
	add_line_to_config_h '#undef USE_TREMOR'
fi
add_to_config_mk_if_yes "$_tremor" 'USE_TREMOR = 1'
echo "$_tremor"

#
# Check for IEEE1284 for OPL2lPT
#
echocheck "OPL2LPT"
if test "$_opl2lpt" = yes ; then
	_opl2lpt=no
	cat > $TMPC << EOF
#include <ieee1284.h>
struct parport_list parports;
int main(void) { ieee1284_find_ports(&parports, 0); return 0; }
EOF
	cc_check $IEEE1284_CFLAGS $IEEE1284_LIBS -lieee1284 && \
	_opl2lpt=yes
fi
if test "$_opl2lpt" = yes; then
	append_var LIBS "$IEEE1284_LIBS -lieee1284"
	append_var INCLUDES "$IEEE1284_CFLAGS"
fi
define_in_config_if_yes "$_opl2lpt" 'ENABLE_OPL2LPT'
echo "$_opl2lpt"

#
# Check for retrowave for RetroWave OPL3
#
echocheck "RetroWave OPL3"
if test "$_retrowave" = auto ; then
	_retrowave=no
	cat > $TMPC << EOF
#include <RetroWaveLib/RetroWave.h>
RetroWaveContext context;
int main(void) { retrowave_init(&context); return 0; }
EOF
	cc_check $RETROWAVE_CFLAGS $RETROWAVE_LIBS -lRetroWave && \
	_retrowave=yes
fi
if test "$_retrowave" = yes; then
	append_var LIBS "$RETROWAVE_LIBS -lRetroWave"
	append_var INCLUDES "$RETROWAVE_CFLAGS"
fi
define_in_config_if_yes "$_retrowave" 'USE_RETROWAVE'
echo "$_retrowave"

#
# Check for FLAC
#
echocheck "FLAC >= 1.0.1"
if test "$_flac" = auto ; then
	_flac=no
	cat > $TMPC << EOF
#include <FLAC/stream_decoder.h>
#include <FLAC/format.h>
int main(void) {
	FLAC__StreamDecoder *decoder = FLAC__stream_decoder_new();
	FLAC__stream_decoder_delete(decoder);
	return FLAC__STREAM_SYNC_LEN >> 30; /* guaranteed to be 0 */
}
EOF
	if test "$_ogg" = yes ; then
		cc_check $FLAC_CFLAGS $FLAC_LIBS $OGG_CFLAGS $OGG_LIBS \
			-lFLAC -logg && _flac=yes
	else
		cc_check $FLAC_CFLAGS $FLAC_LIBS \
			-lFLAC && _flac=yes
	fi
fi
if test "$_flac" = yes ; then
	append_var LIBS "$FLAC_LIBS -lFLAC"
	append_var INCLUDES "$FLAC_CFLAGS"
fi
define_in_config_if_yes "$_flac" 'USE_FLAC'
echo "$_flac"

# Add the link to ogg only after vorbis, tremor and flac as it might be used by those.
if test "$_ogg" = yes ; then
	append_var LIBS "$OGG_LIBS -logg"
	append_var INCLUDES "$OGG_CFLAGS"
fi

#
# Check for MAD (MP3 library)
#
echocheck "MAD"
if test "$_mad" = auto ; then
	_mad=no
	cat > $TMPC << EOF
#include <mad.h>
int main(void) { return 0; }
EOF
	cc_check $MAD_CFLAGS $MAD_LIBS -lmad && _mad=yes
fi
if test "$_mad" = yes ; then
	append_var LIBS "$MAD_LIBS -lmad"
	append_var INCLUDES "$MAD_CFLAGS"
fi
define_in_config_if_yes "$_mad" 'USE_MAD'
echo "$_mad"

#
# Check for ALSA
#
echocheck "ALSA >= 0.9"
if test "$_alsa" = auto ; then
	_alsa=no
	cat > $TMPC << EOF
#include <alsa/asoundlib.h>
int main(void) { return (!(SND_LIB_MAJOR==0 && SND_LIB_MINOR==9)); }
EOF
	cc_check $ALSA_CFLAGS $ALSA_LIBS -lasound && _alsa=yes
fi
if test "$_alsa" = yes ; then
	append_var LIBS "$ALSA_LIBS -lasound"
	append_var INCLUDES "$ALSA_CFLAGS"
fi
define_in_config_if_yes "$_alsa" 'USE_ALSA'
echo "$_alsa"

#
# Check for libjpeg
#
echocheck "libjpeg >= v6b"
if test "$_jpeg" = auto ; then
	_jpeg=no
	cat > $TMPC << EOF
#include <stdio.h>
#include <jpeglib.h>
int main(void) {
#if JPEG_LIB_VERSION >= 62
#else
  syntax error
#endif
  return 0;
}
EOF
	cc_check $JPEG_CFLAGS $JPEG_LIBS -ljpeg && _jpeg=yes
fi
if test "$_jpeg" = yes ; then
	append_var LIBS "$JPEG_LIBS -ljpeg"
	append_var INCLUDES "$JPEG_CFLAGS"
fi
define_in_config_if_yes "$_jpeg" 'USE_JPEG'
echo "$_jpeg"

#
# Check for PNG
#
echocheck "PNG >= 1.2.8"
if test "$_pkg_config" = "yes" && $_pkgconfig --exists libpng; then
	append_var PNG_LIBS "`$_pkgconfig --libs libpng`"
	append_var PNG_CFLAGS "`$_pkgconfig --cflags libpng`"
else
	append_var PNG_LIBS "-lpng -lz"
fi
if test "$_png" = auto ; then
	_png=no
	cat > $TMPC << EOF
#include <png.h>
int main(void) {
#if PNG_LIBPNG_VER >= 10208
#else
  syntax error
#endif
  return 0;
}
EOF
	cc_check $PNG_CFLAGS $PNG_LIBS && _png=yes
fi
if test "$_png" = yes ; then
	append_var LIBS "$PNG_LIBS"
	append_var INCLUDES "$PNG_CFLAGS"
fi
define_in_config_if_yes "$_png" 'USE_PNG'
echo "$_png"

#
# Check for GIF
#
echocheck "GIF >= 5.0.0"
if test "$_pkg_config" = "yes" && $_pkgconfig --exists libgif; then
	append_var GIF_LIBS "`$_pkgconfig --libs libgif`"
	append_var GIF_CFLAGS "`$_pkgconfig --cflags libgif`"
else
	append_var GIF_LIBS "-lgif"
fi
if test "$_gif" = auto ; then
	_gif=no
	cat > $TMPC << EOF
#include <gif_lib.h>
int main(void) {
#if GIFLIB_MAJOR >= 5
#else
  syntax error
#endif
  return 0;
}
EOF
	cc_check $GIF_CFLAGS $GIF_LIBS && _gif=yes
fi
if test "$_gif" = yes ; then
	append_var LIBS "$GIF_LIBS"
	append_var INCLUDES "$GIF_CFLAGS"
fi
define_in_config_if_yes "$_gif" 'USE_GIF'
echo "$_gif"

#
# Check for Theora Decoder
#
echocheck "libtheoradec >= 1.0"
if test "$_vorbis" = no && test "$_tremor" = no ; then
	echo "skipping. no vorbis"
	_theoradec=notsupported
fi
if test "$_theoradec" = auto ; then
	_theoradec=no
	cat > $TMPC << EOF
#include <theora/theoradec.h>
int main(void) { th_ycbcr_buffer yuv; th_decode_ycbcr_out(NULL, yuv);  }
EOF
	cc_check $THEORADEC_CFLAGS $THEORADEC_LIBS -ltheoradec && _theoradec=yes
fi
if test "$_theoradec" = yes ; then
	append_var LIBS "$THEORADEC_LIBS -ltheoradec"
	append_var INCLUDES "$THEORADEC_CFLAGS"
fi
define_in_config_if_yes "$_theoradec" 'USE_THEORADEC'
if test ! "$_theoradec" = notsupported ; then
	echo "$_theoradec"
fi

#
# Check for VP8/VP9 Decoder
#
echocheck "libvpx >= 1.6"
if test "$_vorbis" = no && test "$_tremor" = no ; then
	echo "skipping. no vorbis"
	_vpx=notsupported
fi
if test "$_vpx" = auto ; then
	_vpx=no

	if test "$_pkg_config" = "yes" && $_pkgconfig --exists vpx; then
		append_var VPX_LIBS "`$_pkgconfig --libs vpx`"
		append_var VPX_STATIC_LIBS "`$_pkgconfig --static --libs vpx`"
		append_var VPX_CFLAGS "`$_pkgconfig --cflags vpx`"
	else
		append_var VPX_LIBS "-lvpx"
	fi

	cat > $TMPC << EOF
#include "vpx/vpx_decoder.h"
#include "vpx/vp8dx.h"
int main(void) {
	vpx_codec_ctx_t codec;
	vpx_codec_dec_init(&codec, &vpx_codec_vp8_dx_algo, NULL, 0);

#if VPX_DECODER_ABI_VERSION >= 10 // Check for 1.6
#else
  syntax error
#endif
	return 0;
}
EOF
	cc_check_no_clean $VPX_CFLAGS $VPX_LIBS && _vpx=yes
	# If it fails, try with static libs, it may help
	if test "$_vpx" != "yes"; then
		VPX_LIBS="$VPX_STATIC_LIBS"
		cc_check_no_clean $VPX_CFLAGS $VPX_LIBS && _vpx=yes
	fi
	cc_check_clean
fi
if test "$_vpx" = yes ; then
	append_var LIBS "$VPX_LIBS -lvpx"
	append_var INCLUDES "$VPX_CFLAGS"
fi
define_in_config_if_yes "$_vpx" 'USE_VPX'
if test ! "$_vpx" = notsupported ; then
	echo "$_vpx"
fi

#
# Check for the AAC decoder
#
echocheck "libfaad"
if test "$_faad" = auto ; then
	_faad=no
	cat > $TMPC << EOF
#include <neaacdec.h>
int main(void) { NeAACDecGetCapabilities(); return 0; }
EOF
	cc_check $FAAD_CFLAGS $FAAD_LIBS -lfaad && _faad=yes
fi
if test "$_faad" = yes ; then
	append_var LIBS "$FAAD_LIBS -lfaad"
	append_var INCLUDES "$FAAD_CFLAGS"
fi
define_in_config_if_yes "$_faad" 'USE_FAAD'
echo "$_faad"

#
# Check for SEQ MIDI
#
echocheck "SEQ MIDI"
if test "$_seq_midi" = auto ; then
	# TODO: Test for /dev/sequencer presence? Or maybe just for /dev ?
	# For now, we just always enable it when "posix" mode is on (backends
	# that do not want it can disable it by setting _seq_midi=no).
	_seq_midi="$_posix"
fi
define_in_config_h_if_yes "$_seq_midi" 'USE_SEQ_MIDI'
echo "$_seq_midi"

#
# Check for sndio
#
echocheck "sndio"
if test "$_sndio" = auto ; then
	_sndio=no
	cat > $TMPC << EOF
#include <sndio.h>
int main(void) { struct sio_par par; sio_initpar(&par); return 0; }
EOF
	cc_check $SNDIO_CFLAGS $SNDIO_LIBS -lsndio && _sndio=yes
fi
if test "$_sndio" = yes ; then
	append_var LIBS "$SNDIO_LIBS -lsndio"
	append_var INCLUDES "$SNDIO_CFLAGS"
fi
define_in_config_h_if_yes "$_sndio" 'USE_SNDIO'
echo "$_sndio"

#
# Check for TiMidity(++)
#
echocheck "TiMidity"
if test "$_timidity" = auto ; then
	# TODO: Is there a good possibility of auto detecting whether we
	# should include TiMidity support? It can only be used on Unix
	# currently so we use that as "detection" for now.
	_timidity="$_posix"
fi
define_in_config_h_if_yes "$_timidity" 'USE_TIMIDITY'
echo "$_timidity"

#
# Check for ZLib
#
echocheck "zlib"
if test "$_zlib" = auto ; then
	_zlib=no
	cat > $TMPC << EOF
#include <string.h>
#include <zlib.h>
int main(void) { return strcmp(ZLIB_VERSION, zlibVersion()); }
EOF
	cc_check $ZLIB_CFLAGS $ZLIB_LIBS -lz && _zlib=yes
fi
if test "$_zlib" = yes ; then
	append_var ZLIB_LIBS "-lz"
	append_var LIBS "$ZLIB_LIBS"
	append_var INCLUDES "$ZLIB_CFLAGS"
fi
define_in_config_if_yes "$_zlib" 'USE_ZLIB'
echo "$_zlib"

#
# Check for LibMPEG2
#
echocheck "libmpeg2 >= 0.4.0"
if test "$_mpeg2" = auto ; then
	_mpeg2=no
	cat > $TMPC << EOF
typedef signed $type_1_byte int8_t;
typedef signed $type_2_byte int16_t;
typedef signed $type_4_byte int32_t;

typedef unsigned $type_1_byte uint8_t;
typedef unsigned $type_2_byte uint16_t;
typedef unsigned $type_4_byte uint32_t;

extern "C" {
#include <mpeg2dec/mpeg2.h>
}

int main(void) {
	#if MPEG2_RELEASE < MPEG2_VERSION(0, 4, 0)
	#error libmpeg2 version too low
	#endif

	/* mpeg2_state_t first appears in 0.4.0 */
	mpeg2_state_t state;

	return 0;
}
EOF

	if test -n "$_host"; then
		# don't execute while cross compiling
		cc_check $MPEG2_CFLAGS $MPEG2_LIBS -lmpeg2 && _mpeg2=yes
	else
		cc_check_no_clean $MPEG2_CFLAGS $MPEG2_LIBS -lmpeg2 && $TMPO$HOSTEXEEXT && _mpeg2=yes
		cc_check_clean
	fi
fi
if test "$_mpeg2" = yes ; then
	append_var INCLUDES "$MPEG2_CFLAGS"
	append_var LIBS "$MPEG2_LIBS -lmpeg2"
fi
define_in_config_if_yes "$_mpeg2" 'USE_MPEG2'
echo "$_mpeg2"

#
# Check for liba52
#
echocheck "liba52"
if test "$_a52" = auto ; then
	_a52=no
	cat > $TMPC << EOF
typedef signed $type_1_byte int8_t;
typedef signed $type_2_byte int16_t;
typedef signed $type_4_byte int32_t;

typedef unsigned $type_1_byte uint8_t;
typedef unsigned $type_2_byte uint16_t;
typedef unsigned $type_4_byte uint32_t;

extern "C" {
#include <a52dec/a52.h>
}

int main(void) {
	a52_state_t *state = a52_init(0);
	a52_free(state);
	return 0;
}
EOF

	if test -n "$_host"; then
		# don't execute while cross compiling
		cc_check $A52_CFLAGS $A52_LIBS -la52 && _a52=yes
	else
		cc_check_no_clean $A52_CFLAGS $A52_LIBS -la52 && $TMPO$HOSTEXEEXT 2>/dev/null && _a52=yes
		cc_check_clean
	fi
fi
if test "$_a52" = yes ; then
	INCLUDES="$INCLUDES $A52_FLAGS"
	LIBS="$LIBS $A52_LIBS -la52"
fi
define_in_config_if_yes "$_a52" 'USE_A52'
echo "$_a52"

#
# Check for Sparkle if updates support is enabled
#
case $_host_os in
	darwin*)
		echocheck "Sparkle"
		if test "$_updates" = no; then
			_sparkle=no
		else
			if test -z $_sparklepath; then
				_sparklepath=/Library/Frameworks
			fi
			SPARKLE_CFLAGS="-F$_sparklepath"
			SPARKLE_LIBS="-F$_sparklepath"
			if test "$_sparkle" = auto ; then
				_sparkle=no
				cat > $TMPC << EOF
#include <Cocoa/Cocoa.h>
#include <Sparkle/Sparkle.h>
int main(void) { SUUpdater *updater = [SUUpdater sharedUpdater]; return 0; }
EOF
				cc_check $SPARKLE_CFLAGS $SPARKLE_LIBS -framework Sparkle -ObjC++ -lobjc && _sparkle=yes
			fi
			if test "$_sparkle" = yes ; then
				append_var LIBS "$SPARKLE_LIBS -framework Sparkle"
				append_var INCLUDES "$SPARKLE_CFLAGS"
			fi
			define_in_config_if_yes "$_sparkle" 'USE_SPARKLE'
		fi
		echo "$_sparkle"
	;;
	mingw*)
		echocheck "Sparkle"
		if test "$_updates" = no; then
			_sparkle=no
		else
			if test ! -z $_sparklepath ; then
				SPARKLE_CFLAGS="-I$_sparklepath/include"
				SPARKLE_LIBS="-L$_sparklepath/Release -L$_sparklepath/x64/Release"
			fi
			if test "$_sparkle" = auto ; then
				_sparkle=no
				cat > $TMPC << EOF
#include <winsparkle.h>
int main(void) { win_sparkle_get_update_check_interval(); return 0; }
EOF
				cc_check $SPARKLE_CFLAGS $SPARKLE_LIBS -lWinSparkle && _sparkle=yes
			fi
			if test "$_sparkle" = yes ; then
				append_var LIBS "$SPARKLE_LIBS -lWinSparkle"
				append_var INCLUDES "$SPARKLE_CFLAGS"
			fi
			define_in_config_if_yes "$_sparkle" 'USE_SPARKLE'
		fi
		echo "$_sparkle"
	;;
	*)
		_sparkle=no
	;;
esac

#
# Check for libcurl to be present
#
if test "$_libcurl" != "no"; then

	# Look for the curl-config script
	find_libcurlconfig

	if test -z "$_libcurlconfig"; then
		_libcurl=no
	else
		if test -n "$_staticlibpath"; then
			LIBCURL_LIBS=`$_libcurlconfig --static-libs`
		else
			LIBCURL_LIBS=`$_libcurlconfig --libs`
		fi
		LIBCURL_CFLAGS=`$_libcurlconfig --cflags`

		case $_host_os in
			amigaos* | morphos*)
				append_var LIBCURL_LIBS "-lpthread"
			;;
			# macOS does not allow static libs, overriding
			darwin*)
				LIBCURL_LIBS=`$_libcurlconfig --libs`
			;;
			psp2*)
				append_var LIBCURL_LIBS "-lssl -lcrypto"
			;;
		esac

		if test "$_libcurl" = "auto"; then
			_libcurl=no

			cat > $TMPC << EOF
			#include <curl/curl.h>
			int main(int argc, char *argv[]) {
				int x;
				curl_easy_setopt(NULL,CURLOPT_URL,NULL);
				x=CURL_ERROR_SIZE;
				x=CURLOPT_WRITEFUNCTION;
				x=CURLOPT_WRITEDATA;
				x=CURLOPT_ERRORBUFFER;
				x=CURLOPT_STDERR;
				x=CURLOPT_VERBOSE;

				curl_version_info_data *data = curl_version_info(CURLVERSION_NOW);
				if (data->features & CURL_VERSION_SSL)
					return 0;
				return 1;
			}
EOF

			cc_check_no_clean $LIBCURL_CFLAGS $LIBCURL_LIBS
			if test "$?" -eq 0; then
				if test -n "$_host"; then
					# In cross-compiling mode, we cannot run the result, assume SSL is available
					_libcurl=yes
				else
					$TMPO$HOSTEXEEXT
					if test "$?" -eq 0; then
						_libcurl=yes
					else
						_libcurl="no SSL support"
					fi
				fi
			fi
			cc_check_clean
		fi

		if test "$_libcurl" = "yes"; then
			append_var LIBS "$LIBCURL_LIBS"
			append_var INCLUDES "$LIBCURL_CFLAGS"
		fi
	fi

fi

echocheck "libcurl"
echo "$_libcurl"

define_in_config_if_yes "$_libcurl" "USE_LIBCURL"

#
# Check for libopenmpt to be present
#
echocheck "libopenmpt"

if test "$_libopenmpt" != "no"; then
	if test "$_pkg_config" = "yes" && $_pkgconfig --exists libopenmpt; then
		append_var LIBOPENMPT_LIBS "`$_pkgconfig --libs libopenmpt`"
		append_var LIBOPENMPT_CFLAGS "`$_pkgconfig --cflags libopenmpt`"
	else
		append_var LIBOPENMPT_LIBS "-lopenmpt"
	fi
<<<<<<< HEAD

	if test "$_libopenmpt" = "auto"; then
		_libopenmpt=no
		cat > $TMPC << EOF
		#include <libopenmpt/libopenmpt.h>
		#include <libopenmpt/libopenmpt_stream_callbacks_file.h>
		int main(void) {
			openmpt_module *mod = 0;
			FILE *file = 0;

			file = fopen("abc", "rb");
			mod = openmpt_module_create2( openmpt_stream_get_file_callbacks2(), file, NULL, NULL, NULL, NULL, NULL, NULL, NULL );

			fclose(file);
			return 0;
		}
EOF
		cc_check $LIBOPENMPT_CFLAGS $LIBOPENMPT_LIBS && _libopenmpt=yes
	fi

=======

	if test "$_libopenmpt" = "auto"; then
		_libopenmpt=no
		cat > $TMPC << EOF
		#include <libopenmpt/libopenmpt.h>
		#include <libopenmpt/libopenmpt_stream_callbacks_file.h>
		int main(void) {
			openmpt_module *mod = 0;
			FILE *file = 0;

			file = fopen("abc", "rb");
			mod = openmpt_module_create2( openmpt_stream_get_file_callbacks2(), file, NULL, NULL, NULL, NULL, NULL, NULL, NULL );

			fclose(file);
			return 0;
		}
EOF
		cc_check $LIBOPENMPT_CFLAGS $LIBOPENMPT_LIBS && _libopenmpt=yes
	fi

>>>>>>> 5219c994
	if test "$_libopenmpt" = "yes"; then
		append_var LIBS "$LIBOPENMPT_LIBS"
		append_var INCLUDES "$LIBOPENMPT_CFLAGS"
	fi
fi

define_in_config_if_yes "$_libopenmpt" "USE_OPENMPT"
echo "$_libopenmpt"

#
# Check for libmikmod to be present
#
if test "$_libmikmod" != no && test "$_libopenmpt" = no; then
	# Look for the mikmod-config script
	find_libmikmodconfig

	echocheck "libmikmod"

	if test -z "$_libmikmodconfig"; then
		_libmikmod=no
	else
		LIBMIKMOD_LIBS=`$_libmikmodconfig --libs`
		LIBMIKMOD_CFLAGS=`$_libmikmodconfig --cflags`

		if test "$_libmikmod" = "auto"; then
			_libmikmod=no

			cat > $TMPC << EOF
			#include <mikmod.h>
			int main(void) {
				SAMPLE *spl = Sample_Load("abcd");
				Sample_Free(spl);
				return 0;
			}
EOF
			cc_check $LIBMIKMOD_CFLAGS $LIBMIKMOD_LIBS && _libmikmod=yes
		fi

		if test "$_libmikmod" = "yes"; then
			append_var LIBS "$LIBMIKMOD_LIBS"
			append_var INCLUDES "$LIBMIKMOD_CFLAGS"
		fi
	fi
else
	echocheck "libmikmod"

	# Skip mikmod detection if openmpt is detected
	_libmikmod="no (OpenMPT/MikMod support is mutually exclusive)"
fi

echo "$_libmikmod"
define_in_config_if_yes "$_libmikmod" "USE_MIKMOD"

#
# Check whether to build cloud integration support
#
echo_n "Cloud integration... "
if test "$_cloud" = "no"; then
	echo "no"
else
	_cloud=no
	if test "$_sdlnet" = "yes"; then
		_cloud=yes
		echo_n "local"
	fi
	if test "$_libcurl" = "yes"; then
		if test "$_cloud" = "yes"; then echo_n ", "; fi
		_cloud=yes
		echo_n "servers"
	fi
	if test "$_cloud" = "no"; then
		echo_n "no"
	fi
	echo  # newline
fi
define_in_config_if_yes $_cloud 'USE_CLOUD'

if test "$_scummvmdlc" = "yes"; then
	if test "$_libcurl" = "yes"; then
		_dlc=yes
	fi
fi

define_in_config_if_yes $_dlc 'USE_DLC'
define_in_config_if_yes $_scummvmdlc 'USE_SCUMMVMDLC'

#
# Check is NSDockTilePlugIn protocol is supported
#
case $_host_os in
	darwin*)
		# NSDockTilePlugIn was added in OS X 10.6, so will not be available when compiling on older macOS versions.
		echocheck "DockTilePlugin"
		if test "$_osxdockplugin" = auto ; then
			_osxdockplugin=no
			cat > $TMPC << EOF
#include <Cocoa/Cocoa.h>
@interface ScummVMDockTilePlugIn : NSObject <NSDockTilePlugIn> {
}
@end
EOF
			cc_check -c -ObjC++ && _osxdockplugin=yes
		fi
		define_in_config_if_yes "$_osxdockplugin" 'USE_DOCKTILEPLUGIN'
		echo "$_osxdockplugin"
	;;
	*)
		_osxdockplugin=no
	;;
esac

#
# Check for FluidSynth
#
echocheck "FluidSynth"

append_var FLUIDSYNTH_LIBS "-lfluidsynth"
case $_host_os in
	mingw*)
		FLUIDSYNTH_STATIC_LIBS="$FLUIDSYNTH_LIBS -lglib-2.0 -lintl -liconv -lws2_32 -lole32 -lshlwapi -lpcre -ldsound -lwinmm"
	;;

	darwin*)
		FLUIDSYNTH_STATIC_LIBS="$FLUIDSYNTH_LIBS -framework Foundation -framework CoreServices -framework CoreMIDI -framework CoreAudio -framework AudioToolbox -lglib-2.0 -lintl -liconv -lreadline"
	;;

	iphoneos)
		FLUIDSYNTH_STATIC_LIBS="$FLUIDSYNTH_LIBS -framework Foundation -framework CoreMIDI -lglib-2.0 -lintl -liconv"
	;;

	switch)
		FLUIDSYNTH_STATIC_LIBS="$FLUIDSYNTH_LIBS -lnx"
	;;

	psp2)
		FLUIDSYNTH_STATIC_LIBS="$FLUIDSYNTH_LIBS -lpthread"
	;;

	*)
		FLUIDSYNTH_STATIC_LIBS="$FLUIDSYNTH_LIBS -lglib-2.0 -lintl -liconv"
	;;
esac

if test "$_fluidsynth" = auto; then
	_fluidsynth=no
	cat > $TMPC << EOF
#include <fluidsynth.h>
int main(void) { delete_fluid_settings(new_fluid_settings()); return 0; }
EOF
	cc_check_no_clean $FLUIDSYNTH_CFLAGS $FLUIDSYNTH_LIBS && _fluidsynth=yes
	if test "$_fluidsynth" != yes && test "$_pkg_config" = "yes" && $_pkgconfig --exists fluidsynth; then
		FLUIDSYNTH_LIBS="`$_pkgconfig --static --libs fluidsynth`"
		cc_check_no_clean $FLUIDSYNTH_CFLAGS $FLUIDSYNTH_LIBS && _fluidsynth=yes
	fi
	if test "$_fluidsynth" != yes; then
		FLUIDSYNTH_LIBS="$FLUIDSYNTH_STATIC_LIBS"
		cc_check_no_clean $FLUIDSYNTH_CFLAGS $FLUIDSYNTH_LIBS && _fluidsynth=yes
	fi
	cc_check_clean
fi
if test "$_fluidsynth" = yes; then
	append_var LIBS "$FLUIDSYNTH_LIBS"
	append_var INCLUDES "$FLUIDSYNTH_CFLAGS"
fi
define_in_config_if_yes "$_fluidsynth" 'USE_FLUIDSYNTH'
echo "$_fluidsynth"

#
# Check for FluidLite
#
echocheck "FluidLite"

append_var FLUIDLITE_LIBS "-lfluidlite"
if test "$_fluidlite" = auto; then
	_fluidlite=no
	cat > $TMPC << EOF
#include <fluidlite.h>
int main(void) { delete_fluid_settings(new_fluid_settings()); return 0; }
EOF
	cc_check_no_clean $FLUIDLITE_CFLAGS $FLUIDLITE_LIBS && _fluidlite=yes
	if test "$_fluidlite" != yes && test "$_pkg_config" = "yes" && $_pkgconfig --exists fluidlite; then
		FLUIDLITE_LIBS="`$_pkgconfig --static --libs fluidlite`"
		cc_check_no_clean $FLUIDLITE_CFLAGS $FLUIDLITE_LIBS && _fluidlite=yes
	fi
	cc_check_clean
fi
if test "$_fluidlite" = yes && test "$_fluidsynth" = no; then
	define_in_config_if_yes "$_fluidlite" 'USE_FLUIDLITE'
	define_in_config_if_yes "$_fluidlite" 'USE_FLUIDSYNTH'
	append_var LIBS "$FLUIDLITE_LIBS"
	append_var INCLUDES "$FLUIDLITE_CFLAGS"
else
	if test "$_fluidsynth" = yes; then
		_fluidlite="no (FluidSynth/FluidLite support is mutually exclusive)"
	fi
	add_line_to_config_h '#undef USE_FLUIDLITE'
fi
echo "$_fluidlite"

#
# Check for Sonivox
#
echocheck "Sonivox"

append_var SONIVOX_LIBS "-lsonivox"
if test "$_sonivox" = auto; then
	_sonivox=no
	cat > $TMPC << EOF
#include <sonivox/eas.h>
int main(void) { /* delete_fluid_settings(new_fluid_settings()); */ return 0; }
EOF
	cc_check_no_clean $SONIVOX_CFLAGS $SONIVOX_LIBS && _sonivox=yes
	if test "$_sonivox" != yes && test "$_pkg_config" = "yes" && $_pkgconfig --exists sonivox; then
		SONIVOX_LIBS="`$_pkgconfig --static --libs sonivox`"
		cc_check_no_clean $SONIVOX_CFLAGS $SONIVOX_LIBS && _sonivox=yes
	fi
	if test "$_sonivox" != yes && test "$_pkg_config" = "yes" && $_pkgconfig --exists sonivox-static; then
		SONIVOX_LIBS="`$_pkgconfig --static --libs sonivox-static`"
		cc_check_no_clean $SONIVOX_CFLAGS $SONIVOX_LIBS && _sonivox=yes
	fi
	cc_check_clean
fi
if test "$_sonivox" = yes; then
	append_var LIBS "$SONIVOX_LIBS"
	append_var INCLUDES "$SONIVOX_CFLAGS"
fi
define_in_config_if_yes "$_sonivox" 'USE_SONIVOX'
echo "$_sonivox"

#
# Check for readline if text_console is enabled
#
echocheck "readline"
if test "$_text_console" = yes ; then
	_READLINE_LIBS="-lreadline"
	if test "$_readline" = auto ; then
		_readline=no
		cat > $TMPC << EOF
#include <stdio.h>
#include <readline/readline.h>
#include <readline/history.h>

int main(void) {
	rl_hook_func_t f; // not present in apple's libedit
	char *x = readline("");
}
EOF
		cc_check_no_clean $READLINE_CFLAGS $READLINE_LIBS $_READLINE_LIBS && _readline=yes
		if test "$_readline" = no ; then
			_READLINE_LIBS="-lreadline -ltermcap"
			cc_check_no_clean $READLINE_CFLAGS $READLINE_LIBS $_READLINE_LIBS && _readline=yes
		fi
	fi
	cc_check_clean
	echo "$_readline"
else
	_readline=no
	echo "skipping (text console disabled)"
fi

if test "$_readline" = yes ; then
	#
	# Check the type of rl_completion_entry_function.
	# It can be int(*)(const char *, int) or char *(*)(const char *, int).
	#
	cat > $TMPC << EOF
#include <stdio.h>
#include <readline/readline.h>
#include <readline/history.h>

int readline_completionFunction(const char *, int);

int main(void) {
	char *x = readline("");
	rl_completion_entry_function = &readline_completionFunction;
}
EOF
	cc_check $READLINE_CFLAGS $READLINE_LIBS $_READLINE_LIBS -c && add_line_to_config_h '#define USE_READLINE_INT_COMPLETION'

fi

if test "$_readline" = yes ; then
	append_var LIBS "$READLINE_LIBS $_READLINE_LIBS"
	append_var INCLUDES "$READLINE_CFLAGS"
fi

define_in_config_h_if_yes "$_readline" 'USE_READLINE'

define_in_config_h_if_yes "$_text_console" 'USE_TEXT_CONSOLE_FOR_DEBUGGER'

#
# Check for Unity if taskbar integration is enabled
#
echocheck "libunity"
if test "$_unix" = no || test "$_taskbar" = no || test "$_pkg_config" = no; then
	_libunity=no
else
if test "$_libunity" = auto ; then
	case $_host_os in
		mingw*)
			# unity is not supported on mingw
			_libunity=no
			;;
		*)
			# Unity has a lot of dependencies, update the libs and cflags var with them
			LIBUNITY_LIBS="$LIBUNITY_LIBS `$_pkgconfig --libs 'unity > 3.8.1' 2>> "$TMPLOG"`"
			LIBUNITY_CFLAGS="$LIBUNITY_CFLAGS `$_pkgconfig --cflags 'unity > 3.8.1' 2>> "$TMPLOG"`"
			_libunity=no
			cat > $TMPC << EOF
#include <unity.h>
int main(void) {
	unity_launcher_entry_get_for_desktop_id("scummvm.desktop");
	return 0;
}
EOF
			cc_check $LIBUNITY_CFLAGS $LIBUNITY_LIBS && _libunity=yes
			;;
	esac
fi
if test "$_libunity" = yes ; then
	if test "$LIBUNITY_CFLAGS" = "" || test "$LIBUNITY_LIBS" = ""; then
		LIBUNITY_LIBS="$LIBUNITY_LIBS `$_pkgconfig --libs 'unity > 3.8.1' 2>> "$TMPLOG"`"
		LIBUNITY_CFLAGS="$LIBUNITY_CFLAGS `$_pkgconfig --cflags 'unity > 3.8.1' 2>> "$TMPLOG"`"
	fi
	append_var LIBS "$LIBUNITY_LIBS"
	append_var CXXFLAGS "$LIBUNITY_CFLAGS"
fi
define_in_config_h_if_yes "$_libunity" 'USE_UNITY'
fi
echo "$_libunity"

#
# Check for GTK if system dialogs are enabled
#
echocheck "gtk"
if test "$_unix" = no || test "$_dialogs" = no || test "$_pkg_config" = no; then
	_gtk=no
else
if test "$_gtk" = auto ; then
	case $_host_os in
		mingw*)
			# gtk is not required on mingw
			_gtk=no
			;;
		*)
			# GTK has a lot of dependencies, update the libs and cflags var with them
			GTK_LIBS="$GTK_LIBS `$_pkgconfig --libs gtk+-3.0 2>> "$TMPLOG"`"
			GTK_CFLAGS="$GTK_CFLAGS `$_pkgconfig --cflags gtk+-3.0 2>> "$TMPLOG"`"
			_gtk=no
			cat > $TMPC << EOF
#include <gtk/gtk.h>
int main(void) {
	gtk_init_check(NULL, NULL);
	return 0;
}
EOF
			cc_check $GTK_CFLAGS $GTK_LIBS && _gtk=yes
			;;
	esac
fi
if test "$_gtk" = yes ; then
	if test "$GTK_CFLAGS" = "" || test "$GTK_LIBS" = ""; then
		GTK_LIBS="$GTK_LIBS `$_pkgconfig --libs gtk+-3.0 2>> "$TMPLOG"`"
		GTK_CFLAGS="$GTK_CFLAGS `$_pkgconfig --cflags gtk+-3.0 2>> "$TMPLOG"`"
	fi
	append_var LIBS "$GTK_LIBS"
	append_var CXXFLAGS "$GTK_CFLAGS"
fi
define_in_config_h_if_yes "$_gtk" 'USE_GTK'
fi
echo "$_gtk"

#
# Check for FreeType2 to be present
#
find_freetype() {
	# Wrapper function which tries to find freetype
	# either by calling freetype-config or by using
	# pkg-config.
	# As of freetype-2.9.1 the freetype-config file
	# no longer gets installed by default.
	if test "$_pkg_config" = "yes" && $_pkgconfig --exists freetype2; then
		FREETYPE2_LIBS=`$_pkgconfig --libs freetype2`
		FREETYPE2_CFLAGS=`$_pkgconfig --cflags freetype2`
		FREETYPE2_STATIC_LIBS=`$_pkgconfig --static --libs freetype2`
		_freetype_found="true"
	else
		# Look for the freetype-config script
		find_freetypeconfig
		if test -n "$_freetypeconfig"; then
			# Since 2.3.12, freetype-config prepends $SYSROOT to everything.
			# This means we can't pass it a --prefix that includes $SYSROOT.
			freetypeprefix="$_freetypepath"
			if test -n "$SYSROOT" -a "$SYSROOT" != "/"; then
				teststring=VeryImplausibleSysrootX1Y2Z3
				if ( env SYSROOT=/$teststring "$_freetypeconfig" --cflags | grep $teststring 2> /dev/null > /dev/null ); then
					echo "Adapting FreeType prefix to SYSROOT" >> "$TMPLOG"
					freetypeprefix="${freetypeprefix##$SYSROOT}"
				fi
			fi
			FREETYPE2_LIBS=`$_freetypeconfig --prefix="$freetypeprefix" --libs`
			FREETYPE2_CFLAGS=`$_freetypeconfig --prefix="$freetypeprefix" --cflags`
			FREETYPE2_STATIC_LIBS=`$_freetypeconfig --prefix="$freetypeprefix" --static --libs 2>/dev/null`
			_freetype_found="true"
		fi
	fi
}

if test "$_freetype2" != "no"; then
	find_freetype
	if test $_freetype_found != true; then
		_freetype2=no
	else
		if test "$_freetype2" = "auto"; then
			_freetype2=no

			cat > $TMPC << EOF
#include <ft2build.h>
#include FT_FREETYPE_H

int main(int argc, char *argv[]) {
	FT_Library library;
	FT_Error error = FT_Init_FreeType(&library);
	FT_Done_FreeType(library);
}
EOF

			cc_check_no_clean $FREETYPE2_CFLAGS $FREETYPE2_LIBS && _freetype2=yes
			# Modern freetype-config scripts accept --static to get all
			# required flags for static linking. We abuse this to detect
			# FreeType2 builds which are static themselves.
			if test "$_freetype2" != "yes"; then
				FREETYPE2_LIBS="$FREETYPE2_STATIC_LIBS"
				cc_check_no_clean $FREETYPE2_CFLAGS $FREETYPE2_LIBS && _freetype2=yes
			fi
			cc_check_clean
		fi

		if test "$_freetype2" = "yes"; then
			append_var LIBS "$FREETYPE2_LIBS"
			append_var CXXFLAGS "$FREETYPE2_CFLAGS"
		fi
	fi

fi

echocheck "FreeType2"
echo "$_freetype2"

define_in_config_if_yes "$_freetype2" "USE_FREETYPE2"


#
# Check for OpenGL (ES)
#
echocheck "OpenGL"

_opengl_glad=no

if test "$_opengl_mode" != none ; then
	case $_backend in
		android)
			# We require API level 16 while GLES2 APIs have been added in level 8 so we are safe for compilation
			_opengl_mode=gles2
			_opengl_glad=yes
			;;
		ios7)
			_opengl_mode=gles2
			_opengl_glad=yes
			;;
		openpandora)
			# Enable GLES only if user explicitely requested it
			# Backend is SDL based so GLAD is supported
			test "$_opengl_mode" != "gles" && _opengl_mode=none
			test "$_opengl_mode" != "none" && _opengl_glad=yes
			;;
		sdl)
			# This case is for pure SDL backend. Many platforms overload it and create a new backend
			# They still make use of SDL but it's handled below in the default case
			_opengl_glad=yes
			case $_sdlversion in
				1.2.*)
					# Stock SDL 1.2 only supports OpenGL contexts.
					_opengl_mode=gl
					;;

				*)
					# SDL2 supports both OpenGL + OpenGL ES contexts.
					# However, macOS only allows OpenGL context creation at
					# this time, thus we limit us to OpenGL on that platform.
					case $_host_os in
						darwin*)
							_opengl_mode=gl
							;;
						emscripten)
							_opengl_mode=gles2
							_opengl_glad=no # https://github.com/Dav1dde/glad-web/issues/12
							append_var OPENGL_LIBS "-s FULL_ES2=1 -s MAX_WEBGL_VERSION=1"
							;;
						*)
							# As SDL2 supports everything, let the user choose if he wants to
							test "$_opengl_mode" = "auto" && _opengl_mode=any
							;;
					esac
					;;
			esac
			;;
		switch)
			_opengl_mode=gles2
			_opengl_glad=yes
			;;
		*)
			# On all other platforms, by default don't enable OpenGL
			test "$_opengl_mode" = "auto" && _opengl_mode=none
			# We only support OpenGL on SDL based backends and Android (already handled)
			test "$_sdl" = "no" && _opengl_mode=none
			# If it's a SDL based backend and OpenGL is really enabled, use GLAD
			test "$_opengl_mode" != "none" && test "$_sdl" != "no" && _opengl_glad=yes
			;;
	esac
fi

if test "$_opengl_glad" = "no" -a "$_opengl_mode" != "none"; then
	# Try different header filenames
	# 1) GL/gl.h         This is usually used on POSIX and Windows systems
	# 2) OpenGL/gl.h     This is used on macOS
	# 3) GLES2/gl2.h     This is used for OpenGL ES 2.x
	# 3) GLES/gl.h       This is used for OpenGL ES 1.x
	_opengl_can_compile=no
	for i in "GL/gl.h" "OpenGL/gl.h" "GLES2/gl2.h" "GLES/gl.h"; do
		# Test the current header for OpenGL
		if test "$_opengl_mode" = "gl" -o "$_opengl_mode" = "any" ; then
			cat > $TMPC << EOF
#include <$i>
#include <stdio.h>
int main(void) { printf("ANTIVIRUS FALSE POSITIVE WORKAROUND"); return GL_VERSION_1_1; }
EOF
			cc_check $DEFINES $OPENGL_CFLAGS $OPENGL_LIBS && _opengl_can_compile=yes && break
			# Desktop often has multiple implementations GL/GLES/GLES2
		fi

		# Test the current header for OpenGL ES2
		if test "$_opengl_mode" = "gles2" -o "$_opengl_mode" = "any" ; then
			cat > $TMPC << EOF
#include <$i>
int main(void) { return GL_ES_VERSION_2_0; }
EOF
			cc_check $DEFINES $OPENGL_CFLAGS $OPENGL_LIBS && _opengl_can_compile=yes && _opengl_mode=gles2 && break
		fi

		# Test the current header for OpenGL ES
		if test "$_opengl_mode" = "gles" -o "$_opengl_mode" = "any" ; then
			cat > $TMPC << EOF
#include <$i>
int main(void) { return GL_VERSION_ES_CM_1_0; }
EOF
			cc_check $DEFINES $OPENGL_CFLAGS $OPENGL_LIBS && _opengl_can_compile=yes && _opengl_mode=gles && break
		fi
	done

	if test "$_opengl_can_compile" = yes; then
		# Our simple test case
		cat > $TMPC << EOF
int main(void) { return 0; }
EOF
		_opengl_can_compile=no
		# Try different library names
		if test "$_opengl_mode" = "gles2" ; then
			# GLESv2    This is generally used by nearly all platforms for OpenGL ES 2
			for lib in "-lGLESv2"; do
				if cc_check_no_clean $DEFINES $OPENGL_CFLAGS $OPENGL_LIBS $lib; then
					append_var OPENGL_LIBS "$lib"
					_opengl_can_compile=yes
					break
				fi
			done
		elif test "$_opengl_mode" = "gles" ; then
			OPENGL_LIBS="-lGLESv1_CM"
			if cc_check_no_clean $DEFINES $OPENGL_CFLAGS $OPENGL_LIBS; then
				_opengl_can_compile=yes
			fi
		else
			case $_host_os in
			darwin*)
				OPENGL_LIBS="-framework OpenGL"
				;;
			mingw*)
				OPENGL_LIBS="-lopengl32"
				;;
			serenity*)
				OPENGL_LIBS="-lgl"
				;;
			*)
				OPENGL_LIBS="-lGL"
				;;
			esac
			if cc_check_no_clean $DEFINES $OPENGL_CFLAGS $OPENGL_LIBS; then
				_opengl_can_compile=yes
			fi
		fi
	fi

	if test "$_opengl_can_compile" = yes ; then
		append_var INCLUDES "$OPENGL_CFLAGS"
		append_var LIBS "$OPENGL_LIBS"
		append_var LIBS_3D "$OPENGL_LIBS"
	fi
	cc_check_clean
elif test "$_opengl_glad" = "yes"; then
	_opengl_can_compile=yes
fi

_opengl=yes
case $_opengl_mode in
	none)
		echo "no"
		_opengl=no
		;;

	any)
		echo "yes (runtime detection)"
		add_line_to_config_h "#undef USE_GLES_MODE"
		;;

	gl)
		echo "yes (OpenGL)"
		add_line_to_config_h "#define USE_GLES_MODE 0"
		;;

	gles)
		echo "yes (OpenGL ES)"
		add_line_to_config_h "#define USE_GLES_MODE 1"
		;;

	gles2)
		echo "yes (OpenGL ES 2)"
		add_line_to_config_h "#define USE_GLES_MODE 2"
		;;

	*)
		echo "invalid mode specification '$_opengl_mode'. Aborting."
		exit 1
		;;
esac


#
# Check for OpenGL (ES) for game
#
echocheck "OpenGL for game"

if test "$_opengl_can_compile" = "yes"; then
	if test "$_opengl_mode" = "gles"; then
		# GLES 1.x is not supported for 3D games
		_opengl_game_classic=no
		_opengl_game_shaders=no
	elif test "$_opengl_mode" = "gles2"; then
		# GLES2 doesn't support GL classic
		_opengl_game_classic=no
		if test "$_opengl_game_shaders" != "no"; then
			_opengl_game_shaders=yes
		fi
	else
		# We can compile GL desktop
		if test "$_opengl_game_classic" != "no"; then
			_opengl_game_classic=yes
		fi
		if test "$_opengl_game_shaders" != "no"; then
			_opengl_game_shaders=yes
		fi
	fi
else
	_opengl_game_classic=no
	_opengl_game_shaders=no
fi

if test "$_opengl_game_shaders" = "yes" ; then
	if test "$_opengl_mode" = "gles2" ; then
		echo "yes (OpenGL ES2)"
	else
		echo "yes (shaders enabled)"
	fi
elif test "$_opengl_game_classic" = "yes" ; then
	echo "yes (shaders disabled)"
else
	echo "no"
fi

define_in_config_if_yes "$_opengl" "USE_OPENGL"
define_in_config_if_yes "$_opengl_glad" "USE_GLAD"
define_in_config_if_yes "$_opengl_game_classic" "USE_OPENGL_GAME"
define_in_config_if_yes "$_opengl_game_shaders" "USE_OPENGL_SHADERS"

if test "$_dynamic_modules" = yes ; then
	case $_host_os in
		amigaos*)
			# miniGL on AmigaOS is a static library so don't link with it in plugins
			# instead link against it and include all symbols
			append_var LIBS "-Wl,-whole-archive $LIBS_3D -Wl,-no-whole-archive"
			LIBS_3D=
			;;
		*)
			;;
	esac
fi

# If we have OpenGL libraries, then add them to plugins
# so they could link
if test -n "$LIBS_3D" ; then
	_mak_plugins=$_mak_plugins"PLUGIN_LDFLAGS  += $LIBS_3D"
fi


#
# Check for Linux CD-ROM support
#
case $_host_os in
	*linux*)
		echocheck "Linux CD-ROM"
		linuxcd=no
		cat > $TMPC << EOF
#include <linux/cdrom.h>
#include <sys/sysmacros.h>
#include <sys/types.h>
int main(void) {
	int x = CDROMREADAUDIO;
	dev_t dev;
	return major(dev) + x;
}
EOF
		cc_check && linuxcd=yes
		define_in_config_if_yes "$linuxcd" 'USE_LINUXCD'
		echo "$linuxcd"
		;;
esac


#
# Check for nasm
#
if test "$_have_x86" = yes ; then
	echocheck "nasm"
	if test "$_nasm" = no ; then
		echo "disabled"
	else
		IFS="${IFS= 	}"; ac_save_ifs="$IFS"; IFS=$SEPARATOR

		for path_dir in $_nasmpath; do
			if test -x "$path_dir/nasm$NATIVEEXEEXT" ; then
				NASM="$path_dir/nasm$NATIVEEXEEXT"
				NASMFLAGS="-O1 -g"
				echo $NASM
				break
			fi
		done

		# fallback to the nasm compatible yasm
		if test x$NASM = x -o x$NASM = x'"$NASM"'; then
			for path_dir in $_nasmpath; do
				if test -x "$path_dir/yasm$NATIVEEXEEXT" ; then
					NASM="$path_dir/yasm$NATIVEEXEEXT"
					NASMFLAGS="-a x86 -m x86"
					echo $NASM
					break
				fi
			done
		fi

		IFS="$ac_save_ifs"

		if test x$NASM = x -o x$NASM = x'"$NASM"'; then
			echo "not found"
			_nasm=no
		else
			case $_host_os in
				darwin*)
					append_var NASMFLAGS "-f macho"
				;;
				mingw* | kolibrios)
					append_var NASMFLAGS "-f win32"
				;;
				os2-emx*)
					append_var NASMFLAGS "-f aout"
				;;
				*)
					append_var NASMFLAGS "-f elf"
					if $LD $LDFLAGS -Wl,--version 2>/dev/null | grep -q -e 'GNU gold'; then
						# gold throws an internal error when nasm uses dwarf, force older stabs in this case
						append_var NASMFLAGS "-F stabs"
					fi
				;;
			esac
			_nasm=yes
		fi
	fi
fi

define_in_config_if_yes $_nasm 'USE_NASM'

#
# Check for pandoc
#
if test "$_pandoc" = yes ; then
	echocheck "pandoc"

	command -v pandoc >/dev/null 2>&1 && _pandoc=yes || _pandoc=no

	echo $_pandoc
fi

define_in_config_if_yes $_pandoc 'USE_PANDOC'

#
# Check for curl
#
if test "$_curl" = yes ; then
	echocheck "curl"

	command -v curl >/dev/null 2>&1 && _curl=yes || _curl=no

	echo $_curl
fi

define_in_config_if_yes $_curl 'USE_CURL'

#
# Check for FriBidi
#
echocheck "FriBidi"
if test "$_pkg_config" = "yes" && $_pkgconfig --exists fribidi; then
	append_var FRIBIDI_LIBS "`$_pkgconfig --libs fribidi`"
	append_var FRIBIDI_CFLAGS "`$_pkgconfig --cflags fribidi`"
else
	append_var FRIBIDI_LIBS "-lfribidi"
fi
if test "$_fribidi" = auto ; then
	_fribidi=no
	cat > $TMPC << EOF
#include <fribidi/fribidi.h>
int main(void) { return 0; }
EOF
	cc_check $FRIBIDI_CFLAGS $FRIBIDI_LIBS && _fribidi=yes
fi
if test "$_fribidi" = yes ; then
	append_var LIBS "$FRIBIDI_LIBS"
	append_var INCLUDES "$FRIBIDI_CFLAGS"
fi
define_in_config_if_yes "$_fribidi" 'USE_FRIBIDI'
echo "$_fribidi"

#
# Test C++11 Compatibility
#
define_in_config_if_yes "$_test_cxx11" 'ENABLE_TEST_CPP_11'
echo_n "Test C++11 compatibility during compilation... "
echo "$_test_cxx11"

# Default to plain text output for pandoc
if test -z "$_pandocformat" -o "$_pandocformat" = "default"; then
	_pandocformat="plain"
fi

if test "$_pandocext" = "default"; then
	if test "$_pandocformat" = plain; then
		_pandocext=""
	else
		_pandocext=".$_pandocformat"
	fi
fi

#
# Check for Discord
#
echocheck "Discord RPC"
if test "$_discord" = auto ; then
	_discord=no
	cat > $TMPC << EOF
#include <discord_rpc.h>
int main(void) { Discord_Shutdown(); return 0; }
EOF
	cc_check $DISCORD_CFLAGS $DISCORD_LIBS -ldiscord-rpc && _discord=yes
fi
if test "$_discord" = yes ; then
	append_var LIBS "$DISCORD_LIBS -ldiscord-rpc"
	append_var INCLUDES "$DISCORD_CFLAGS"
fi
define_in_config_if_yes "$_discord" 'USE_DISCORD'
echo "$_discord"


#
# Check for ImGui
#
echocheck "ImGui"

if test "$_opengl" = yes ; then
  define_in_config_if_yes "$_imgui" 'USE_IMGUI'
  echo "$_imgui"
else
  echo "no (requires OpenGL)"
fi

#
# Enable vkeybd / event recorder
#
define_in_config_if_yes $_vkeybd 'ENABLE_VKEYBD'
define_in_config_if_yes $_eventrec 'ENABLE_EVENTRECORDER'

# Check whether to build translation support
#
echo_n "Building translation support... "
define_in_config_if_yes $_translation 'USE_TRANSLATION'
if test "$_translation" = no ; then
	echo "no"
else
	echo_n "yes ("

	if test "$_detectlang" != yes ; then
		cat > $TMPC << EOF
#include <locale.h>
int main(void) { setlocale(LC_ALL, ""); return 0; }
EOF
		_detectlang=no
		cc_check && _detectlang=yes
	fi

	define_in_config_h_if_yes $_detectlang 'USE_DETECTLANG'
	if test "$_detectlang" = yes ; then
		echo "with runtime language detection)"
	else
		echo "without runtime language detection)"
	fi
fi

#
# Check whether to build taskbar integration support
#
echo_n "Building taskbar integration support... "
if test "$_taskbar" = "no"; then
	echo "no"
else
	case $_host_os in
	mingw*)
		append_var LIBS "-lole32 -luuid"
		echo "win32"
		_taskbar=yes
		;;
	darwin*)
		echo "osx"
		_taskbar=yes
		;;
	*)
		if test "$_libunity" = yes; then
			echo "unity"
			_taskbar=yes
		else
			echo "no"
			_taskbar=no
		fi
		;;
	esac
fi
define_in_config_if_yes $_taskbar 'USE_TASKBAR'

#
# Check whether to build system dialogs support
#
echo_n "Building system dialogs support... "
if test "$_dialogs" = "no"; then
	echo "no"
else
	case $_host_os in
	amigaos* | morphos*)
		echo "asl"
		_dialogs=yes
		;;
	darwin*)
		echo "osx"
		_dialogs=yes
		;;
	mingw*)
		append_var LIBS "-lole32 -luuid"
		echo "win32"
		_dialogs=yes
		;;
	*)
		if test "$_gtk" = yes; then
			echo "gtk"
			_dialogs=yes
		else
			echo "no"
			_dialogs=no
		fi
		;;
	esac
fi
define_in_config_if_yes $_dialogs 'USE_SYSDIALOGS'

#
# Check whether to build TTS integration support
#
echo_n "Building text-to-speech support... "
if test "$_tts" = "no"; then
	echo "no"
else
	case $_host_os in
	linux* | freebsd* | openbsd*)
		echo "speech dispatcher"
		_tts=yes
		define_in_config_if_yes $_tts 'USE_SPEECH_DISPATCHER'
		append_var LIBS '-lspeechd -lpthread'
		;;
	mingw*)
		echo "win32"
		_tts=yes
		append_var LIBS '-lsapi -lole32'
		;;
	darwin*)
		echo "osx"
		_tts=yes
		;;
	*)
		echo "no"
		_tts=no
		;;
	esac
fi
define_in_config_if_yes $_tts 'USE_TTS'

#
# Check whether to build with TinyGL support
#
echo_n "Building TinyGL support... "
if test "$_16bit" = "no"; then
	_tinygl=no
fi
define_in_config_if_yes $_tinygl 'USE_TINYGL'
echo "$_tinygl"

#
# Check whether to build Bink video support
#
echo_n "Building Bink video support... "
define_in_config_if_yes $_bink 'USE_BINK'
echo "$_bink"

#
# Check whether to build updates support
#
echo_n "Building updates support... "
if test "$_updates" = yes; then
	if test "$_sparkle" = yes; then
		echo "Sparkle"
	else
		_updates=no;
		echo "$_updates"
	fi
else
	echo "$_updates"
fi
define_in_config_if_yes $_updates 'USE_UPDATES'

#
# Check whether to create a build with all resources files linked into the binary
#
define_in_config_if_yes "$_builtin_resources" 'BUILTIN_RESOURCES'

#
# Figure out installation directories
#
test "x$prefix" = xNONE && prefix=/usr/local
test "x$exec_prefix" = xNONE && exec_prefix='${prefix}'

case $_host_os in
	android | ds | mingw*)
		# Android don't have a fixed prefix
		# Windows stores all the external data files in executable file.
		;;
	*)
		append_var DEFINES "-DDATA_PATH=\\\"$datadir\\\""
		;;
esac

case $_host in
	3ds)
		append_var DEFINES "-DPLUGIN_DIRECTORY=\\\"$datadir/plugins\\\""
		;;
	android-*)
		# Android don't have a fixed prefix
		;;
	ds)
		;;
	*-emscripten)
		append_var DEFINES "-DPLUGIN_DIRECTORY=\\\"$datadir/plugins\\\""
		;;
	openpandora)
		# Add ../plugins as a path so plugins can be found when running from a .PND.
		append_var DEFINES "-DPLUGIN_DIRECTORY=\\\"../plugins\\\""
		;;
	maemo)
		# The Maemo apps want the plugins in the "lib" directory
		# without a scummvm sub directory.
		append_var DEFINES "-DPLUGIN_DIRECTORY=\\\"$libdir\\\""
		;;
	arm-*riscos)
		append_var DEFINES "-DPLUGIN_DIRECTORY=\\\"\${datarootdir}/plugins\\\""
		;;
	*)
		append_var DEFINES "-DPLUGIN_DIRECTORY=\\\"$libdir/scummvm\\\""
		;;
esac

#
# Set variables for profiling.
# We need to do it here to prevent mess-ups with the tests e.g. on the PSP
#
if test "$_enable_prof" = yes ; then
	append_var CXXFLAGS "-pg"
	append_var LDFLAGS "-pg"
	append_var DEFINES "-DENABLE_PROFILING"
fi

echo_n "Enabling Address Sanitizer... "

if test "$_enable_asan" = yes ; then
	if test "$_enable_tsan" = yes ; then
		echo_n "conflicting with tsan, disabling... "
		_enable_asan=no
	else
		append_var CXXFLAGS "-fsanitize=address -fno-omit-frame-pointer"
		append_var LDFLAGS "-fsanitize=address -fno-omit-frame-pointer"
		append_var PLUGIN_LDFLAGS "-fsanitize=address -fno-omit-frame-pointer"
	fi
fi
echo "$_enable_asan"

echo_n "Enabling Thread Sanitizer... "

if test "$_enable_tsan" = yes ; then
	append_var CXXFLAGS "-fsanitize=thread"
	append_var LDFLAGS "-fsanitize=thread"
	append_var PLUGIN_LDFLAGS "-fsanitize=thread"
fi
echo "$_enable_tsan"

echo_n "Enabling Undefined Behavior Sanitizer... "

if test "$_enable_ubsan" = yes ; then
	append_var CXXFLAGS "-fsanitize=undefined"
	append_var LDFLAGS "-fsanitize=undefined"
	append_var PLUGIN_LDFLAGS "-fsanitize=undefined"
fi
echo "$_enable_ubsan"

#
# Whether to add compiler options and preprocessor defines for SIMD extensions
#

# Automatically detect if SSE2, NEON, AVX2 can be compiled (not if they can
# be run at runtime)
case $_host_cpu in
	x86_64 | amd64)
		if test "$_ext_sse2" = auto ; then
			_ext_sse2=yes
		fi
		if test "$_ext_avx2" = auto ; then
			_ext_avx2=yes
		fi
		_ext_neon=no
		;;
	i[3-6]86)
		if test "$_ext_sse2" = auto ; then
			_ext_sse2=yes
		fi
		if test "$_ext_avx2" = auto ; then
			_ext_avx2=no
		fi
		_ext_neon=no
		;;
	aarch64)
		if test "$_ext_neon" = auto ; then
			_ext_neon=yes
		fi
		_ext_sse2=no
		_ext_avx2=no
		;;
	arm*)
		if test "$_ext_neon" = auto ; then
			_ext_neon=no
		fi
		if test "$_ext_neon" = yes ; then
			# -mfpu=neon doesn't work with aarch64 but neon is available
			add_line_to_config_mk 'NEON_CXXFLAGS = -mfpu=neon'
		fi
		_ext_sse2=no
		_ext_avx2=no
		;;
	*)
		_ext_sse2=no
		_ext_avx2=no
		_ext_neon=no
		;;
esac

if test "$have_gcc" = yes; then
	# Need 4.9 for pragma target
	if (test $_cxx_major -lt 4) || (test $_cxx_major -eq 4 && test $_cxx_minor -lt 9); then
		_ext_sse2=no
		_ext_avx2=no
		_ext_neon=no
	fi
fi

define_in_config_if_yes "$_ext_sse2" 'SCUMMVM_SSE2'
echo_n "Enabling x86/amd64 SSE2... "
echo "$_ext_sse2"
define_in_config_if_yes "$_ext_avx2" 'SCUMMVM_AVX2'
echo_n "Enabling x86/amd64 AVX2... "
echo "$_ext_avx2"
define_in_config_if_yes "$_ext_neon" 'SCUMMVM_NEON'
echo_n "Enabling ARM NEON... "
echo "$_ext_neon"

echo_n "Backend... "
echo_n "$_backend"

if test "$_sdl" = yes -a -n "$_sdlversion"; then
	if test "$_backend" = sdl; then
		echo_n " ($_sdlversion)"
	else
		echo_n " (SDL $_sdlversion)"
	fi
fi

if test "$_nasm" = yes ; then
	echo_n ", assembly routines"
fi

if test "$_16bit" = yes ; then
	echo_n ", 16bit color"
fi

if test "$_highres" = yes ; then
	echo_n ", high resolution"
fi

if test "$_tinygl" = yes ; then
	echo_n ", TinyGL"
fi

if test "$_savegame_timestamp" = yes ; then
	echo_n ", savegame timestamp"
fi

if test "$_build_scalers" = yes ; then
	if test "$_build_hq_scalers" = yes ; then
		if test "$_build_edge_scalers" = yes ; then
			echo_n ", HQ and Edge scalers"
		else
			echo_n ", HQ scalers"
		fi
	else
		echo_n ", scalers"
	fi
fi

if test "$_build_aspect" = yes; then
	echo_n ", aspect ratio correction"
fi

if test "$_mt32emu" = yes ; then
	echo_n ", MT-32 emulator"
fi

if test "$_lua" = yes ; then
	echo_n ", Lua"
fi

if test "$_nuked_opl" = yes ; then
	echo_n ", Nuked OPL emulator"
fi

if test "$_text_console" = yes ; then
	echo_n ", text console"
	if test "$_windows_console" = no ; then
		case "$_host_os" in
			mingw*)
				_windows_console=yes
				;;
		esac
	fi
fi

if test "$_windows_console" = yes ; then
	case "$_host_os" in
		mingw*)
			echo_n ", Windows console"
			;;
	esac
fi

if test "$_vkeybd" = yes ; then
	echo_n ", virtual keyboard"
fi

if test "$_eventrec" = yes ; then
	echo_n ", event recorder"
fi

if test "$_cloud" = yes ; then
	echo_n ", cloud"
fi

if test "$_dlc" = yes ; then
	echo_n ", dlc"
fi

if test "$_scummvmdlc" = yes ; then
	echo_n ", scummvmdlc"
fi

if test "$_enet" = yes ; then
	echo ", ENet"
else
	echo
fi

#
# Some last-minute platform specific stuff, executed
# after all of CXXFLAGS, LDFLAGS, LIBS etc. have been setup
#
case $_host_os in
	3ds)
		if test "$_freetype2" = yes -a "$_png" = yes; then
			append_var LIBS "-lbz2"
			append_var LIBS "-lpng"
		fi
		if test "$_tremor" = yes -o "$_flac" = yes; then
			append_var LIBS "-logg"
		fi

		# Moved -Wl,--gc-sections here to avoid it interfering with the library checks
		if test "$_dynamic_modules" = no ; then
			append_var LDFLAGS "-Wl,--gc-sections"
		else
			append_var LDFLAGS "-Wl,--no-gc-sections"
		fi
		;;
	amigaos*)
		# In release mode use LTO to improve performance
		# and dead code elimination to reduce binary size
		if test "$_release_build" = yes; then
			append_var CXXFLAGS "-flto"
			append_var PLUGIN_LDFLAGS "-flto=jobserver"
		fi
		;;
	android)
		# Force treating unqualified char variables as signed by default.
		# NDK compiler for ARM will treat them as unsigned otherwise, which creates bugs in the code.
		# We apply this to all Android architectures (arm, arm64, and x86, x86-64)
		# albeit only the ARM architectures really required it (the others are not affected by this addition).
		echo "(Android) Treating char as signed char by default"
		append_var CXXFLAGS "-fsigned-char"
		# ssp at this point so the cxxtests link
		if test "$_debug_build" = yes; then
			append_var CXXFLAGS "-fstack-protector"
		else
			append_var CXXFLAGS "-fno-stack-protector"
		fi

		static_libs=''
		system_libs=''
		for lib in $LIBS; do
			case $lib in
			-lz|-lm|-ldl)
				system_libs="$system_libs $lib"
				;;
			*)
				static_libs="$static_libs $lib"
				;;
			esac
		done

		# -lgcc is carefully placed here - we want to catch
		# all toolchain symbols in *our* libraries rather
		# than pick up anything unhygienic from the Android libs.
		LIBS="-Wl,-Bstatic $static_libs -Wl,-Bdynamic -lgcc $system_libs -llog -landroid -ljnigraphics -lEGL"
		;;
	ds)
		# Moved -Wl,--gc-sections here to avoid it interfering with the library checks
		if test "$_dynamic_modules" = no ; then
			append_var LDFLAGS "-Wl,--gc-sections"
		else
			append_var LDFLAGS "-Wl,--no-gc-sections"
			# TODO: automate this required 2 step linking phase
			# append_var LDFLAGS "-Wl,--retain-symbols-file,ds.syms"
		fi
		;;
	emscripten)
		append_var LDFLAGS "--pre-js ./dists/emscripten/custom_shell-pre.js --post-js ./dists/emscripten/custom_shell-post.js --shell-file ./dists/emscripten/custom_shell.html"
		# we remove some linker flags for libs which will be added by emscripten from emscripten-ports to avoid duplicate symbols
		if test "${LDFLAGS#*-s USE_GIFLIB=1}" != "$LDFLAGS"; then
			LIBS=`echo ${LIBS} | sed 's/-lgif//g'`
		fi
		if test "${LDFLAGS#*-s USE_LIBJPEG=1}" != "$LDFLAGS"; then
    		LIBS=`echo ${LIBS} | sed 's/-ljpeg//g'`
		fi
		if test "${LDFLAGS#*-s USE_OGG=1}" != "$LDFLAGS"; then
			LIBS=`echo ${LIBS} | sed 's/-logg//g'`
		fi
		if test "${LDFLAGS#*-s USE_LIBPNG=1}" != "$LDFLAGS"; then
			LIBS=`echo ${LIBS} | sed 's/-lpng -lz//g'`
		fi
		if test "${LDFLAGS#*-s USE_VORBIS=1}" != "$LDFLAGS"; then
			LIBS=`echo ${LIBS} | sed 's/-lvorbisfile//g;'`
			LIBS=`echo ${LIBS} | sed 's/-lvorbis//g'`
		fi
		if test "${LDFLAGS#*-s USE_ZLIB=1}" != "$LDFLAGS"; then
			LIBS=`echo ${LIBS} | sed 's/-lz//g'`
		fi
		;;
	kolibrios)
		# In reality we will build a DLL
		append_var LDFLAGS "-shared"
		# kos32 toolchain only has libpng16
		LIBS=`echo ${LIBS} | sed 's/-lpng //g'`
		;;
	mingw*)
		if test "$_windows_unicode" = yes; then
			append_var DEFINES "-DUNICODE -D_UNICODE"
		fi
		# SDL2 sets -mwindows flag by default in sdl2.pc
		# We need to directly replace this in the SDL pkg-config
		if test "$_windows_console" = yes; then
			LIBS=`echo $LIBS | sed -e 's/-mconsole//g' -e 's/-mwindows//g'`
		fi
		;;
	riscos)
		if test "$_dynamic_modules" = no ; then
			append_var LDFLAGS "-Wl,--gc-sections"
			append_var CXXFLAGS "-ffunction-sections"
			append_var CXXFLAGS "-fdata-sections"
		else
			# toolchain asks for gc-sections
			append_var LDFLAGS "-Wl,--no-gc-sections"
			append_var PLUGIN_LDFLAGS "-Wl,--no-gc-sections"
			append_var CXXFLAGS "-mlong-calls"
		fi
		;;
	n64)
		# Move some libs down here, otherwise some symbols required by libvorbis aren't found
		# during linking stage
		append_var LIBS "-lc -lgcc -lnosys"
		;;
	psp2)
		if test "$_dynamic_modules" = no ; then
			#use link time optimization to further reduce exe size
			append_var CXXFLAGS "-flto"
			append_var LDFLAGS "-flto=jobserver"
			#use linker dead code elimination to further reduce exe size
			append_var CXXFLAGS "-ffunction-sections -fdata-sections"
			append_var LDFLAGS "-Wl,--gc-sections"
		fi
		;;
esac


#
# Engine selection
#
_engines_built_static=""
_engines_built_dynamic=""
_engines_skipped=""

awk -f "$_srcdir/engines.awk" < /dev/null

echo "Creating config.h"
cat > config.h.new << EOF
/* This file is automatically generated by configure */
/* DO NOT EDIT MANUALLY */

#ifndef CONFIG_H
#define CONFIG_H

$_config_h_data
$(cat config.h.engines)

/* Data types */
#ifndef SCUMMVM_DONT_DEFINE_TYPES
typedef unsigned $type_1_byte byte;
typedef unsigned int uint;
typedef unsigned $type_1_byte uint8;
typedef unsigned $type_2_byte uint16;
typedef unsigned $type_4_byte uint32;
typedef unsigned $type_8_byte uint64;
typedef signed $type_1_byte int8;
typedef signed $type_2_byte int16;
typedef signed $type_4_byte int32;
typedef signed $type_8_byte int64;
#endif

typedef $signed_type_ptr intptr;
typedef $unsigned_type_ptr uintptr;

#if defined(__APPLE__) && !defined(__ppc__)
#ifndef _UINT64
#define _UINT64
#endif
#endif

#endif /* CONFIG_H */
EOF
rm -f config.h.engines
copy_if_changed config.h.new config.h


echo "Creating config.mk"
cat > config.mk.new << EOF
# -------- Generated by configure -----------

SAVED_CONFIGFLAGS       := $SAVED_CONFIGFLAGS
SAVED_AR                := $SAVED_AR
SAVED_AS                := $SAVED_AS
SAVED_ASFLAGS           := $SAVED_ASFLAGS
SAVED_CPPFLAGS          := $SAVED_CPPFLAGS
SAVED_CXX               := $SAVED_CXX
SAVED_CXXFLAGS          := $SAVED_CXXFLAGS
SAVED_DWP               := $SAVED_DWP
SAVED_LD                := $SAVED_LD
SAVED_LDFLAGS           := $SAVED_LDFLAGS
SAVED_PKG_CONFIG_LIBDIR := $SAVED_PKG_CONFIG_LIBDIR
SAVED_RANLIB            := $SAVED_RANLIB
SAVED_SDL_CONFIG        := $SAVED_SDL_CONFIG
SAVED_STRIP             := $SAVED_STRIP
SAVED_WINDRES           := $SAVED_WINDRES
SAVED_WINDRESFLAGS      := $SAVED_WINDRESFLAGS

CXX := $CXX
CXXFLAGS := $CXXFLAGS
LD := $LD
LIBS += $LIBS
RANLIB := $_ranlib
STRIP := $_strip
AR := $_ar
AS := $_as
ASFLAGS := $ASFLAGS
DWP := $_dwp
WINDRES := $_windres
LDD := $_ldd
WINDRESFLAGS := $WINDRESFLAGS
STAGINGPATH=$_stagingpath
AMIGAOSPATH=$_amigaospath
MORPHOSPATH=$_morphospath
STATICLIBPATH=$_staticlibpath
XCODETOOLSPATH=$_xcodetoolspath
SPARKLEPATH=$_sparklepath
SDLCONFIG=$_sdlconfig

ABI := $ABI

BACKEND := $_backend
MODULES += $MODULES
MODULE_DIRS += $MODULE_DIRS
EXEPRE := $HOSTEXEPRE
EXEEXT := $HOSTEXEEXT
NASM := $NASM
NASMFLAGS := $NASMFLAGS
PANDOC := pandoc
CURL := curl
PANDOCFORMAT := $_pandocformat
PANDOCEXT := $_pandocext
MANUALVERSION := $_manualversion
ZLIB_LIBS := $ZLIB_LIBS
ZLIB_CFLAGS := $ZLIB_CFLAGS

prefix = $prefix
exec_prefix = $exec_prefix
bindir = $bindir
libdir = $libdir
datarootdir = $datarootdir
datadir = $datadir
mandir = $mandir
docdir = $docdir

$_config_mk_data
$(cat config.mk.engines)

INCLUDES += $INCLUDES
OBJS += $OBJS
DEFINES += $DEFINES
LDFLAGS += $LDFLAGS

PLUGIN_LDFLAGS = $PLUGIN_LDFLAGS
$_mak_plugins

port_mk = $_port_mk
EOF
rm -f config.mk.engines
copy_if_changed config.mk.new config.mk config.h

#
# Create a custom Makefile when building outside the source tree
# TODO: Add a better check than just looking for 'Makefile'
#
if test ! -f Makefile.common ; then
echo "Creating Makefile"

cat > Makefile.new << EOF
# -------- Generated by configure -----------
srcdir = $_srcdir
vpath %.h \$(srcdir)
vpath %.cpp \$(srcdir)
vpath %.c \$(srcdir)
vpath %.m \$(srcdir)
vpath %.mm \$(srcdir)
vpath %.asm \$(srcdir)
vpath %.s \$(srcdir)
vpath %.S \$(srcdir)
vpath %.rc \$(srcdir)
vpath %.md \$(srcdir)
include \$(srcdir)/Makefile
EOF
copy_if_changed Makefile.new Makefile

fi

copy_if_changed engines/engines.mk.new engines/engines.mk
copy_if_changed engines/detection_table.h.new engines/detection_table.h
copy_if_changed engines/plugins_table.h.new engines/plugins_table.h

touch configure.stamp<|MERGE_RESOLUTION|>--- conflicted
+++ resolved
@@ -3206,21 +3206,12 @@
 			FREETYPE2_CFLAGS="-I$_freetypepath"
 		else
 			_freetype2=no 
-<<<<<<< HEAD
 		fi
 		if test "$_gif" = yes; then
 		 	append_var LDFLAGS "-s USE_GIFLIB=1"
 		else
 			_gif=no 
 		fi
-=======
-		fi
-		if test "$_gif" = yes; then
-		 	append_var LDFLAGS "-s USE_GIFLIB=1"
-		else
-			_gif=no 
-		fi
->>>>>>> 5219c994
 		if test "$_jpeg" = yes; then
 			append_var LDFLAGS "-s USE_LIBJPEG=1"
 		else
@@ -5869,7 +5860,6 @@
 	else
 		append_var LIBOPENMPT_LIBS "-lopenmpt"
 	fi
-<<<<<<< HEAD
 
 	if test "$_libopenmpt" = "auto"; then
 		_libopenmpt=no
@@ -5890,28 +5880,6 @@
 		cc_check $LIBOPENMPT_CFLAGS $LIBOPENMPT_LIBS && _libopenmpt=yes
 	fi
 
-=======
-
-	if test "$_libopenmpt" = "auto"; then
-		_libopenmpt=no
-		cat > $TMPC << EOF
-		#include <libopenmpt/libopenmpt.h>
-		#include <libopenmpt/libopenmpt_stream_callbacks_file.h>
-		int main(void) {
-			openmpt_module *mod = 0;
-			FILE *file = 0;
-
-			file = fopen("abc", "rb");
-			mod = openmpt_module_create2( openmpt_stream_get_file_callbacks2(), file, NULL, NULL, NULL, NULL, NULL, NULL, NULL );
-
-			fclose(file);
-			return 0;
-		}
-EOF
-		cc_check $LIBOPENMPT_CFLAGS $LIBOPENMPT_LIBS && _libopenmpt=yes
-	fi
-
->>>>>>> 5219c994
 	if test "$_libopenmpt" = "yes"; then
 		append_var LIBS "$LIBOPENMPT_LIBS"
 		append_var INCLUDES "$LIBOPENMPT_CFLAGS"
