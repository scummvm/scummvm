#!/bin/sh
#
# configure -- custom configure script for ScummVM.
#
# ScummVM is the legal property of its developers, whose names
# are too numerous to list here. Please refer to the COPYRIGHT
# file distributed with this source distribution.
#
# This program is free software; you can redistribute it and/or
# modify it under the terms of the GNU General Public License
# as published by the Free Software Foundation; either version 2
# of the License, or (at your option) any later version.
#
# This program is distributed in the hope that it will be useful,
# but WITHOUT ANY WARRANTY; without even the implied warranty of
# MERCHANTABILITY or FITNESS FOR A PARTICULAR PURPOSE.  See the
# GNU General Public License for more details.
#
# You should have received a copy of the GNU General Public License
# along with this program; if not, write to the Free Software
# Foundation, Inc., 51 Franklin Street, Fifth Floor, Boston, MA 02110-1301, USA.
#

# NLS nuisances.
LC_ALL=C
export LC_ALL
LANGUAGE=C
export LANGUAGE

# Save the current environment variables for next runs
SAVED_CONFIGFLAGS=$@
SAVED_AR=$AR
SAVED_AS=$AS
SAVED_ASFLAGS=$ASFLAGS
SAVED_CPPFLAGS=$CPPFLAGS
SAVED_CXX=$CXX
SAVED_CXXFLAGS=$CXXFLAGS
SAVED_DWP=$DWP
SAVED_LD=$LD
SAVED_LDFLAGS=$LDFLAGS
SAVED_PKG_CONFIG_LIBDIR=${PKG_CONFIG_LIBDIR:-unset}
SAVED_RANLIB=$RANLIB
SAVED_SDL_CONFIG=$SDL_CONFIG
SAVED_STRIP=$STRIP
SAVED_WINDRES=$WINDRES
SAVED_WINDRESFLAGS=$WINDRESFLAGS

# Use environment vars if set
CXXFLAGS="$CXXFLAGS $CPPFLAGS"

# Backslashes into forward slashes:
# The following OS/2 specific code is performed to deal with handling of backslashes by ksh.
# Borrowed from the Sane configure script

if test "$ac_emxsupport" != "no" -a "$ac_emxsupport" != "NO"; then
	ac_save_IFS="$IFS"
	IFS="\\"
	ac_TEMP_PATH=
	for ac_dir in $PATH; do
		IFS=$ac_save_IFS
		if test -z "$ac_TEMP_PATH"; then
			ac_TEMP_PATH="$ac_dir"
		else
			ac_TEMP_PATH="$ac_TEMP_PATH/$ac_dir"
		fi
	done
	PATH="$ac_TEMP_PATH"
	export PATH
	unset ac_TEMP_PATH
fi

set_var() {
	eval ${1}='${2}'
}

get_var() {
	eval echo \$${1}
}

append_var() {
	VAR=${1}
	shift
	if eval test -z \"\$${VAR}\" ; then
		eval ${VAR}='$@'
	else
		eval ${VAR}=\"\$${VAR} \"'$@'
	fi
}

prepend_var() {
	VAR=${1}
	shift
	if eval test -z \"\$${VAR}\" ; then
		eval ${VAR}='$@'
	else
		eval ${VAR}='$@'\" \$${VAR}\"
	fi
}

# Add an engine: id name build subengines base-games dependencies
add_engine() {
	_engines="${_engines} ${1}"
	if test "${3}" = "no" ; then
		set_var _wip_engines "${_wip_engines} ${1}"
	fi
	set_var _engine_${1}_name "${2}"
	set_var _engine_${1}_build "${3}"
	set_var _engine_${1}_build_default "${3}"
	set_var _engine_${1}_subengines "${4}"
	set_var _engine_${1}_base "${5}"
	set_var _engine_${1}_deps "${6}"
	for sub in ${4}; do
		set_var _engine_${sub}_sub "yes"
		set_var _engine_${sub}_parent "${1}"
	done
}

# Add a feature: id name settings-list
add_feature() {
	set_var _feature_${1}_name "${2}"
	# This is a list of settings, where one must be "yes" for the feature to
	# be enabled
	set_var _feature_${1}_settings "${3}"
}

_srcdir=`dirname $0`

# Read list of engines
for i in $_srcdir/engines/*/configure.engine; do
	. "$i"
done

#
# Default settings
#
# Default lib behavior yes/no/auto
_sdl=no
_ogg=auto
_vorbis=auto
_sdlnet=auto
_libcurl=auto
_tremor=auto
_tremolo=no
_flac=auto
_mad=auto
_opl2lpt=no
_alsa=auto
_seq_midi=auto
_sndio=auto
_timidity=auto
_zlib=auto
_mpeg2=auto
_a52=auto
_sparkle=auto
_osxdockplugin=auto
_jpeg=auto
_png=auto
_theoradec=auto
_faad=auto
_fluidsynth=auto
_opengl_mode=auto
_readline=auto
_freetype2=auto
_taskbar=auto
_updates=no
_libunity=auto
_dialogs=auto
_iconv=auto
_tts=auto
# Default option behavior yes/no
_debug_build=auto
_release_build=auto
_optimizations=auto
_use_cxx11=no
_verbose_build=no
_text_console=no
_mt32emu=yes
_lua=yes
_build_scalers=yes
_build_hq_scalers=yes
_enable_prof=no
_enable_asan=no
_global_constructors=no
_no_undefined_var_template=no
_no_pragma_pack=no
_bink=yes
_cloud=auto
_pandoc=no
# Default vkeybd/eventrec options
_vkeybd=no
_eventrec=no
# GUI translation options
_translation=yes
# Default platform settings
_backend=sdl
_16bit=auto
_highres=auto
_savegame_timestamp=auto
_dynamic_modules=no
_elf_loader=no
_plugins_default=static
_plugin_prefix=
_plugin_suffix=
_nasm=auto
_optimization_level=
_default_optimization_level=-O2
_nuked_opl=yes
# Default commands
_ranlib=ranlib
_strip=strip
_ar="ar cru"
_as="as"
_dwp=dwp
_windres=windres
_stagingpath="staging"
_win32path="c:/scummvm"
_amigaospath="Games:ScummVM"
_morphospath="PROGDIR:"
_staticlibpath=
_xcodetoolspath=
_sparklepath=
_pkgconfig=pkg-config
_sdlconfig=sdl2-config
_libcurlconfig=curl-config
_freetypeconfig=freetype-config
_freetype_found="false"
_sdlpath="$PATH"
_freetypepath="$PATH"
_libcurlpath="$PATH"
_nasmpath="$PATH"
NASMFLAGS=""
NASM=""
_tainted_build=no
PANDOC=""
_pandocpath="$PATH"
_pandocformat="default"
_pandocext="default"
# The following variables are automatically detected, and should not
# be modified otherwise. Consider them read-only.
_posix=no
_has_posix_spawn=no
_endian=unknown
_need_memalign=yes
_have_x86=no

# Add (virtual) features
add_feature 16bit "16bit color" "_16bit"
add_feature bink "Bink" "_bink"
add_feature cloud "cloud" "_cloud"
add_feature faad "libfaad" "_faad"
add_feature flac "FLAC" "_flac"
add_feature freetype2 "FreeType2" "_freetype2"
add_feature highres "high resolution" "_highres"
add_feature mad "MAD" "_mad"
add_feature jpeg "JPEG" "_jpeg"
add_feature png "PNG" "_png"
add_feature theoradec "libtheoradec" "_theoradec"
add_feature vorbis "Vorbis file support" "_vorbis _tremor"
add_feature zlib "zlib" "_zlib"
add_feature lua "lua" "_lua"

# Directories for installing ScummVM.
# This list is closely based on what GNU autoconf does,
# although the default value for datadir differs.
# Like GNU autoconf, we distinguish datadir and datarootdir
# to make it possible to change e.g. the location of the
# man pages independently of that of the engine data files,
# which are placed inside $datadir/scummvm
prefix=NONE
exec_prefix=NONE
bindir='${exec_prefix}/bin'
libdir='${exec_prefix}/lib'
datarootdir='${prefix}/share'
datadir='${datarootdir}/scummvm'
mandir='${datarootdir}/man'
docdir='${datarootdir}/doc/scummvm'
#localedir='${datarootdir}/locale'

# For cross compiling
_host=""
_host_cpu=""
_host_vendor=""
_host_os=""
_host_alias=""

_port_mk="ports.mk"

# Use temp files in the build directory
TMPO=./scummvm-conf
TMPC=${TMPO}.cpp
TMPLOG=config.log

cc_check_no_clean() {
	echo >> "$TMPLOG"
	cat "$TMPC" >> "$TMPLOG"
	echo >> "$TMPLOG"
	echo "$CXX $LDFLAGS $CXXFLAGS $TMPC -o $TMPO$HOSTEXEEXT $@" >> "$TMPLOG"
	rm -f "$TMPO$HOSTEXEEXT"
	if test "-c" = "$*" ; then
		( $CXX $CXXFLAGS "$TMPC" -o "$TMPO$HOSTEXEEXT" "$@" ) >> "$TMPLOG" 2>&1
	else
		( $CXX $LDFLAGS $CXXFLAGS "$TMPC" -o "$TMPO$HOSTEXEEXT" "$@" ) >> "$TMPLOG" 2>&1
	fi
	TMPR="$?"
	echo "return code: $TMPR" >> "$TMPLOG"
	echo >> "$TMPLOG"
	return "$TMPR"
}

cc_check_clean() {
	rm -rf $TMPC $TMPO $TMPO.o $TMPO.dwo $TMPO.dSYM $TMPO$HOSTEXEEXT "$@"
}

cc_check() {
	cc_check_no_clean "$@"
	TMPR="$?"
	cc_check_clean
	return "$TMPR"
}

cc_check_define() {
cat > $TMPC << EOF
int main(void) {
	#ifndef $1
	syntax error
	#endif
	return 0;
}
EOF
	cc_check -c
	return $?
}

gcc_get_define() {
	echo "" | $CXX -dM -E - | fgrep "$1" | head -n1 | cut -d ' ' -f 3-
}

#
# Function to provide echo -n for bourne shells that don't have it
#
echo_n() {
	printf "$@"
}

echocheck() {
	echo_n "Checking for $@... "
}

# Add a line of data to config.mk.
add_line_to_config_mk() {
	_config_mk_data="$_config_mk_data"'
'"$1"
}

# Add a line of data to config.h.
add_line_to_config_h() {
	_config_h_data="$_config_h_data"'
'"$1"
}

# Conditionally add a line of data to config.h. Takes two parameters:
# The first one can be set to 'no' to "comment out" the line, i.e.
# make it ineffective, use 'yes' otherwise.
# The second param is the line to insert.
add_to_config_h_if_yes() {
	if test "$1" = yes ; then
		add_line_to_config_h "$2"
	else
		add_line_to_config_h "/* $2 */"
	fi
}

# Conditionally add a line of data to config.mk. Takes two parameters:
# The first one can be set to 'no' to "comment out" the line, i.e.
# make it ineffective, use 'yes' otherwise.
# The second param is the line to insert.
add_to_config_mk_if_yes() {
	if test "$1" = yes ; then
		add_line_to_config_mk "$2"
	else
		add_line_to_config_mk "# $2"
	fi
}

# Conditionally add a '#define' line to config.h. Takes two parameters:
# The first one can be set to 'yes' or 'no'. If 'yes' is used, then
# the line "#define $2" is added to config.h, otherwise "#undef $2".
define_in_config_h_if_yes() {
	if test "$1" = yes ; then
		add_line_to_config_h "#define $2"
	else
		add_line_to_config_h "#undef $2"
	fi
}

# Conditionally add definitions to config.h and config.mk. Takes two parameters:
# The first one can be set to 'yes' or 'no'. If 'yes' is used, then
# the line "#define $2" is added to config.h and "$2 = 1" to config.mk.
# Otherwise "#undef $2" is added to config.h and "# $2 = 1" to config.mk
define_in_config_if_yes() {
	if test "$1" = yes ; then
		add_line_to_config_h "#define $2"
		add_line_to_config_mk "$2 = 1"
	else
		add_line_to_config_h "#undef $2"
		add_line_to_config_mk "# $2 = 1"
	fi
}

define_in_config_if_no() {
	if test "$1" = no ; then
		add_line_to_config_h "#define $2"
		add_line_to_config_mk "$2 = 1"
	else
		add_line_to_config_h "#undef $2"
		add_line_to_config_mk "# $2 = 1"
	fi
}

#
# Determine sdl-config
#
# TODO: small bit of code to test sdl usability
find_sdlconfig() {
	echo_n "Looking for sdl-config... "
	sdlconfigs="$SDL_CONFIG:$_sdlconfig:sdl2-config:sdl12-config:sdl11-config:sdl-config"
	_sdlconfig=

	IFS="${IFS=   }"; ac_save_ifs="$IFS"; IFS="$SEPARATOR"
	for path_dir in $_sdlpath; do
		#reset separator to parse sdlconfigs
		IFS=":"
		for sdlconfig in $sdlconfigs; do
			if test -f "$path_dir/$sdlconfig" ; then
				_sdlconfig="$path_dir/$sdlconfig"
				echo $_sdlconfig
				# Save the prefix
				_sdlpath=$path_dir
				if test `basename $path_dir` = bin ; then
					_sdlpath=`dirname $path_dir`
				fi
				# break at first sdl-config found in path
				break 2
			fi
		done
	done

	IFS="$ac_save_ifs"

	if test -z "$_sdlconfig"; then
		echo "none found!"
		exit 1
	fi
}

#
# Determine freetype-config
#
find_freetypeconfig() {
	echo_n "Looking for freetype-config... "
	freetypeconfigs="$_freetypeconfig"
	_freetypeconfig=

	IFS="${IFS=   }"; ac_save_ifs="$IFS"; IFS="$SEPARATOR"
	for path_dir in $_freetypepath; do
		#reset separator to parse freetypeconfigs
		IFS=":"
		for freetypeconfig in $freetypeconfigs; do
			if test -f "$path_dir/$freetypeconfig" ; then
				_freetypeconfig="$path_dir/$freetypeconfig"
				echo $_freetypeconfig
				# Save the prefix
				_freetypepath=$path_dir
				if test `basename $path_dir` = bin ; then
					_freetypepath=`dirname $path_dir`
				fi
				# break at first freetype-config found in path
				break 2
			fi
		done
	done

	IFS="$ac_save_ifs"

	if test -z "$_freetypeconfig"; then
		echo "none found!"
	fi
}

#
# Determine curl-config
#
find_libcurlconfig() {
	echo_n "Looking for curl-config... "
	libcurlconfigs="$_libcurlconfig"
	_libcurlconfig=

	IFS="${IFS=   }"; ac_save_ifs="$IFS"; IFS="$SEPARATOR"
	for path_dir in $_libcurlpath; do
		#reset separator to parse sdlconfigs
		IFS=":"
		for libcurlconfig in $libcurlconfigs; do
			if test -f "$path_dir/$libcurlconfig" ; then
				_libcurlconfig="$path_dir/$libcurlconfig"
				echo $_libcurlconfig
				# Save the prefix
				_libcurlpath=$path_dir
				if test `basename $path_dir` = bin ; then
					_libcurlpath=`dirname $path_dir`
				fi
				# break at first curl-config found in path
				break 2
			fi
		done
	done

	IFS="$ac_save_ifs"

	if test -z "$_libcurlconfig"; then
		echo "none found!"
	fi
}

#
# Determine extension used for executables
#
get_system_exe_extension() {
	case $1 in
	riscos)
		_exeext=",e1f"
		;;
	3ds | dreamcast | ds | gamecube | n64 | ps2 | psp | switch | wii)
		_exeext=".elf"
		;;
	gph-linux)
		_exeext=".gph"
		;;
	mingw* | *os2-emx)
		_exeext=".exe"
		;;
	*)
		_exeext=""
		;;
	esac
}

#
# Generic options functions
#

# Show the configure help line for an option
option_help() {
	if test "${3}" != "" ; then
		tmpopt_prefix="${3}"
	else
		tmpopt_prefix="--"
	fi
	tmpopt=`echo $1 | sed 's/_/-/g'`
	option=`echo "${tmpopt_prefix}${tmpopt}                       " | sed "s/\(.\{23\}\).*/\1/"`
	echo "  ${option}  ${2}"
}

# Show an error about an unknown option
option_error() {
	echo "error: unrecognized option: $ac_option
Try \`$0 --help' for more information." >&2
	exit 1
}

# Show an error about an unknown engine
engine_option_error() {
	echo "error: unrecognized engine: $1
Try \`$0 --help' for more information." >&2
	exit 1
}

# Show an error about an invalid subengine option
subengine_option_error() {
	echo "error: this option is invalid for the subengine $1: $ac_option
Try \`$0 --help' for more information." >&2
	exit 1
}


#
# Feature handling functions
#

# Get the name of the feature
get_feature_name() {
	get_var _feature_$1_name
}

# Check whether the feature is enabled
get_feature_state() {
	for i in `get_var _feature_$1_settings`; do
		if test `get_var $i` = "yes"; then
			echo "yes"
			return
		fi
	done
	echo "no"
}


#
# Engine handling functions
#

# Get the name of the engine
get_engine_name() {
	get_var _engine_$1_name
}

# Will this engine be built?
get_engine_build() {
	get_var _engine_$1_build
}

# Was this engine set to be built by default?
get_engine_build_default() {
	get_var _engine_$1_build_default
}

# Get the subengines
get_engine_subengines() {
	get_var _engine_$1_subengines
}

# Get the dependencies
get_engine_dependencies() {
	get_var _engine_$1_deps
}

# Get the base engine game support description
get_engine_base() {
	get_var _engine_$1_base
}

# Ask if this is a subengine
get_engine_sub() {
	sub=`get_var _engine_$1_sub`
	if test -z "$sub" ; then
		sub=no
	fi
	echo $sub
}

# Get a subengine's parent (undefined for non-subengines)
get_subengine_parent() {
	get_var _engine_$1_parent
}

# Enable *all* engines
engine_enable_all() {
	for engine in $_engines; do
		set_var _engine_${engine}_build "yes"
	done
}

# Disable *all* engines
engine_disable_all() {
	for engine in $_engines; do
		set_var _engine_${engine}_build "no"
	done
}

# Enable all unstable engines
engine_enable_all_unstable() {
	for engine in $_engines; do
		engine_build_default=`get_engine_build_default $engine`
		if test $engine_build_default = no ; then
			set_var _engine_${engine}_build "yes"
		fi
	done
}

# Disable all unstable engines
engine_disable_all_unstable() {
	for engine in $_engines; do
		engine_build_default=`get_engine_build_default $engine`
		if test $engine_build_default = no ; then
			set_var _engine_${engine}_build "no"
		fi
	done
}

# Enable the given engine
engine_enable() {
	# Get the parameter
	if ( echo $1 | grep ':' ) 2> /dev/null > /dev/null ; then
		eng=`echo $1 | cut -d ':' -f 1`
		opt=`echo $1 | cut -d ':' -f 2`
	else
		eng=$1
		opt=yes
	fi
	engine=`echo $eng | sed 's/-/_/g'`

	# Filter the parameter for the subengines
	if test "`get_engine_sub ${engine}`" != "no" ; then
		if test "$opt" != "yes" ; then
			subengine_option_error ${engine}
			return
		fi
		parent=`get_subengine_parent ${engine}`
		if test `get_engine_build ${parent}` = "no" ; then
			set_var _engine_${parent}_build "yes"
		fi
	fi

	if test "$opt" = "static" -o "$opt" = "dynamic" -o "$opt" = "yes" ; then
		if test "`get_engine_name ${engine}`" != "" ; then
			set_var _engine_${engine}_build "$opt"
		else
			engine_option_error ${engine}
		fi
	else
		option_error
	fi
}

# Disable the given engine
engine_disable() {
	# Filter malformed options
	if ( echo $1 | grep '=' ) 2> /dev/null > /dev/null ; then
		option_error
		return
	fi

	engine=`echo $1 | sed 's/-/_/g'`
	if test "`get_engine_name ${engine}`" != "" ; then
		set_var _engine_${engine}_build "no"
	else
		engine_option_error ${engine}
	fi
}

# Check whether the engine's dependencies are met
# If that is not the case disable the engine
check_engine_deps() {
	unmet_deps=""

	# Check whether the engine is enabled
	if test `get_engine_build $1` != "no" ; then
		# Collect unmet dependencies
		for dep in `get_engine_dependencies $1`; do
			if test `get_feature_state $dep` = "no"; then
				feature_name=`get_feature_name $dep`
				unmet_deps="${unmet_deps}${feature_name} "
			fi
		done

		# Check whether there is any unmet dependency
		if test -n "$unmet_deps"; then
			echo "WARNING: Disabling engine "`get_engine_name $1`" because the following dependencies are unmet: "$unmet_deps
			engine_disable $1
		fi
	fi
}

# Show the configure help line for a given engine
show_engine_help() {
	name=`get_engine_name $1`
	option_help "${1}" "${name} engine" "  "
	for sub in `get_engine_subengines $1`; do
		show_subengine_help $sub $1
	done
}

# Show the configure help line for a given subengine
show_subengine_help() {
	name=`get_engine_name $1`
	parent=`get_engine_name $2`
	option_help "${1}" "${name} in ${parent} engine" "  "
}

# Prepare the strings about the engines to build
prepare_engine_build_strings() {
	string=`get_engine_build_string $1 static`
	if test -n "$string" ; then
		_engines_built_static="${_engines_built_static}#$string@"
	fi

	string=`get_engine_build_string $1 dynamic`
	if test -n "$string" ; then
		_engines_built_dynamic="${_engines_built_dynamic}#$string@"
	fi

	string=`get_engine_build_string $1 no`
	if test -n "$string" ; then
		_engines_skipped="${_engines_skipped}#$string@"
	fi

	string=`get_engine_build_string $1 wip`
	if test -n "$string" ; then
		_engines_built_wip="${_engines_built_wip}#$string@"
	fi

}

# Get the string about building an engine
get_engine_build_string() {
	engine=$1
	request_status=$2
	engine_string=""
	engine_build=`get_engine_build $1`
	engine_build_default=`get_engine_build_default $engine`
	show=no

	# Convert static/dynamic to yes to ease the check of subengines
	if test $engine_build = no; then
		subengine_filter=no
	else
		subengine_filter=yes
	fi

	# Check if the current engine should be shown for the current status
	if test $engine_build = $request_status ; then
		show=yes
	else
		# Test for disabled sub-engines
		if test $request_status = no ; then
			for subeng in `get_engine_subengines $engine` ; do
				if test `get_engine_build $subeng` = no ; then
					# In this case we to display _disabled_ subengines
					subengine_filter=no
					show=yes
				fi
			done
		fi
		# Test for enabled wip sub-engines
		if test $request_status = wip ; then
			for subeng in `get_engine_subengines $engine` ; do
				if test `get_engine_build $subeng` != no -a `get_engine_build_default $subeng` = no ; then
					show=yes
				fi
			done
		fi
	fi


	# Check if it is a wip engine
	if test "$request_status" = "wip" -a "$engine_build" != "no" -a  "$engine_build_default" = no; then
		show=yes
	fi

	# The engine should be shown, build the string
	if test $show = yes ; then
		engine_string=`get_subengines_build_string $engine $subengine_filter $request_status`
		engine_string="`get_engine_name $engine` $engine_string"
	fi

	echo "$engine_string"
}

# Get the string about building subengines
get_subengines_build_string() {
	parent_engine=$1
	subengine_filter=$2
	request_status=$3
	parent_engine_build_default=`get_engine_build_default $parent_engine`
	subengine_string=""

	# If the base engine isn't built at all, no need to list subengines
	# in any of the possible categories.
	if test `get_engine_build $parent_engine` = no; then
		return
	fi

	all=yes
	# If there are no subengines, never display "[all games]" (for brevity).
	if test -z "`get_engine_subengines $parent_engine`"; then
		all=no
	fi
	# If the base engine does not fit the category we're displaying here
	# (WIP or Skipped), we should never show "[all games]"
	if test "$request_status" = wip; then
		if test $parent_engine_build_default = yes; then
			all=no
		fi
	fi
	if test "$request_status" = no; then
		# If we're here, the parent engine is built, so no need to check that.
		all=no
	fi


	# In the static/dynamic categories, also display the engine's base games.
	if test -n "`get_engine_subengines $parent_engine`" -a $request_status != no -a $request_status != wip; then
		subengine_string="[`get_engine_base $parent_engine`]"
	fi

	for subeng in `get_engine_subengines $parent_engine` ; do
		subengine_build=`get_engine_build $subeng`
		subengine_build_default=`get_engine_build_default $subeng`

		# Display this subengine if it matches the filter, unless it is
		# a stable subengine in the WIP request.
		if test $subengine_build = $subengine_filter -a \! \( "$request_status" = wip -a "$subengine_build_default" = yes \) ; then
			s="[`get_engine_name $subeng`]"
			if test -n "$subengine_string"; then
				subengine_string="$subengine_string $s"
			else
				subengine_string="$s"
			fi
		else
			all=no
		fi
	done

	# Summarize the full list, where applicable
	if test $all = yes ; then
		subengine_string="[all games]"
	fi

	echo "$subengine_string"
}

#
# Check any parameters we received
#
# TODO:
# * Change --disable-mad / --enable-mad to the way it's done in autoconf:
#  That is, --without-mad / --with-mad=/prefix/to/mad. Useful for people
#  who have Mad/Vorbis/ALSA installed in a non-standard locations.
#

for parm in "$@" ; do
	if test "$parm" = "--help" || test "$parm" = "-help" || test "$parm" = "-h" ; then
		for engine in $_engines; do
			if test `get_engine_sub $engine` = no ; then
				engines_help="$engines_help`show_engine_help $engine`
"
			fi
		done
		cat << EOF

Usage: $0 [OPTIONS]...

Configuration:
  -h, --help              display this help and exit
  --backend=BACKEND       backend to build (3ds, android, dc, dingux, ds, gcw0,
                          gph, iphone, ios7, linuxmoto, maemo, n64, null, openpandora,
                          ps2, psp, psp2, samsungtv, sdl, switch, tizen, webos, wii) [sdl]

Installation directories:
  --prefix=PREFIX         install architecture-independent files in PREFIX
                          [/usr/local]
  --exec-prefix=EPREFIX   install architecture-dependent files in EPREFIX
                          [PREFIX]

By default, \`make install' will install all the files in
\`/usr/local/bin', \`/usr/local/lib' etc.  You can specify
an installation prefix other than \`/usr/local' using \`--prefix',
for instance \`--prefix=\$HOME'.

For better control, use the options below.

Fine tuning of the installation directories:
  --bindir=DIR            user executables [EPREFIX/bin]
  --libdir=DIR            object code libraries [EPREFIX/lib]
  --datarootdir=DIR       read-only arch.-independent data root [PREFIX/share]
  --datadir=DIR           read-only architecture-independent data
                          [DATAROOTDIR/scummvm]
  --mandir=DIR            man documentation [DATAROOTDIR/man]
  --docdir=DIR            documentation root [DATAROOTDIR/doc/scummvm]

Special configuration feature:
  --host=HOST             cross-compile to target HOST (arm-linux, ...)
                          special targets: 3ds for Nintendo 3DS
                                           android or android-arm for Android ARMv5TE (armeabi)
                                           android-v7a or android-arm-v7a for Android ARMv7-A (armeabi-v7a)
                                           android-arm64-v8a for Android ARMv8-A (arm64-v8a)
                                           android-x86 for Android x86
                                           android-x86_64 for Android x86_64
                                           android-mips for Android MIPS
                                           android-mips64 for Android MIPS64
                                           androidsdl for Android with SDL backend
                                           caanoo for Caanoo
                                           dingux for Dingux
                                           raspberrypi for Raspberry Pi
                                           dreamcast for Sega Dreamcast
                                           ds for Nintendo DS
                                           gamecube for Nintendo GameCube
                                           gcw0 for GCW Zero
                                           gp2x for GP2X
                                           gp2xwiz for GP2X Wiz
                                           iphone for Apple iPhone (iOS <= 6)
                                           ios7 for Apple iPhone / iPad (iOS >= 7)
                                           maemo for Nokia Maemo
                                           motoezx for MotoEZX
                                           motomagx for MotoMAGX
                                           n64 for Nintendo 64
                                           openpandora for OpenPandora
                                           ouya for OUYA
                                           ps2 for PlayStation 2
                                           ps3 for PlayStation 3
                                           psp2 for PlayStation Vita
                                           psp for PlayStation Portable
                                           samsungtv for Samsung TV
                                           switch for Nintendo Switch
                                           tizen for Samsung Tizen
                                           webos for HP Palm WebOS
                                           wii for Nintendo Wii

Game engines:
  --enable-all-engines     enable all engines, including those which are
                           broken or unsupported
  --disable-all-engines    disable all engines
  --enable-all-unstable-engines     enable the engines which are
                                    broken or unsupported
  --disable-all-unstable-engines    disable only the engines which are
                                    broken or unsupported
  --enable-engine=<engine name>[,<engine name>...] enable engine(s) listed
  --disable-engine=<engine name>[,<engine name>...] disable engine(s) listed
  --enable-engine-static=<engine name>[,<engine name>...]
      enable engine(s) listed as static builtin (when plugins are enabled)
  --enable-engine-dynamic=<engine name>[,<engine name>...]
      enable engine(s) listed as dynamic plugin (when plugins are enabled)
    The values of <engine name> for these options are as follows:
$engines_help
Optional Features:
  --enable-static          build a static binary instead of using shared objects
  --enable-c++11           build as C++11 if the compiler allows that
  --disable-debug          disable building with debugging symbols
  --enable-Werror          treat warnings as errors
  --enable-release         enable building in release mode (this activates
                           optimizations)
  --enable-release-mode    enable building in release mode (without optimizations)
  --enable-optimizations   enable optimizations
  --enable-profiling       enable profiling
  --enable-plugins         enable the support for dynamic plugins
  --default-dynamic        make plugins dynamic by default
  --disable-mt32emu        don't enable the integrated MT-32 emulator
  --disable-lua            don't enable Lua support
  --disable-nuked-opl      don't build Nuked OPL driver
  --disable-16bit          don't enable 16bit color support
  --disable-highres        don't enable support for high resolution engines >320x240
  --disable-savegame-timestamp don't use timestamps for blank savegame descriptions
  --disable-scalers        exclude scalers
  --disable-hq-scalers     exclude HQ2x and HQ3x scalers
  --disable-translation    don't build support for translated messages
  --disable-taskbar        don't build support for taskbar and launcher integration
  --disable-cloud          don't build cloud support
  --disable-system-dialogs don't build support for system dialogs
  --enable-vkeybd          build virtual keyboard support
  --enable-eventrecorder   enable event recording functionality
  --disable-eventrecorder  disable event recording functionality
  --enable-updates         build support for updates
  --enable-text-console    use text console instead of graphical console
  --enable-verbose-build   enable regular echoing of commands during build
                           process
  --enable-tts             build support for text to speech
  --disable-tts            don't build support for text to speech
  --disable-bink           don't build with Bink video support
  --opengl-mode=MODE       OpenGL (ES) mode to use for OpenGL output [auto]
                           available modes: auto for autodetection
                                            none for disabling any OpenGL usage
                                            any for runtime detection
                                            gl for forcing OpenGL
                                            gles for forcing OpenGL ES
                                            gles2 for forcing OpenGL ES 2
                           WARNING: only specify this manually if you know what
                           you are doing!

Optional Libraries:
  --with-alsa-prefix=DIR   prefix where alsa is installed (optional)
  --disable-alsa           disable ALSA midi sound support [autodetect]

  --with-ogg-prefix=DIR    prefix where libogg is installed (optional)
  --disable-ogg            disable Ogg support [autodetect]

  --with-vorbis-prefix=DIR prefix where libvorbis is installed (optional)
  --disable-vorbis         disable Vorbis support [autodetect]

  --with-tremor-prefix=DIR prefix where tremor is installed (optional)
  --disable-tremor         disable tremor support [autodetect]

  --with-mad-prefix=DIR    prefix where libmad is installed (optional)
  --disable-mad            disable libmad (MP3) support [autodetect]

  --with-flac-prefix=DIR   prefix where libFLAC is installed (optional)
  --disable-flac           disable FLAC support [autodetect]

  --with-zlib-prefix=DIR   prefix where zlib is installed (optional)
  --disable-zlib           disable zlib (compression) support [autodetect]

  --with-mpeg2-prefix=DIR  prefix where libmpeg2 is installed (optional)
  --enable-mpeg2           enable mpeg2 codec for cutscenes [autodetect]

  --with-a52-prefix=DIR    Prefix where liba52 is installed (optional)
  --enable-a52             enable a52 codec for MPEG decoder [autodetect]

  --with-jpeg-prefix=DIR   Prefix where libjpeg is installed (optional)
  --disable-jpeg           disable JPEG decoder [autodetect]

  --with-png-prefix=DIR    prefix where libpng is installed (optional)
  --disable-png            disable PNG decoder [autodetect]

  --with-theoradec-prefix=DIR  prefix where libtheoradec is installed (optional)
  --disable-theoradec      disable Theora decoder [autodetect]

  --with-faad-prefix=DIR   prefix where libfaad is installed (optional)
  --disable-faad           disable AAC decoder [autodetect]

  --with-fluidsynth-prefix=DIR prefix where libfluidsynth is
                           installed (optional)
  --disable-fluidsynth     disable fluidsynth MIDI driver [autodetect]

  --with-ieee1284-prefix=DIR prefix where libieee1284 is installed (optional)
  --enable-opl2lpt         enable OPL2LPT support

  --with-sparkle-prefix=DIR    prefix where sparkle is installed
                           (OS X/Windows only - optional)
  --disable-sparkle        disable sparkle automatic update support
                           [OS X/Windows only - autodetect]

  --disable-osx-dock-plugin    disable the NSDockTilePlugin support
                               [Mac OS X only - autodetect]

  --with-sdl-prefix=DIR    prefix where the sdl-config script is
                           installed (optional)

  --with-freetype2-prefix=DIR  prefix where the freetype-config script is
                               installed (optional)
  --disable-freetype2      disable freetype2 TTF library usage [autodetect]

  --with-nasm-prefix=DIR   prefix where nasm executable is installed (optional)
  --disable-nasm           disable assembly language optimizations [autodetect]

  --with-pandoc-format=FORMAT   pandoc format to use during the conversion (optional)

  --with-readline-prefix=DIR   prefix where readline is installed (optional)
  --disable-readline       disable readline support in text console [autodetect]

  --with-libunity-prefix=DIR   prefix where libunity is installed (optional)
  --disable-libunity       disable Unity launcher integration [autodetect]

  --with-sndio-prefix=DIR  prefix where sndio is installed (optional)
  --disable-sndio          disable sndio MIDI driver [autodetect]

  --with-sdlnet-prefix=DIR prefix where SDL_Net is installed (optional)
  --disable-sdlnet         disable SDL_Net networking library [autodetect]

  --with-libcurl-prefix=DIR    prefix where libcurl is installed (optional)
  --disable-libcurl        disable libcurl networking library [autodetect]

  --with-iconv-prefix=DIR    prefix where libiconv is installed (optional)
  --disable-iconv        disable libiconv encoding conversion library [autodetect]

Some influential environment variables:
  AR                 archiver command
  AS                 assembler command
  ASFLAGS            assembler flags
  CPPFLAGS           C++ preprocessor flags, e.g. -I<include dir> if you have
                     headers in a nonstandard directory <include dir>
  CXX                C++ compiler command
  CXXFLAGS           C++ compiler flags
  DWP                DWARF packing utility command
  LD                 linker command
  LDFLAGS            linker flags, e.g. -L<lib dir> if you have libraries in a
                     nonstandard directory <lib dir>
  PKG_CONFIG_LIBDIR  list of directories where pkg-config ‘.pc’ files are
                     looked up
  RANLIB             archive indexer command
  SDL_CONFIG         SDL configurer script name (not path)
  STRIP              symbol stripper command
  WINDRES            Windows resource compiler command
  WINDRESFLAGS       Windows resource compiler flags

EOF
		exit 0
	fi
done # for parm in ...


#
# If we're not showing help, greet the user and start the log file
#
echo "Running ScummVM configure..."
echo "Configure run on" `date` > $TMPLOG
cat >> $TMPLOG <<EOF
Invocation command line was:
$0 $@
Saved environment variables:
AR="$SAVED_AR" AS="$SAVED_AS" ASFLAGS="$SAVED_ASFLAGS" CPPFLAGS="$SAVED_CPPFLAGS" CXX="$SAVED_CXX" CXXFLAGS="$SAVED_CXXFLAGS" DWP="$SAVED_DWP" LD="$SAVED_LD" LDFLAGS="$SAVED_LDFLAGS" PKG_CONFIG_LIBDIR="$SAVED_PKG_CONFIG_LIBDIR" RANLIB="$SAVED_RANLIB" SDL_CONFIG="$SAVED_SDL_CONFIG" STRIP="$SAVED_STRIP" WINDRES="$SAVED_WINDRES" WINDRESFLAGS="$SAVED_WINDRESFLAGS"
EOF


for ac_option in $@; do
	case "$ac_option" in
	--enable-static)              _static_build=yes      ;;
	--disable-16bit)              _16bit=no              ;;
	--enable-highres)             _highres=yes           ;;
	--disable-highres)            _highres=no            ;;
	--disable-savegame-timestamp) _savegame_timestamp=no ;;
	--disable-scalers)            _build_scalers=no      ;;
	--disable-hq-scalers)         _build_hq_scalers=no   ;;
	--enable-alsa)                _alsa=yes              ;;
	--disable-alsa)               _alsa=no               ;;
	--enable-seq-midi)            _seq_midi=yes          ;;
	--disable-seq-midi)           _seq_midi=no           ;;
	--enable-sndio)               _sndio=yes             ;;
	--disable-sndio)              _sndio=no              ;;
	--enable-timidity)            _timidity=yes          ;;
	--disable-timidity)           _timidity=no           ;;
	--enable-ogg)                 _ogg=yes               ;;
	--disable-ogg)                _ogg=no                ;;
	--enable-vorbis)              _vorbis=yes            ;;
	--disable-vorbis)             _vorbis=no             ;;
	--enable-tremor)              _tremor=yes            ;;
	--disable-tremor)             _tremor=no             ;;
	--enable-opl2lpt)             _opl2lpt=yes           ;;
	--disable-opl2lpt)            _opl2lpt=no            ;;
	--enable-flac)                _flac=yes              ;;
	--disable-flac)               _flac=no               ;;
	--enable-mad)                 _mad=yes               ;;
	--disable-mad)                _mad=no                ;;
	--enable-zlib)                _zlib=yes              ;;
	--disable-zlib)               _zlib=no               ;;
	--enable-sparkle)             _sparkle=yes           ;;
	--disable-sparkle)            _sparkle=no            ;;
	--enable-osx-dock-plugin)     _osxdockplugin=yes     ;;
	--disable-osx-dock-plugin)    _osxdockplugin=no      ;;
	--enable-nasm)                _nasm=yes              ;;
	--disable-nasm)               _nasm=no               ;;
	--enable-mpeg2)               _mpeg2=yes             ;;
	--disable-mpeg2)              _mpeg2=no              ;;
	--enable-a52)                 _a52=yes               ;;
	--disable-a52)                _a52=no                ;;
	--disable-jpeg)               _jpeg=no               ;;
	--enable-jpeg)                _jpeg=yes              ;;
	--disable-png)                _png=no                ;;
	--enable-png)                 _png=yes               ;;
	--disable-theoradec)          _theoradec=no          ;;
	--enable-theoradec)           _theoradec=yes         ;;
	--disable-faad)               _faad=no               ;;
	--enable-faad)                _faad=yes              ;;
	--disable-fluidsynth)         _fluidsynth=no         ;;
	--enable-readline)            _readline=yes          ;;
	--disable-readline)           _readline=no           ;;
	--enable-freetype2)           _freetype2=yes         ;;
	--disable-freetype2)          _freetype2=no          ;;
	--enable-taskbar)             _taskbar=yes           ;;
	--disable-taskbar)            _taskbar=no            ;;
	--enable-system-dialogs)      _dialogs=yes           ;;
	--disable-system-dialogs)     _dialogs=no            ;;
	--enable-sdlnet)              _sdlnet=yes            ;;
	--disable-sdlnet)             _sdlnet=no             ;;
	--enable-libcurl)             _libcurl=yes           ;;
	--disable-libcurl)            _libcurl=no            ;;
	--enable-cloud)               _cloud=yes             ;;
	--disable-cloud)              _cloud=no              ;;
	--enable-updates)             _updates=yes           ;;
	--disable-updates)            _updates=no            ;;
	--enable-libunity)            _libunity=yes          ;;
	--disable-libunity)           _libunity=no           ;;
	--enable-tts)                 _tts=yes               ;;
	--disable-tts)                _tts=no                ;;
	--enable-bink)                _bink=yes              ;;
	--disable-bink)               _bink=no               ;;
	--opengl-mode=*)
		_opengl_mode=`echo $ac_option | cut -d '=' -f 2`
		;;
	--enable-verbose-build)      _verbose_build=yes      ;;
	--enable-plugins)            _dynamic_modules=yes    ;;
	--default-dynamic)           _plugins_default=dynamic;;
	--enable-mt32emu)            _mt32emu=yes            ;;
	--disable-mt32emu)           _mt32emu=no             ;;
	--enable-lua)                _lua=yes                ;;
	--disable-lua)               _lua=no                 ;;
	--enable-nuked-opl)          _nuked_opl=yes          ;;
	--disable-nuked-opl)         _nuked_opl=no           ;;
	--enable-translation)        _translation=yes        ;;
	--disable-translation)       _translation=no         ;;
	--enable-vkeybd)             _vkeybd=yes             ;;
	--disable-vkeybd)            _vkeybd=no              ;;
	--enable-eventrecorder)      _eventrec=yes           ;;
	--disable-eventrecorder)     _eventrec=no            ;;
	--enable-text-console)       _text_console=yes       ;;
	--disable-text-console)      _text_console=no        ;;
	--enable-iconv)              _iconv=yes              ;;
	--disable-iconv)             _iconv=no               ;;
	--with-fluidsynth-prefix=*)
		arg=`echo $ac_option | cut -d '=' -f 2`
		FLUIDSYNTH_CFLAGS="-I$arg/include"
		FLUIDSYNTH_LIBS="-L$arg/lib"
		;;
	--with-mpeg2-prefix=*)
		arg=`echo $ac_option | cut -d '=' -f 2`
		MPEG2_CFLAGS="-I$arg/include"
		MPEG2_LIBS="-L$arg/lib"
		;;
	--with-a52-prefix=*)
		arg=`echo $ac_option | cut -d '=' -f 2`
		A52_CFLAGS="-I$arg/include"
		A52_LIBS="-L$arg/lib"
		;;
	--with-alsa-prefix=*)
		arg=`echo $ac_option | cut -d '=' -f 2`
		ALSA_CFLAGS="-I$arg/include"
		ALSA_LIBS="-L$arg/lib"
		;;
	--with-sndio-prefix=*)
		arg=`echo $ac_option | cut -d '=' -f 2`
		SNDIO_CFLAGS="-I$arg/include"
		SNDIO_LIBS="-L$arg/lib"
		;;
	--with-ogg-prefix=*)
		arg=`echo $ac_option | cut -d '=' -f 2`
		OGG_CFLAGS="-I$arg/include"
		OGG_LIBS="-L$arg/lib"
		;;
	--with-vorbis-prefix=*)
		arg=`echo $ac_option | cut -d '=' -f 2`
		VORBIS_CFLAGS="-I$arg/include"
		VORBIS_LIBS="-L$arg/lib"
		;;
	--with-tremor-prefix=*)
		arg=`echo $ac_option | cut -d '=' -f 2`
		TREMOR_CFLAGS="-I$arg/include"
		TREMOR_LIBS="-L$arg/lib"
		;;
	--with-ieee1284-prefix=*)
		arg=`echo $ac_option | cut -d '=' -f 2`
		IEEE1284_CFLAGS="-I$arg/include"
		IEEE1284_LIBS="-L$arg/lib"
		;;
	--with-flac-prefix=*)
		arg=`echo $ac_option | cut -d '=' -f 2`
		FLAC_CFLAGS="-I$arg/include"
		FLAC_LIBS="-L$arg/lib"
		;;
	--with-mad-prefix=*)
		arg=`echo $ac_option | cut -d '=' -f 2`
		MAD_CFLAGS="-I$arg/include"
		MAD_LIBS="-L$arg/lib"
		;;
	--with-jpeg-prefix=*)
		arg=`echo $ac_option | cut -d '=' -f 2`
		JPEG_CFLAGS="-I$arg/include"
		JPEG_LIBS="-L$arg/lib"
		;;
	--with-png-prefix=*)
		arg=`echo $ac_option | cut -d '=' -f 2`
		PNG_CFLAGS="-I$arg/include"
		PNG_LIBS="-L$arg/lib"
		;;
	--with-theoradec-prefix=*)
		arg=`echo $ac_option | cut -d '=' -f 2`
		THEORADEC_CFLAGS="-I$arg/include"
		THEORADEC_LIBS="-L$arg/lib"
		;;
	--with-faad-prefix=*)
		arg=`echo $ac_option | cut -d '=' -f 2`
		FAAD_CFLAGS="-I$arg/include"
		FAAD_LIBS="-L$arg/lib"
		;;
	--with-zlib-prefix=*)
		arg=`echo $ac_option | cut -d '=' -f 2`
		ZLIB_CFLAGS="-I$arg/include"
		ZLIB_LIBS="-L$arg/lib"
		;;
	--with-sparkle-prefix=*)
		arg=`echo $ac_option | cut -d '=' -f 2`
		_sparklepath=$arg
		;;
	--with-readline-prefix=*)
		arg=`echo $ac_option | cut -d '=' -f 2`
		READLINE_CFLAGS="-I$arg/include"
		READLINE_LIBS="-L$arg/lib"
		;;
	--with-libunity-prefix=*)
		arg=`echo $ac_option | cut -d '=' -f 2`
		LIBUNITY_CFLAGS="-I$arg/include"
		LIBUNITY_LIBS="-L$arg/lib"
		;;
	--with-sdlnet-prefix=*)
		arg=`echo $ac_option | cut -d '=' -f 2`
		SDL_NET_CFLAGS="-I$arg/include"
		SDL_NET_LIBS="-L$arg/lib"
		;;
	--with-iconv-prefix=*)
		arg=`echo $ac_option | cut -d '=' -f 2`
		ICONV_CFLAGS="-I$arg/include"
		ICONV_LIBS="-L$arg/lib"
		;;
	--backend=*)
		_backend=`echo $ac_option | cut -d '=' -f 2`
		;;
	--enable-c++11)
		_use_cxx11=yes
		;;
	--disable-c++11)
		_use_cxx11=no
		;;
	--enable-debug)
		_debug_build=yes
		;;
	--disable-debug)
		_debug_build=no
		;;
	--enable-Werror)
		append_var CXXFLAGS "-Werror"
		;;
	--enable-release-mode)
		_release_build=yes
		;;
	--disable-release-mode)
		_release_build=no
		;;
	--enable-release)
		_release_build=yes
		_optimizations=yes
		_updates=yes
		;;
	--disable-release)
		_release_build=no
		_optimizations=no
		;;
	--enable-optimizations)
		_optimizations=yes
		;;
	--disable-optimizations)
		_optimizations=no
		;;
	--enable-profiling)
		_enable_prof=yes
		;;
	--enable-asan)
		_enable_asan=yes
		;;
	--with-sdl-prefix=*)
		arg=`echo $ac_option | cut -d '=' -f 2`
		_sdlpath="$arg:$arg/bin"
		;;
	--with-freetype2-prefix=*)
		arg=`echo $ac_option | cut -d '=' -f 2`
		_freetypepath="$arg:$arg/bin"
		;;
	--with-libcurl-prefix=*)
		arg=`echo $ac_option | cut -d '=' -f 2`
		_libcurlpath="$arg:$arg/bin"
		;;
	--with-nasm-prefix=*)
		arg=`echo $ac_option | cut -d '=' -f 2`
		_nasmpath="$arg:$arg/bin"
		;;
	--with-pandoc-format=*)
		arg=`echo $ac_option | cut -d '=' -f 2`
		_pandocformat="$arg"
		_pandoc=yes
		;;
	--with-staticlib-prefix=*)
		_staticlibpath=`echo $ac_option | cut -d '=' -f 2`
		;;
	--with-xcodetools-path=*)
		_xcodetoolspath=`echo $ac_option | cut -d '=' -f 2`
		;;
	--host=*)
		_host=`echo $ac_option | cut -d '=' -f 2`
		;;
	--prefix=*)
		prefix=`echo $ac_option | cut -d '=' -f 2`
		;;
	--exec-prefix=*)
		exec_prefix=`echo $ac_option | cut -d '=' -f 2`
		;;
	--bindir=*)
		bindir=`echo $ac_option | cut -d '=' -f 2`
		;;
	--libdir=*)
		libdir=`echo $ac_option | cut -d '=' -f 2`
		;;
	--datarootdir=*)
		datarootdir=`echo $ac_option | cut -d '=' -f 2`
		;;
	--datadir=*)
		datadir=`echo $ac_option | cut -d '=' -f 2`
		;;
	--mandir=*)
		mandir=`echo $ac_option | cut -d '=' -f 2`
		;;
	--docdir=*)
		docdir=`echo $ac_option | cut -d '=' -f 2`
		;;
	--enable-all-engines)
		engine_enable_all
		;;
	--disable-all-engines)
		engine_disable_all
		;;
	--enable-all-unstable-engines)
		engine_enable_all_unstable
		;;
	--disable-all-unstable-engines)
		engine_disable_all_unstable
		;;
	--enable-engine=* | --enable-engines=*)
		for engine_name in `echo $ac_option | cut -d '=' -f 2- | tr ',' '\n'`; do
			engine_enable "${engine_name}"
		done
		;;
	--enable-engine-static=* | --enable-engines-static=*)
		for engine_name in `echo $ac_option | cut -d '=' -f 2- | tr ',' '\n'`; do
			engine_enable "${engine_name}:static"
		done
		;;
	--enable-engine-dynamic=* | --enable-engines-dynamic=*)
		for engine_name in `echo $ac_option | cut -d '=' -f 2- | tr ',' '\n'`; do
			engine_enable "${engine_name}:dynamic"
		done
		;;
	--disable-engine=* | --disable-engines=*)
		for engine_name in `echo $ac_option | cut -d '=' -f 2 | tr ',' '\n'`; do
			engine_disable ${engine_name}
		done
		;;
	*)
		option_error
		;;
	esac;
done;

guessed_host=`$_srcdir/config.guess`
get_system_exe_extension $guessed_host
NATIVEEXEEXT=$_exeext

case $_host in
3ds)
	_host_os=3ds
	_host_cpu=arm
	_host_alias=arm-none-eabi

	test "x$prefix" = xNONE && prefix=romfs:

	datarootdir='${prefix}'
	datadir='${datarootdir}'
	docdir='${prefix}/doc'
	;;
android | android-arm | android-v7a | android-arm-v7a | ouya)
	_host_os=android
	_host_cpu=arm
	_host_alias=arm-linux-androideabi
	;;
android-arm64-v8a)
	_host_os=android
	_host_cpu=aarch64
	_host_alias=aarch64-linux-android
	;;
android-mips)
	_host_os=android
	_host_cpu=mipsel
	_host_alias=mipsel-linux-android
	;;
android-mips64)
	_host_os=android
	_host_cpu=mips64el
	_host_alias=mips64el-linux-android
	;;
android-x86)
	_host_os=android
	_host_cpu=i686
	_host_alias=i686-linux-android
	;;
android-x86_64)
	_host_os=android
	_host_cpu=x86_64
	_host_alias=x86_64-linux-android
	;;
androidsdl-armeabi | androidsdl-armeabi-v7a)
	_host_os=androidsdl
	_host_cpu=arm
	_host_alias=arm-linux-androideabi
	;;
androidsdl-arm64-v8a)
	_host_os=androidsdl
	_host_cpu=aarch64
	_host_alias=aarch64-linux-android
	;;
androidsdl-mips)
	_host_os=androidsdl
	_host_cpu=mipsel
	_host_alias=mipsel-linux-android
	;;
androidsdl-x86)
	_host_os=androidsdl
	_host_cpu=i686
	_host_alias=i686-linux-android
	;;
androidsdl-x86_64)
	_host_os=androidsdl
	_host_cpu=x86_64
	_host_alias=x86_64-linux-android
	;;
arm-*riscos)
	_host_os=riscos
	_host_cpu=arm
	_host_alias=$_host
	datarootdir='/\<ScummVM\$$Dir\>'
	datadir='${datarootdir}/data'
	docdir='${datarootdir}/docs'
	;;
raspberrypi)
	_host_os=linux
	_host_cpu=arm
	# This tuple is the one used by the official Rpi toolchain.
	# It may change in the future.
	_host_alias=arm-linux-gnueabihf
	;;
caanoo)
	_host_os=gph-linux
	_host_cpu=arm
	_host_alias=arm-none-linux-gnueabi
	;;
dingux | gcw0)
	_host_os=linux
	_host_cpu=mipsel
	_host_alias=mipsel-linux
	;;
dreamcast)
	_host_os=dreamcast
	_host_cpu=sh
	_host_alias=sh-elf
	append_var CXXFLAGS "-ml -m4-single-only"
	append_var LDFLAGS "-ml -m4-single-only"
	;;
ds)
	_host_os=ds
	_host_cpu=arm
	_host_alias=arm-none-eabi
	;;
gamecube)
	_host_os=gamecube
	_host_cpu=powerpc
	_host_alias=powerpc-eabi
	;;
gp2x)
	_host_os=gph-linux
	_host_cpu=arm
	_host_alias=arm-open2x-linux
	;;
gp2xwiz)
	_host_os=gph-linux
	_host_cpu=arm
	_host_alias=arm-open2x-linux
	;;
i586-mingw32msvc)
	_host_os=mingw32msvc
	_host_cpu=i586
	;;
iphone)
	_host_os=iphone
	_host_cpu=arm
	_host_alias=arm-apple-darwin9
	;;
ios7)
	_host_os=iphone
	_host_cpu=arm
	_host_alias=arm-apple-darwin11
	;;
maemo)
	_host_os=maemo
	_host_cpu=arm
	_host_alias=arm-none-linux-gnueabi

	# The prefix is always the same on Maemo so we hardcode the default
	# here. It is still possible to define a custom prefix which is
	# needed when packaging the app with a user-specific app ID.
	test "x$prefix" = xNONE && prefix=/opt/scummvm
	# Maemo apps are installed into app-specific directories. The
	# default directory structure of ScummVM makes no sense here so we
	# hardcode Maemo specific directories here.
	datarootdir='${prefix}/share'
	datadir=/opt/scummvm/share
	docdir='${datarootdir}/doc/scummvm'
	;;
motoezx)
	_host_os=linux
	_host_cpu=arm
	_host_alias=arm-linux-gnu
	;;
motomagx)
	_host_os=linux
	_host_cpu=arm
	_host_alias=arm-linux-gnueabi
	;;
n64)
	_host_os=n64
	_host_cpu=mips
	_host_alias=mips64
	;;
neuros)
	_host_os=linux
	_host_cpu=arm
	;;
openpandora)
	_host_os=linux
	_host_cpu=arm
	_host_alias=arm-angstrom-linux-gnueabi
	;;
ppc-amigaos)
	_host_os=amigaos
	_host_cpu=powerpc
	_host_alias=$_host
	;;
ppc-morphos)
	_host_os=morphos
	_host_cpu=powerpc
	_host_alias=$_host
	;;
ps2)
	_host_os=ps2
	_host_cpu=mips64r5900el
	_host_alias=ee
	# PS2 bogus dirs: they actually depend on launch medium
	datadir='host:data'
	docdir='host:docs'
	;;
ps3)
	_host_os=ps3
	_host_cpu=powerpc
	_host_alias=powerpc64-ps3-elf

	# The prefix is always the same on PS3 so we hardcode the default
	# here. It is still possible to define a custom prefix which is
	# needed when packaging the app with a user-specific app ID.
	test "x$prefix" = xNONE && prefix=/dev_hdd0/game/SCUM12000/USRDIR
	# PS3 apps are installed into app-specific directories. The
	# default directory structure of ScummVM makes no sense here so we
	# hardcode PS3 specific directories here.
	datarootdir='${prefix}/data'
	datadir='${datarootdir}'
	docdir='${prefix}/doc'
	;;
psp2)
	_host_os=psp2
	_host_cpu=arm
	_host_alias=arm-vita-eabi

	# The prefix is always the same on PSP2 so we hardcode the default
	# here. It is still possible to define a custom prefix which is
	# needed when packaging the app with a user-specific app ID.
	test "x$prefix" = xNONE && prefix=app0:
	# PSP2 apps are installed into app-specific directories. The
	# default directory structure of ScummVM makes no sense here so we
	# hardcode PSP2 specific directories here.
	datarootdir='${prefix}/data'
	datadir='${datarootdir}'
	docdir='${prefix}/doc'
	;;
psp)
	_host_os=psp
	_host_cpu=mipsallegrexel
	_host_alias=psp
	;;
samsungtv)
	_host_os=linux
	_host_cpu=arm
	_host_alias=arm-linux-gnueabi
	;;
switch)
	_host_os=switch
	_host_cpu=aarch64
	_host_alias=aarch64-none-elf
	test "x$prefix" = xNONE && prefix=.
	datarootdir='${prefix}/data'
	datadir='${datarootdir}'
	docdir='${prefix}/doc'
	;;
tizen)
 	_host_os=tizen
	_host_cpu=arm
	_host_alias=arm-linux-gnueabi
	;;
webos)
	_host_os=webos
	_host_cpu=arm
	_host_alias=arm-none-linux-gnueabi
	# The prefix is always the same on WebOS so we hardcode the default
	# here. It is still possible to define a custom prefix which is
	# needed when packaging the app with a user-specific app ID.
	test "x$prefix" = xNONE && prefix=/media/cryptofs/apps/usr/palm/applications/org.scummvm.scummvm
	# WebOS apps are installed into app-specific directories. The
	# default directory structure of ScummVM makes no sense here so we
	# hardcode WebOS specific directories here.
	datarootdir='${prefix}/data'
	datadir='${datarootdir}'
	docdir='${prefix}/doc'
	;;
wii)
	_host_os=wii
	_host_cpu=powerpc
	_host_alias=powerpc-eabi
	;;
*)
	if test -n "$_host"; then
		guessed_host=`$_srcdir/config.sub $_host`
	fi
	_host_cpu=`echo $guessed_host | sed 's/^\([^-]*\)-\([^-]*\)-\(.*\)$/\1/'`
	_host_vendor=`echo $guessed_host | sed 's/^\([^-]*\)-\([^-]*\)-\(.*\)$/\2/'`
	_host_os=`echo $guessed_host | sed 's/^\([^-]*\)-\([^-]*\)-\(.*\)$/\3/'`
	;;
esac

if test -z "$_host_alias"; then
	_host_alias="$_host_cpu-$_host_os"
else
	# if _host_alias was set, default to the standard GNU tools
	_ranlib=$_host_alias-ranlib
	_strip=$_host_alias-strip
	_ar="$_host_alias-ar cru"
	_as="$_host_alias-as"
	_dwp=$_host_alias-dwp
	_windres=$_host_alias-windres
fi

case $_host in
arm-*riscos | caanoo | gp2x | gp2xwiz | openpandora | ps2 | psp | psp2 | switch)
	if test "$_debug_build" = auto; then
		# If you want to debug one of these platforms, use '--disable-optimizations --enable-debug'
		_debug_build=no
	fi

	if test "$_optimizations" = auto; then
		# Enable optimizations by default.
		_optimizations=yes
	fi
	;;
esac

#
# Determine extension used for executables
#
get_system_exe_extension $_host_os
HOSTEXEPRE=
HOSTEXEEXT=$_exeext

#
# Determine separator used for $PATH
#
case $_host_os in
os2-emx*)
	SEPARATOR=";"
	;;
*)
	SEPARATOR=":"
	;;
esac

#
# Platform specific sanity checks
#
case $_host_os in
android)
	if test -z "$ANDROID_SDK"; then
		# $ANDROID_SDK must be the path to the root of the Android SDK folder;
		# The SDK should have installed the target SDK platform version as specified
		# in the Android port's manifest files and project.properties
		echo "Please set ANDROID_SDK in your environment. Export ANDROID_SDK=<path to Android SDK>"
		exit 1
	fi
	if test -z "$ANDROID_NDK"; then
		# $ANDROID_NDK must be the path to the root of the NDK folder;
		# A ndk-build script should reside (in r14b this calls the actual ndk-build in the build subfolder)
		echo "Please set ANDROID_NDK in your environment. Export ANDROID_NDK=<path to Android NDK>"
		exit 1
	fi
	;;
3ds | ds | gamecube | switch | wii)
	if test -z "$DEVKITPRO"; then
		echo "Please set DEVKITPRO in your environment. export DEVKITPRO=<path to devkitPRO>"
		exit 1
	fi
	;;
dreamcast)
	if test -z "$RONINDIR"; then
		echo "Please set RONINDIR in your environment. export RONINDIR=<path to libronin>"
		exit 1
	fi
	;;
n64)
	if test -z "$N64SDK"; then
		echo "Please set N64SDK in your environment. export N64SDK=<path to n64 sdk>"
		exit 1
	fi
	;;
ps2)
	if test -z "$PS2SDK"; then
		echo "Please set PS2SDK in your environment. export PS2SDK=<path to ps2 sdk>"
		exit 1
	fi
	;;
ps3)
	if test -z "$PS3DEV"; then
		echo "Please set PS3DEV in your environment. export PS3DEV=<path to ps3 toolchain>"
		exit 1
	fi
	if test -z "$PSL1GHT"; then
		echo "Please set PSL1GHT in your environment. export PSL1GHT=<path to psl1ght>"
		exit 1
	fi
	;;
psp2)
	if test -z "$VITASDK"; then
		echo "Please set VITASDK in your environment. export VITASDK=<path to psp2 toolchain>"
		exit 1
	fi
	;;
psp)
	if test -z "$PSPDEV"; then
		PSPDEV=`psp-config --pspdev-path`
	fi
	# TODO: Should we also insist on a valid PSPDEV value?
	if test -z "$PSPSDK"; then
		PSPSDK=`psp-config --pspsdk-path`
	fi
	if test -z "$PSPSDK"; then
		echo "Please set PSPSDK in your environment. export PSPSDK=<path to psp sdk>"
		exit 1
	fi

	# These have to be set early because the compiler will not link successfully
	# during testing otherwise
	if test -d "$PSPDEV/psp/lib"; then
		append_var LDFLAGS "-L$PSPDEV/psp/lib"
	fi
	append_var LDFLAGS "-L$PSPSDK/lib"
	append_var LDFLAGS "-specs=$_srcdir/backends/platform/psp/psp.spec"

	;;
riscos)
	if test -z "$GCCSDK_INSTALL_ENV"; then
		echo "Please set GCCSDK_INSTALL_ENV in your environment. export GCCSDK_INSTALL_ENV=<path to GCCSDK_INSTALL_ENV>"
		exit 1
	fi

	if test -e "$GCCSDK_INSTALL_ENV/bin/tokenize"; then
		add_line_to_config_mk "TOKENIZE := $GCCSDK_INSTALL_ENV/bin/tokenize"
	elif `which tokenize >/dev/null 2>&1`; then
		add_line_to_config_mk "TOKENIZE := tokenize"
	fi
	if test -e "$GCCSDK_INSTALL_ENV/bin/bindhelp"; then
		add_line_to_config_mk "BINDHELP := $GCCSDK_INSTALL_ENV/bin/bindhelp"
	elif `which bindhelp >/dev/null 2>&1`; then
		add_line_to_config_mk "BINDHELP := bindhelp"
	fi
	;;
tizen)
	if test -z "$TIZEN_ROOTSTRAP"; then
		echo "Please set TIZEN_ROOTSTRAP in your environment. export TIZEN_ROOTSTRAP=<path to Tizen SDK device profile>"
		exit 1
	fi
	;;
webos)
	if test -z "$WEBOS_SDK"; then
		echo "Please set WEBOS_SDK in your environment. export WEBOS_SDK=<path to WebOS SDK>"
		exit 1
	fi
	if test -z "$WEBOS_PDK"; then
		echo "Please set WEBOS_PDK in your environment. export WEBOS_PDK=<path to WebOS PDK>"
		exit 1
	fi
	;;
*)
	;;
esac

#
# Determine the C++ compiler
#
echo_n "Looking for C++ compiler... "

# Check whether the given command is a working C++ compiler
test_compiler() {
	cat > tmp_cxx_compiler.cpp << EOF
	class Foo { int a; };
	int main(int argc, char **argv) {
		Foo *a = new Foo(); delete a; return 0;
	}
EOF

	echo "testing compiler: $1" >> "$TMPLOG"

	if test -n "$_host"; then
		# In cross-compiling mode, we cannot run the result
		eval "$1 $CXXFLAGS -o $TMPO.o -c tmp_cxx_compiler.cpp" 2>> "$TMPLOG" && cc_check_clean tmp_cxx_compiler.cpp
	else
		eval "$1 $CXXFLAGS $LDFLAGS -o $TMPO$HOSTEXEEXT tmp_cxx_compiler.cpp" 2>> "$TMPLOG" && eval "$TMPO$HOSTEXEEXT 2>> $TMPLOG" && cc_check_clean tmp_cxx_compiler.cpp
	fi
}

# Prepare a list of candidates for the C++ compiler
if test -n "$CXX" && test_compiler "$CXX"; then
	# Use the compiler specified in CXX
	echo $CXX
else
	if test -n "$_host"; then
		compilers="$_host_alias-g++ $_host_alias-c++ $_host-g++ $_host-c++"
	else
		compilers="g++ c++"
	fi

	# Iterate over all candidates, pick the first working one
	CXX=
	for compiler in $compilers; do
		if test_compiler $compiler; then
			echo "success testing compiler: $compiler" >> "$TMPLOG"
			CXX=$compiler
			echo $CXX
			break
		else
			echo "failure testing compiler: $compiler" >> "$TMPLOG"
		fi
	done
fi

if test -z "$CXX"; then
	echo "none found!"
	exit 1
fi

if test -n "$RANLIB"; then
	_ranlib=$RANLIB
fi

if test -n "$STRIP"; then
	_strip=$STRIP
fi

if test -n "$AR"; then
	_ar="$AR cru"
fi

if test -n "$AS"; then
	_as=$AS
fi

if test -n "$DWP"; then
	_dwp=$DWP
fi

if test -n "$WINDRES"; then
	_windres=$WINDRES
fi

LD=$CXX

#
# Determine the compiler version
#
echocheck "compiler version"

# Some compilers pretend to be gcc to ease compatibility with
# common Linux etc. programs. We first check for some of these here.
have_gcc=no
cc_check_define __GNUC__ && have_gcc=yes
have_icc=no
cc_check_define __INTEL_COMPILER && have_icc=yes
have_clang=no
cc_check_define __clang__ && have_clang=yes

if test "$have_icc" = yes; then
	add_line_to_config_mk 'HAVE_ICC = 1'

	# Make ICC error out on unknown command line options instead of printing
	# a warning. This is for example required to make the -Wglobal-destructors
	# detection work correctly.
	append_var CXXFLAGS "-diag-error 10006,10148"

	# ICC doesn't accept all gcc options, so we disable have_gcc, even if
	# ICC does have the gcc-compatibility defines.
	have_gcc=no
fi

if test "$have_clang" = yes; then
	add_line_to_config_mk 'HAVE_CLANG = 1'

	# clang does accept all gcc options we use, so we keep have_gcc
fi

if test "$have_gcc" = yes; then
	add_line_to_config_mk 'HAVE_GCC = 1'
	_cxx_major=`gcc_get_define __GNUC__`
	_cxx_minor=`gcc_get_define __GNUC_MINOR__`
	cxx_version="`( $CXX -dumpversion ) 2>&1`"

	if test "$have_clang" = yes; then
		# Clang sets a gcc version number for compatibility.
		# We keep that as _cxx_minor/_cxx_major for later
		# compiler version checks.

		# For the version reported in the configure log (cxx_version),
		# we get the actual clang version.
		cxx_version=`gcc_get_define __clang_version__`
		cxx_version="`echo "${cxx_version}" | sed -e 's/"\([^ ]*\) .*/\1/'`"
		cxx_version="clang $cxx_version, ok"
	elif test "$_cxx_major" -eq 2 && test "$_cxx_minor" -ge 95 || \
	   test "$_cxx_major" -gt 2 ; then
		cxx_version="$cxx_version, ok"
		cxx_verc_fail=no
	else
		cxx_version="$cxx_version, bad"
		cxx_verc_fail=yes
	fi
elif test "$have_icc" = yes; then
	cxx_version="`( $CXX -dumpversion ) 2>/dev/null`"
	_cxx_major="`echo "${cxx_version}" | sed -ne 's/\([0-9][0-9]*\)\..*/\1/gp'`"
	_cxx_minor="`echo "${cxx_version}" | sed -ne 's/[0-9][0-9]*\.\([0-9][0-9]*\)/\1/gp'`"
	cxx_version="ICC $cxx_version, ok"
else
	# TODO: Big scary warning about unsupported compilers
	cxx_version=`( $CXX -version ) 2>&1`
	if test "$?" -eq 0; then
		cxx_version="`echo "${cxx_version}" | sed -ne 's/^.*[^0-9]\([0-9][0-9]*\.[0-9][0-9]*\.[0-9][0-9]*\).*$/\1/gp'`"
		if test -z "${cxx_version}"; then
			cxx_version="not found"
			cxx_verc_fail=yes
		fi
		echo non-gcc compiler version ${cxx_version}
	else
		cxx_version="not found"
		cxx_verc_fail=yes
		echo found non-gcc compiler version ${cxx_version}
	fi

	case $_host_os in
		irix*)
			case $cxx_version in
				7.4.4*)
					# We just assume this is SGI MIPSpro
					_cxx_major=7
					_cxx_minor=4
					cxx_verc_fail=no
					add_line_to_config_mk 'CXX_UPDATE_DEP_FLAG = -MDupdate "$(*D)/$(DEPDIR)/$(*F).d"'
					add_line_to_config_mk '-include Makedepend'
					;;
				*)
					cxx_version="$cxx_version, bad"
					cxx_verc_fail=yes
					;;
			esac
			;;
		*)
			cxx_version="$cxx_version, bad"
			cxx_verc_fail=yes
			;;
	esac
fi

echo "$cxx_version"

#
# Bail out now if no useable compiler was found.
#
if test "$cxx_verc_fail" = yes ; then
	echo
	echo "The version of your compiler is not supported at this time"
	echo "Please ensure you are using GCC >= 2.95"
	exit 1
fi

#
# Check whether the compiler supports C++11
#
have_cxx11=no
cat > $TMPC << EOF
int main(int argc, char *argv[]) { if (argv == nullptr) return -1; else return 0; }
EOF
cc_check -std=c++11 && have_cxx11=yes
if test "$_use_cxx11" = "yes" ; then
	_use_cxx11=$have_cxx11
fi

#
# Setup compiler specific CXXFLAGS now that we know the compiler version.
# Foremost, this means enabling various warnings.
# In addition, we set CXX_UPDATE_DEP_FLAG for GCC >= 3.0 and for ICC.
#
if test "$have_gcc" = yes ; then
	if test "$_cxx_major" -ge "3" ; then
		# Try to use ANSI mode when C++11 is disabled.
		if test "$_use_cxx11" = "no" ; then
			case $_host_os in
			# newlib-based system include files suppress non-C89 function
			# declarations under __STRICT_ANSI__
<<<<<<< HEAD
			3ds | amigaos* | android | androidsdl | dreamcast | ds | gamecube | mingw* | mint* | morphos* | n64 | psp | ps2 | ps3 | psp2 | tizen | wii | wince )
=======
			3ds | amigaos* | android | androidsdl | dreamcast | ds | gamecube | mingw* | mint* | n64 | psp | ps2 | ps3 | psp2 | switch | tizen | wii )
>>>>>>> f302cd7c
				;;
			*)
				append_var CXXFLAGS "-ansi"
				;;
			esac
		fi
		append_var CXXFLAGS "-W -Wno-unused-parameter"
		add_line_to_config_mk 'HAVE_GCC3 = 1'
		add_line_to_config_mk 'CXX_UPDATE_DEP_FLAG = -MMD -MF "$(*D)/$(DEPDIR)/$(*F).d" -MQ "$@" -MP'
	fi;

	if test "$_cxx_major" -eq 4 && test "$_cxx_minor" -ge 3 || \
	   test "$_cxx_major" -gt 4 ; then
		append_var CXXFLAGS "-Wno-empty-body"
	else
		append_var CXXFLAGS "-Wconversion"
	fi;
elif test "$have_icc" = yes ; then
	add_line_to_config_mk 'CXX_UPDATE_DEP_FLAG = -MMD -MF "$(*D)/$(DEPDIR)/$(*F).d" -MQ "$@" -MP'
fi;

#
# Update status about C++11 mode
#
echo_n "Building as C++11... "
if test "$_use_cxx11" = "yes" ; then
	append_var CXXFLAGS "-std=c++11"
fi
echo $_use_cxx11

#
# Determine extra build flags for debug and/or release builds
#
if test "$_debug_build" != no; then
	# debug mode not explicitly disabled -> compile with debug information
	echo_n "Checking best debug mode... "

	debug_mode=-g
	test "$_host_os" = amigaos && debug_mode=-gstabs
	append_var CXXFLAGS "$debug_mode"
	echo_n -- "$debug_mode"

	echo "int main() { return 0; }" > $TMPC
	if `which $_dwp >/dev/null 2>&1` && cc_check_no_clean $debug_mode -gsplit-dwarf && `$_dwp -e $TMPO -o /dev/null >/dev/null 2>&1`; then
		append_var CXXFLAGS "-gsplit-dwarf"
		add_line_to_config_mk "SPLIT_DWARF = 1"
		echo_n -- " + split DWARF"
		if cc_check_no_clean $debug_mode -gsplit-dwarf -fuse-ld=gold -Wl,--gdb-index; then
			append_var LDFLAGS "-fuse-ld=gold"
			append_var LDFLAGS "-Wl,--gdb-index"
			echo_n -- " + Gold"
		fi
	fi

	if cc_check_no_clean $debug_mode -fvar-tracking-assignments; then
		append_var CXXFLAGS "-fvar-tracking-assignments"
		echo_n -- " + var tracking"
	fi
	cc_check_clean
	echo ""
fi

if test "$_release_build" = yes; then
	# Add a define, which indicates we are doing
	# an build for a release version.
	append_var DEFINES "-DRELEASE_BUILD"
fi

# By default, we add -pedantic to the CXXFLAGS to catch some potentially
# non-portable constructs, like use of GNU extensions.
# However, some platforms use GNU extensions in system header files, so
# for these we must not use -pedantic.
case $_host_os in
3ds | android | androidsdl | gamecube | ps2 | psp | switch | tizen | wii | webos)
	;;
*)
	# ICC does not support pedantic, while GCC and clang do.
	if test "$have_icc" = no ; then
		# We *do* want the 'long long' extension.
		append_var CXXFLAGS "-pedantic -Wno-long-long"
	fi
	;;
esac

# If possible, we want to use -Wglobal-constructors
# However, not all compilers support that, so check whether the active one does.
echocheck "whether C++ compiler accepts -Wglobal-constructors"
cat > $TMPC << EOF
int main() { return 0; }
EOF
cc_check -Wglobal-constructors -Werror && _global_constructors=yes

if test "$_global_constructors" = yes; then
	append_var CXXFLAGS "-Wglobal-constructors"
fi
echo $_global_constructors

# If the compiler supports the -Wundefined-var-template flag, silence that warning.
# We get this warning a lot with regard to the Singleton class as we explicitly
# instantiate each specialisation. An alternate way to deal with it would be to
# change the way we instantiate the singleton classes as done in PR #967.
# Note: we check the -Wundefined-var-template as gcc does not error out on unknown
# -Wno-xxx flags.
echocheck "whether C++ compiler accepts -Wno-undefined-var-template"
cat > $TMPC << EOF
int main() { return 0; }
EOF
cc_check -Wundefined-var-template -Werror && _no_undefined_var_template=yes

if test "$_no_undefined_var_template" = yes; then
	append_var CXXFLAGS "-Wno-undefined-var-template"
fi
echo $_no_undefined_var_template

# Vanilla clang 6 enables the new -Wpragma-pack which warns when leaving an
# included file which changes the current alignment.
# As our common/pack-{start,end}.h trigger this we disable this warning.
# Because there is no correlation between the version reported by Apple Xcode
# clang and vanilla clang we cannot rely on the __clang_major__/clang_minor__
# macros.
# Note: as above, we check for -Wpragma-pack as not all compilers error out on
# unknown -Wno-xxx flags.
echocheck "whether C++ compiler accepts -Wno-pragma-pack"
echo "int main() { return 0; }" >$TMPC
cc_check -Wpragma-pack -Werror && _no_pragma_pack=yes
test "$_no_pragma_pack" = yes && append_var CXXFLAGS "-Wno-pragma-pack"
echo $_no_pragma_pack

if test -n "$STRINGS"; then
	_strings=$STRINGS
else
	echo_n "Checking for $_host_alias-strings... " >> "$TMPLOG"
	if `which $_host_alias-strings >/dev/null 2>&1`; then
		_strings=$_host_alias-strings
		echo yes >> "$TMPLOG"
	else
		_strings=strings
		echo no >> "$TMPLOG"
	fi
fi

#
# Check for endianness
#
echo_n "Checking endianness... "
cat > tmp_endianness_check.cpp << EOF
unsigned short ascii_mm[] = { 0x4249, 0x4765, 0x6E44, 0x6961, 0x6E53, 0x7953, 0 };
unsigned short ascii_ii[] = { 0x694C, 0x5454, 0x656C, 0x6E45, 0x6944, 0x6E61, 0 };
const char * _ascii() { char* s = (char*) ascii_mm; s = (char*) ascii_ii; return s; }
unsigned short ebcdic_ii[] = { 0x89D3, 0xE3E3, 0x8593, 0x95C5, 0x89C4, 0x9581, 0 };
unsigned short ebcdic_mm[] = { 0xC2C9, 0xC785, 0x95C4, 0x8981, 0x95E2, 0xA8E2, 0 };
const char * _ebcdic() { char* s = (char*) ebcdic_mm; s = (char*) ebcdic_ii; return s; }
int main() { _ascii (); _ebcdic (); return 0; }
EOF
$CXX $LDFLAGS $CXXFLAGS -o $TMPO$HOSTEXEEXT tmp_endianness_check.cpp
if $_strings $TMPO$HOSTEXEEXT | grep BIGenDianSyS >/dev/null; then
	_endian=big
elif $_strings $TMPO$HOSTEXEEXT | grep LiTTleEnDian >/dev/null; then
	_endian=little
fi
echo $_endian;
cc_check_clean tmp_endianness_check.cpp tmp_endianness_check.dwo

case $_endian in
	big)
		add_line_to_config_h '#undef SCUMM_LITTLE_ENDIAN'
		add_line_to_config_h '#define SCUMM_BIG_ENDIAN'
		;;
	little)
		add_line_to_config_h '#define SCUMM_LITTLE_ENDIAN'
		add_line_to_config_h '#undef SCUMM_BIG_ENDIAN'
		;;
	*)
		exit 1
		;;
esac

#
# Determine a data type with the given length
#
find_type_with_size() {
	for datatype in int short char long "long long" __int64 "long long int" unknown; do
		cat > tmp_find_type_with_size.cpp << EOF
typedef $datatype ac__type_sizeof_;
int main() {
	static int test_array [1 - 2 * !(((long int) (sizeof (ac__type_sizeof_))) == $1)];
	test_array [0] = 0;
	return 0;
}
EOF
		if $CXX $CXXFLAGS -c -o $TMPO.o tmp_find_type_with_size.cpp 2>/dev/null ; then
			break
		else
			if test "$datatype" = "unknown"; then
				echo "couldn't find data type with $1 bytes"
				exit 1
			fi
			continue
		fi
	done
	cc_check_clean tmp_find_type_with_size.cpp
	echo $datatype
}

#
# Check whether the system is 32-bit
#
pointer_is_32bit() {
	cat > tmp_pointer_is_32bit.cpp << EOF
int main() {
	static int test_array[1 - 2 * !(sizeof(void *) == 4)];
	test_array[0] = 0;
	return 0;
}
EOF
	$CXX $CXXFLAGS -c -o $TMPO.o tmp_pointer_is_32bit.cpp 2>/dev/null
	status=$?
	cc_check_clean tmp_pointer_is_32bit.cpp
	return $status
}

echo_n "Checking 64-bitness... "
pointer_is_32bit
if test $? -eq 0; then
	type_ptr=uint32
	echo "no"
else
	type_ptr=uint64
	echo "yes"
fi

#
# Determine data type sizes
#
echo_n "Type with 1 byte... "
type_1_byte=`find_type_with_size 1`
TMPR="$?"
echo "$type_1_byte"
test $TMPR -eq 0 || exit 1	# check exit code of subshell

echo_n "Type with 2 bytes... "
type_2_byte=`find_type_with_size 2`
TMPR="$?"
echo "$type_2_byte"
test $TMPR -eq 0 || exit 1	# check exit code of subshell

echo_n "Type with 4 bytes... "
type_4_byte=`find_type_with_size 4`
TMPR="$?"
echo "$type_4_byte"
test $TMPR -eq 0 || exit 1	# check exit code of subshell

echo_n "Type with 8 bytes... "
type_8_byte=`find_type_with_size 8`
TMPR="$?"
echo "$type_8_byte"
test $TMPR -eq 0 || exit 1	# check exit code of subshell

#
# Check whether memory alignment is required
#
# For some CPU types, unaligned memory access is either not supported at
# all (and so leads to a crash), requires a super-slow emulation via an
# exception handler, or just results in incorrect results.
# On the other hand, accessing data in a manner that works regardless of
# alignment can be a lot slower than regular access, so we don't want
# to use it if we don't have to.
#
# So we do the following: For CPU families where we know whether unaligned
# access is safe & fast, we enable / disable unaligned access accordingly.
# Otherwise, we just disable memory alignment.
#
# NOTE: In the past, for non-cross compiled builds, we would also run some code
# which would try to test whether unaligned access worked or not. But this test
# could not reliably determine whether unaligned access really worked in all
# situations (and across different implementations of the target CPU arch), nor
# whether it was fast (as opposed to slowly emulated by fault handlers). Hence,
# we do not use this approach anymore.
#
# NOTE: The only kinds of unaligned access we allow are for 2 byte and 4
# byte loads / stores. No promises are made for bigger sizes, such as 8
# or 16 byte loads, for which architectures may behave differently than
# for the smaller sizes.
echo_n "Alignment required... "
case $_host_cpu in
	i[3-6]86 | amd64 | x86_64 | powerpc* | ppc*)
		# Unaligned access should work
		_need_memalign=no
		;;
	alpha* | arm* | bfin* | hp* | mips* | sh* | sparc* | ia64 | nv1*)
		# Unaligned access is not supported or extremely slow.
		_need_memalign=yes
		;;
	*)
		# Status of unaligned access is unknown, so assume the worst.
		_need_memalign=yes
		;;
esac
echo "$_need_memalign"

define_in_config_h_if_yes $_need_memalign 'SCUMM_NEED_ALIGNMENT'

#
# Check the CPU architecture
#
echo_n "Checking host CPU architecture... "
case $_host_cpu in
	arm*)
		echo "ARM"
		case $_host in
			openpandora)
				define_in_config_if_yes yes 'USE_ARM_NEON_ASPECT_CORRECTOR'
				;;
			android | android-arm | androidsdl-armeabi | arm-*riscos | caanoo | ds | gp2x | gp2xwiz | maemo | tizen)
				define_in_config_if_yes yes 'USE_ARM_SCALER_ASM'
				# FIXME: The following feature exhibits a bug. It produces distorted
				# sound since 9003ce517ff9906b0288f9f7c02197fd091d4554. The ARM
				# assembly will need to be properly adapted to the changes to the C
				# code in 8f5a7cde2f99de9fef849b0ff688906f05f4643e.
				# See bug #6957: "AUDIO: ARM ASM sound code causes distorted audio on 32 bit armv6"
				#define_in_config_if_yes yes 'USE_ARM_SOUND_ASM'
				define_in_config_if_yes yes 'USE_ARM_SMUSH_ASM'
				define_in_config_if_yes yes 'USE_ARM_GFX_ASM'
				# FIXME: The following feature exhibits a bug during the intro scene of Indy 4
				# (on Pandora and iPhone at least)
				#define_in_config_if_yes yes 'USE_ARM_COSTUME_ASM'
				;;
		esac

		append_var DEFINES "-DARM_TARGET"
		;;
	i[3-6]86)
		echo "x86"
		_have_x86=yes
		define_in_config_h_if_yes $_have_x86 'HAVE_X86'
		;;
	mips*)
		echo "MIPS"
		append_var DEFINES "-DMIPS_TARGET"
		;;
	powerpc* | ppc*)
		echo "PowerPC"
		append_var DEFINES "-DPPC_TARGET"
		;;
	amd64 | x86_64)
		echo "x86_64"
		;;
	*)
		echo "unknown ($_host_cpu)"
		;;
esac


#
# Determine build settings
#
echo_n "Checking hosttype... "
echo $_host_os
case $_host_os in
	3ds)
		_optimization_level=-O2
		append_var DEFINES "-D__3DS__"
		append_var DEFINES "-DARM"
		append_var DEFINES "-DARM11"
		append_var CXXFLAGS "-march=armv6k -mtune=mpcore -mfloat-abi=hard -mtp=soft"
		append_var CXXFLAGS "-mword-relocations"
		append_var CXXFLAGS "-ffunction-sections"
		append_var CXXFLAGS "-fomit-frame-pointer"
		append_var CXXFLAGS "-I$DEVKITPRO/libctru/include"
		append_var CXXFLAGS "-I$DEVKITPRO/portlibs/3ds/include"
		append_var LDFLAGS "-march=armv6k -mtune=mpcore -mfloat-abi=hard -mtp=soft"
		append_var LDFLAGS "-L$DEVKITPRO/libctru/lib"
		append_var LDFLAGS "-L$DEVKITPRO/portlibs/3ds/lib"
		append_var LDFLAGS "-specs=3dsx.specs -lctru"
		append_var LIBS "-lcitro3d"
		;;
	amigaos*)
		append_var LDFLAGS "-Wl,--export-dynamic"
		append_var LDFLAGS "-L/sdk/local/newlib/lib"
		# We have to use 'long' for our 4 byte typedef because AmigaOS already typedefs (u)int32
		# as (unsigned) long, and consequently we'd get a compiler error otherwise.
		type_4_byte='long'
		# Supress format warnings as the long 4 byte causes noisy warnings.
		append_var CXXFLAGS "-Wno-format"
		add_line_to_config_mk 'AMIGAOS = 1'
		_port_mk="backends/platform/sdl/amigaos/amigaos.mk"
		_nuked_opl=no
		;;
	morphos*)
		append_var LDFLAGS "-Wl,--export-dynamic"
		append_var LDFLAGS "-L/usr/local/lib"
		# We have to use 'long' for our 4 byte typedef because MorphOS already typedefs (u)int32
		# as (unsigned) long, and consequently we'd get a compiler error otherwise.
		type_4_byte='long'
		# Supress format warnings as the long 4 byte causes noisy warnings.
		append_var CXXFLAGS "-Wno-format"
		add_line_to_config_mk 'MORPHOS = 1'
		_port_mk="backends/platform/sdl/morphos/morphos.mk"
		_nuked_opl=no
		;;
	android)
		case $_host in
			android | android-arm)
				append_var CXXFLAGS "-march=armv5te"
				append_var CXXFLAGS "-mtune=xscale"
				append_var CXXFLAGS "-mfloat-abi=softfp"
				ABI="armeabi"
				;;
			android-v7a | android-arm-v7a)
				append_var CXXFLAGS "-march=armv7-a"
				append_var CXXFLAGS "-mfloat-abi=softfp"
				append_var CXXFLAGS "-mfpu=vfp"
				append_var LDFLAGS "-march=armv7-a"
				append_var LDFLAGS "-Wl,--fix-cortex-a8"
				ABI="armeabi-v7a"
				;;
			android-arm64-v8a)
				ABI="arm64-v8a"
				;;
			android-mips)
				append_var CXXFLAGS "-march=mips32"
				append_var CXXFLAGS "-mtune=mips32"
				ABI="mips"
				# Platform version 9 is needed as earlier versions of platform do not support this arch.
				;;
			android-mips64)
				ABI="mips64"
				;;
			android-x86)
				append_var CXXFLAGS "-march=i686"
				append_var CXXFLAGS "-mtune=intel"
				ABI="x86"
				# Platform version 9 is needed as earlier versions of platform do not support this arch.
				;;
			android-x86_64)
				append_var CXXFLAGS "-march=x86-64"
				append_var CXXFLAGS "-mtune=intel"
				ABI="x86_64"
				;;
			ouya)
				append_var CXXFLAGS "-march=armv7-a"
				append_var CXXFLAGS "-mtune=cortex-a9"
				append_var CXXFLAGS "-mfloat-abi=softfp"
				append_var CXXFLAGS "-mfpu=neon"
				ABI="armeabi-v7a"
				;;
		esac

		append_var CXXFLAGS "-fpic"
		append_var CXXFLAGS "-ffunction-sections"
		append_var CXXFLAGS "-funwind-tables"
		if test "$_debug_build" = yes; then
			append_var CXXFLAGS "-fno-omit-frame-pointer"
			append_var CXXFLAGS "-fno-strict-aliasing"
		else
			append_var CXXFLAGS "-fomit-frame-pointer"
			append_var CXXFLAGS "-fstrict-aliasing"
		fi
		_optimization_level=-Os

		add_line_to_config_mk "ANDROID_SDK = $ANDROID_SDK"
		_seq_midi=no
		;;
	beos*)
		append_var DEFINES "-DSYSTEM_NOT_SUPPORTING_D_TYPE"
		# Needs -lbind -lsocket for the timidity MIDI driver
		LDFLAGS="-L/boot/home/config/lib"
		CFLAGS="-I/boot/home/config/include"
		append_var CXXFLAGS "-fhuge-objects"
		append_var LIBS "-lbind -lsocket"
		_seq_midi=no
		;;
	cygwin*)
		echo ERROR: Cygwin building is not supported by ScummVM anymore. Consider using MinGW.
		exit 1
		;;
	darwin*)
		# Pass -mlongcall to gcc so that it emits long calls
		# which will allow for calls larger than 32MB. The linker
		# will discard the calls if they are not needed, but we
		# need to ensure the compiler emits them in the first place.
		case $_host_cpu in
		powerpc*)
			append_var CFLAGS "-mlongcall"
			append_var CXXFLAGS "-mlongcall"
			;;
		esac

		append_var DEFINES "-DMACOSX"
		append_var LIBS "-framework AudioUnit -framework AudioToolbox -framework Carbon -framework CoreMIDI"
		# SDL2 doesn't seem to add Cocoa for us.
		append_var LIBS "-framework Cocoa"
		add_line_to_config_mk 'MACOSX = 1'

		# Now we may have MacPorts or Fink installed
		# Which put libraries and headers in non-standard places
		# Checking them here

		# MacPorts
		# There is no way to get the prefix, so implementing a hack here
		macport_version=`port version 2>/dev/null`
		if test "$?" -eq 0; then
			macport_version="`echo "${macport_version}" | sed -ne 's/Version: \([0-9]\.[0-9]\.[0-9]\)/\1/gp'`"
			echo_n "You seem to be running MacPorts version ${macport_version}..."

			macport_prefix=`which port`
			# strip off /bin/port from /opt/local/bin/port
			macport_prefix=`dirname ${macport_prefix}`
			macport_prefix=`dirname ${macport_prefix}`

			echo "adding ${macport_prefix} to paths"

			LDFLAGS="-L${macport_prefix}/lib $LDFLAGS"
			CXXFLAGS="-I${macport_prefix}/include $CXXFLAGS"

			if test -z "$_staticlibpath"; then
				_staticlibpath=${macport_prefix}
				echo "Set staticlib-prefix to ${_staticlibpath}"
			fi
		fi

		# Fink
		# There is no way to get the prefix, so implementing a hack here
		fink_version=`fink -V 2>/dev/null`
		if test "$?" -eq 0; then
			fink_version="`echo "${fink_version}" | sed -ne 's/Package manager version: \([0-9.]*\)/\1/gp'`"
			echo_n "You seem to be running Fink version ${fink_version}..."

			fink_prefix=`which fink`
			# strip off /bin/fink from /sw/bin/port
			fink_prefix=`dirname ${fink_prefix}`
			fink_prefix=`dirname ${fink_prefix}`

			echo "adding ${fink_prefix} to paths"

			LDFLAGS="-L${fink_prefix}/lib $LDFLAGS"
			CXXFLAGS="-I${fink_prefix}/include $CXXFLAGS"

			if test -z "$_staticlibpath"; then
				_staticlibpath=${fink_prefix}
				echo "Set staticlib-prefix to ${_staticlibpath}"
			fi
		fi

		# Homebrew
		brew_version=`brew -v 2>/dev/null`
		if test "$?" -eq 0; then
			brew_version="`echo "${brew_version}" | sed -ne 's/Homebrew \([0-9.]*\)/\1/gp'`"
			echo_n "You seem to be running Homebrew version ${brew_version}..."

			brew_prefix=`brew --prefix`

			echo "adding ${brew_prefix} to paths"

			LDFLAGS="-L${brew_prefix}/lib $LDFLAGS"
			CXXFLAGS="-I${brew_prefix}/include $CXXFLAGS"

			if test -z "$_staticlibpath"; then
				_staticlibpath=${brew_prefix}
				echo "Set staticlib-prefix to ${_staticlibpath}"
			fi
		fi

		# If _staticlibpath is not set yet try first /sw (fink) then /usr/local
		# (the macports case is handled above).
		if test -z "$_staticlibpath"; then
			if test -d "/sw"; then
				_staticlibpath=/sw
				echo "Set staticlib-prefix to ${_staticlibpath}"
			elif test -d "/usr/local"; then
				_staticlibpath=/usr/local
				echo "Set staticlib-prefix to ${_staticlibpath}"
			else
				echo "Could not determine prefix for static libraries"
			fi
		fi

		# If _xcodetoolspath is not set yet use xcode-select to get the path
		if test -z "$_xcodetoolspath"; then
			_xcodetoolspath=`xcode-select -print-path`/Tools
			if test -d "$_xcodetoolspath"; then
				echo "Set xcodetools-path to ${_xcodetoolspath}"
			else
				_xcodetoolspath=
				echo "Could not determine path for Xcode Tools"
			fi
		fi

		# Use pandoc to generate README and NEWS file for the bundle
		# Also default to  HTML rather than plain text as it gives a nicer
		# formating, especially for the README. We could consider using RTF
		# as well, but TextEdit does not support links within the document,
		# and having a TOC with links, which we do with html, is quite convenient.
		_pandoc=yes
		if test "$_pandocformat" = "default"; then
			_pandocformat="html"
		fi
		;;
	dreamcast)
		append_var DEFINES "-D__DC__"
		append_var DEFINES "-DNONSTANDARD_PORT"
		;;
	ds)
		append_var DEFINES "-D__DS__"
		append_var DEFINES "-DNDS"
		append_var DEFINES "-DARM9"
		append_var DEFINES "-DARM"
		append_var DEFINES "-DNONSTANDARD_PORT"
		append_var CXXFLAGS "-isystem $DEVKITPRO/libnds/include"
		append_var CXXFLAGS "-isystem $DEVKITPRO/portlibs/nds/include"
		append_var CXXFLAGS "-isystem $DEVKITPRO/portlibs/armv5te/include"
		append_var CXXFLAGS "-mcpu=arm9tdmi"
		append_var CXXFLAGS "-mtune=arm9tdmi"
		append_var CXXFLAGS "-fomit-frame-pointer"
		append_var CXXFLAGS "-mthumb-interwork"
		append_var CXXFLAGS "-ffunction-sections"
		append_var CXXFLAGS "-fdata-sections"
		append_var CXXFLAGS "-fno-strict-aliasing"
		append_var CXXFLAGS "-fuse-cxa-atexit"
		append_var LDFLAGS "-mthumb-interwork"
		append_var LDFLAGS "-mfloat-abi=soft"
		append_var LDFLAGS "-Wl,-Map,map.txt"
		if test "$_dynamic_modules" = no ; then
			append_var LDFLAGS "-Wl,--gc-sections"
		else
			append_var LDFLAGS "-Wl,--no-gc-sections"
			# TODO automate this required 2 step linking phase
			# append_var LDFLAGS "-Wl,--retain-symbols-file,ds.syms"
		fi
		append_var LDFLAGS "-L$DEVKITPRO/libnds/lib"
		append_var LDFLAGS "-L$DEVKITPRO/portlibs/nds/lib"
		append_var LDFLAGS "-L$DEVKITPRO/portlibs/armv5te/lib"
		append_var LIBS "-specs=ds_arm9.specs"
		append_var LIBS "-lnds9"
		;;
	freebsd*)
		append_var LDFLAGS "-L/usr/local/lib"
		append_var CXXFLAGS "-I/usr/local/include"
		;;
	gamecube)
		_optimization_level=-Os
		append_var CXXFLAGS "-mogc"
		append_var CXXFLAGS "-mcpu=750"
		append_var CXXFLAGS "-meabi"
		append_var CXXFLAGS "-mhard-float"
		append_var CXXFLAGS "-ffunction-sections"
		append_var CXXFLAGS "-fdata-sections"
		append_var CXXFLAGS "-fmodulo-sched"
		append_var CXXFLAGS "-fuse-cxa-atexit"
		append_var CXXFLAGS "-I$DEVKITPRO/libogc/include"
		append_var CXXFLAGS "-I$DEVKITPRO/portlibs/ppc/include"
		# libogc is required to link the cc tests (includes _start())
		append_var LDFLAGS "-mogc"
		append_var LDFLAGS "-mcpu=750"
		append_var LDFLAGS "-L$DEVKITPRO/libogc/lib/cube"
		append_var LDFLAGS "-L$DEVKITPRO/portlibs/ppc/lib"
		append_var LDFLAGS "-logc"
		if test "$_dynamic_modules" = "yes" ; then
			# retarded toolchain patch forces --gc-sections, overwrite it
			append_var LDFLAGS "-Wl,--no-gc-sections"
		fi
		;;
	haiku*)
		append_var DEFINES "-DSYSTEM_NOT_SUPPORTING_D_TYPE"
		# Needs -lnetwork for the timidity MIDI driver
		append_var LIBS "-lnetwork"
		_seq_midi=no
		;;
	irix*)
		append_var DEFINES "-DIRIX"
		append_var DEFINES "-DSYSTEM_NOT_SUPPORTING_D_TYPE"
		append_var LIBS "-lmd -lfastm -lm"
		_ranlib=:
		;;
	linux* | uclinux*)
		# When not cross-compiling, enable large file support, but don't
		# care if getconf doesn't exist or doesn't recognize LFS_CFLAGS.
		if test -z "$_host"; then
			append_var CXXFLAGS "`getconf LFS_CFLAGS 2>/dev/null`"
		fi
		;;
	maemo)
		append_var DEFINES "-DMAEMO"
		;;
	mingw*)
		append_var DEFINES "-DWIN32"
		# append_var DEFINES "-D__USE_MINGW_ANSI_STDIO=0"  # Modern MinGW does not need it
		append_var LDFLAGS "-static-libgcc -static-libstdc++"
		append_var LIBS "-lmingw32 -lwinmm -lgdi32"
		append_var OBJS "dists/scummvm.o"
		add_line_to_config_mk 'WIN32 = 1'
		_port_mk="backends/platform/sdl/win32/win32.mk"
		;;
	mint*)
		append_var DEFINES "-DSYSTEM_NOT_SUPPORTING_D_TYPE"
		append_var DEFINES "-D_GNU_SOURCE"
		append_var DEFINES "-D_ISOC11_SOURCE"
		;;
	msys)
		echo ERROR: Using the MSYS shell in msys mode is not supported. Please use the MSYS shell in mingw mode instead.
		exit 1
		;;
	n64)
		append_var DEFINES "-D__N64__"
		append_var DEFINES "-DLIMIT_FPS"
		append_var DEFINES "-DNONSTANDARD_PORT"
		append_var DEFINES "-DDISABLE_COMMAND_LINE"
		append_var DEFINES "-DDISABLE_DEFAULT_SAVEFILEMANAGER"
		append_var DEFINES "-DDISABLE_DOSBOX_OPL"
		append_var DEFINES "-DDISABLE_FANCY_THEMES"
		append_var DEFINES "-DDISABLE_NES_APU"
		append_var DEFINES "-DDISABLE_SID"
		append_var DEFINES "-DREDUCE_MEMORY_USAGE"
		add_line_to_config_mk 'N64 = 1'
		_nuked_opl=no
		;;
	ps2)
		append_var CXXFLAGS "-G2"
		append_var DEFINES "-D_EE"
		append_var DEFINES "-D__PLAYSTATION2__"
		if test -z "$PS2SDK_OLD"; then
			append_var DEFINES "-D__NEW_PS2SDK__"
		fi
		;;
	ps3)
		# Force use of SDL and freetype from the ps3 toolchain
		_sdlpath="$PS3DEV/portlibs/ppu:$PS3DEV/portlibs/ppu/bin"
		_freetypepath="$PS3DEV/portlibs/ppu:$PS3DEV/portlibs/ppu/bin"
		_libcurlpath="$PS3DEV/portlibs/ppu:$PS3DEV/portlibs/ppu/bin"

		append_var DEFINES "-DPLAYSTATION3"
		append_var CXXFLAGS "-mcpu=cell -mno-fp-in-toc -I$PSL1GHT/ppu/include -I$PS3DEV/portlibs/ppu/include"
		append_var LDFLAGS "-L$PSL1GHT/ppu/lib -L$PS3DEV/portlibs/ppu/lib"
		# The network libraries are statically linked and need to be specified in the following order
		append_var SDL_NET_LIBS "-lSDL_net -lnet -lsysmodule"
		add_line_to_config_mk 'PLAYSTATION3 = 1'
		add_line_to_config_h "#define PREFIX \"${prefix}\""
		;;
	psp2)
		_freetypepath="$VITASDK/arm-vita-eabi/bin"
		_freetype2=yes
		_libcurlpath="$VITASDK/arm-vita-eabi/bin"
		append_var CXXFLAGS "--sysroot=$VITASDK/arm-vita-eabi"
		append_var LDFLAGS "--sysroot=$VITASDK/arm-vita-eabi"
		append_var DEFINES "-DPSP2 -DSYSTEM_NOT_SUPPORTING_D_TYPE"
		append_var CXXFLAGS "-Wl,-q -I$VITASDK/arm-vita-eabi/include"
		append_var CXXFLAGS "-march=armv7-a -mtune=cortex-a9 -mfpu=neon -mfloat-abi=hard"
		append_var LDFLAGS "-Wl,-q -L$VITASDK/arm-vita-eabi/lib"
		#the next line fixes a crash when starting scumm-7-8 games (The Dig etc.)
		#when either -O2, -O3 or -Os optimizations are enabled
		append_var CXXFLAGS "-fno-optimize-sibling-calls"
		#the next line fixes "branch out of range" error in gob engine when -Os is used
		append_var CXXFLAGS "-mlong-calls"
		if test "$_debug_build" = no; then
		#optimize for smallest file size. This is necessary to prevent a crash on startup
		#due to the large executable file size when many engines are enabled
		#for example when --enable-all-engines is used to enable all the unstable engines
			_optimization_level=-Os
		fi
		if test "$_debug_build" = yes; then
			_optimization_level=-O0
			append_var DEFINES "-D__PSP2_DEBUG__"
			append_var LIBS "-lpsp2shell"
		fi
		add_line_to_config_mk 'PSP2 = 1'
		add_line_to_config_h "#define PREFIX \"${prefix}\""
		;;
	psp)
		_optimization_level=-O2
		append_var CXXFLAGS "-I$PSPSDK/include"
		# FIXME: Why is the following in CXXFLAGS and not in DEFINES? Change or document this.
		append_var CXXFLAGS "-D_PSP_FW_VERSION=150"
		add_line_to_config_mk 'PSP = 1'
		;;
	riscos)
		define_in_config_if_yes yes 'RISCOS'
		append_var LDFLAGS "-L$GCCSDK_INSTALL_ENV/lib"
		append_var CXXFLAGS "-isystem $GCCSDK_INSTALL_ENV/include"
		_pkgconfig=$GCCSDK_INSTALL_ENV/ro-pkg-config
		_sdlpath=$GCCSDK_INSTALL_ENV/bin
		_freetypepath=$GCCSDK_INSTALL_ENV/bin
		_libcurlpath=$GCCSDK_INSTALL_ENV/bin
		append_var CXXFLAGS "-march=armv3m"
		append_var CXXFLAGS "-mtune=xscale"
		append_var LDFLAGS "-static"
		_optimization_level=-O2
		append_var CXXFLAGS "-ffunction-sections"
		append_var CXXFLAGS "-fdata-sections"
		append_var LDFLAGS "-Wl,--gc-sections"
		_port_mk="backends/platform/sdl/riscos/riscos.mk"
		_pandoc=yes
		;;
	solaris*)
		append_var DEFINES "-DSOLARIS"
		append_var DEFINES "-DSYSTEM_NOT_SUPPORTING_D_TYPE"
		# Needs -lbind -lsocket for the timidity MIDI driver
		append_var LIBS "-lnsl -lsocket"
		;;
	switch)
		_pkgconfig="$DEVKITPRO/portlibs/switch/bin/aarch64-none-elf-pkg-config"
		_libcurlpath="$DEVKITPRO/portlibs/switch/bin"
		_sdlpath="$DEVKITPRO/portlibs/switch/bin"
		append_var DEFINES "-DSWITCH -D__SWITCH__ -DNINTENDO_SWITCH"
		append_var CXXFLAGS "-march=armv8-a -mtune=cortex-a57 -mtp=soft -fPIE -ftls-model=local-exec"
		append_var CXXFLAGS "-ffunction-sections -fdata-sections"
		append_var CXXFLAGS "-I$DEVKITPRO/libnx/include -I$DEVKITPRO/portlibs/switch/include"
		append_var LDFLAGS "-L$DEVKITPRO/libnx/lib -L$DEVKITPRO/portlibs/switch/lib"
		append_var LIBS "-specs=$DEVKITPRO/libnx/switch.specs"
		add_line_to_config_mk 'SWITCH = 1'
		if test "$_debug_build" = yes; then
			append_var DEFINES "-D__SWITCH_DEBUG__"
		else
			_optimization_level=-O3
		fi
		;;
	tizen)
		add_line_to_config_mk "TIZEN_ROOTSTRAP = $TIZEN_ROOTSTRAP"
		append_var LDFLAGS "--sysroot=${TIZEN_ROOTSTRAP}"
		append_var LDFLAGS "-L${TIZEN_LIBS}/lib"
		append_var CXXFLAGS "-I${TIZEN_LIBS}/include"
		;;
	webos)
		append_var CXXFLAGS "--sysroot=$WEBOS_PDK/arm-gcc/sysroot"
		append_var CXXFLAGS "-I$WEBOS_PDK/include"
		append_var CXXFLAGS "-I$WEBOS_PDK/include/SDL"
		append_var CXXFLAGS "-I$WEBOS_PDK/device/usr/include"
		# These compiler options are needed to support the Palm Pixi
		append_var CXXFLAGS "-mcpu=arm1136jf-s"
		append_var CXXFLAGS "-mfpu=vfp "
		append_var CXXFLAGS "-mfloat-abi=softfp"
		append_var LDFLAGS "-L$WEBOS_PDK/device/lib"
		append_var LDFLAGS "-L$WEBOS_PDK/device/usr/lib"
		append_var LDFLAGS "-Wl,--allow-shlib-undefined"
		append_var LDFLAGS "--sysroot=$WEBOS_PDK/arm-gcc/sysroot"
		add_line_to_config_mk "WEBOS_SDK = $WEBOS_SDK"
		_seq_midi=no
		;;
	wii)
		_optimization_level=-Os
		append_var CXXFLAGS "-mrvl"
		append_var CXXFLAGS "-mcpu=750"
		append_var CXXFLAGS "-meabi"
		append_var CXXFLAGS "-mhard-float"
		append_var CXXFLAGS "-ffunction-sections"
		append_var CXXFLAGS "-fdata-sections"
		append_var CXXFLAGS "-fmodulo-sched"
		append_var CXXFLAGS "-fuse-cxa-atexit"
		append_var CXXFLAGS "-I$DEVKITPRO/libogc/include"
		append_var CXXFLAGS "-I$DEVKITPRO/portlibs/ppc/include"
		# libogc is required to link the cc tests (includes _start())
		append_var LDFLAGS "-mrvl"
		append_var LDFLAGS "-mcpu=750"
		append_var LDFLAGS "-L$DEVKITPRO/libogc/lib/wii"
		append_var LDFLAGS "-L$DEVKITPRO/portlibs/ppc/lib"
		append_var LDFLAGS "-logc"
		if test "$_dynamic_modules" = "yes" ; then
			# retarded toolchain patch forces --gc-sections, overwrite it
			append_var LDFLAGS "-Wl,--no-gc-sections"
		fi
		;;
esac

if test -n "$_host"; then
	# Cross-compiling mode - add your target here if needed
	echo "Cross-compiling to $_host"
	case "$_host" in
		3ds)
			append_var DEFINES "-DDISABLE_FANCY_THEMES"
			append_var DEFINES "-DDISABLE_SID"
			append_var DEFINES "-DDISABLE_NES_APU"
			_backend="3ds"
			_build_scalers=no
			_vkeybd=yes
			_mt32emu=no
			# Should use Tremor instead of Vorbis
			_vorbis=no
			_port_mk="backends/platform/3ds/3ds.mk"
			;;
		android | android-arm | android-v7a | android-arm-v7a | android-arm64-v8a | android-mips | android-mips64 | android-x86 | android-x86_64 | ouya)
			# also __ANDROID__ is defined by Clang in the NDK
			DEFINES="$DEFINES -D__ANDROID_PLAIN_PORT__ -DANDROID_PLAIN_PORT"
			# we link a .so as default
			append_var LDFLAGS "-shared"
			append_var LDFLAGS "-Wl,-Bsymbolic,--no-undefined"
			HOSTEXEPRE=lib
			HOSTEXEEXT=.so
			_backend="android"
			_port_mk="backends/platform/android/android.mk"
			_build_scalers=no
			_seq_midi=no
			_timidity=no
			;;
		androidsdl | androidsdl-armeabi | androidsdl-armeabi-v7a | androidsdl-mips | androidsdl-x86 | androidsdl-arm64-v8a | androidsdl-x86_64)
			DEFINES="$DEFINES -DANDROIDSDL"
			_unix=yes
			_seq_midi=no
			_timidity=no
			_backend="androidsdl"
			_port_mk="backends/platform/androidsdl/androidsdl.mk"
			;;
		arm-linux|arm*-linux-gnueabi|arm-*-linux)
			;;
		arm-*riscos)
			_opengl_mode=none
			_vorbis=no
			;;
		bfin*)
			;;
		caanoo)
			append_var DEFINES "-DCAANOO"
			if test "$_debug_build" = no; then
				# Use -O3 on the Caanoo for non-debug builds.
				_optimization_level=-O3
			fi
			append_var CXXFLAGS "-mcpu=arm926ej-s"
			append_var CXXFLAGS "-mtune=arm926ej-s"
			_backend="gph"
			_build_hq_scalers=no
			_savegame_timestamp=no
			_vkeybd=yes
			_seq_midi=no
			_mt32emu=no
			_timidity=no
			_port_mk="backends/platform/gph/caanoo-bundle.mk"
			;;
		*darwin*)
			_ranlib=$_host-ranlib
			_strip=$_host-strip
			;;
		dingux)
			append_var DEFINES "-DDINGUX"
			append_var DEFINES "-DDISABLE_DOSBOX_OPL"
			append_var DEFINES "-DREDUCE_MEMORY_USAGE"
			append_var CXXFLAGS "-msoft-float"
			append_var CXXFLAGS "-mips32"
			_backend="dingux"
			_mt32emu=no
			_nuked_opl=no
			_optimization_level=-O3
			# Disable alsa midi to get the port build on OpenDingux toolchain
			_alsa=no
			# Disable cloud and SDL_Net due to outdated toolchain
			_cloud=no
			_sdlnet=no
			_libcurl=no
			_vkeybd=yes
			_build_hq_scalers=no
			# Force disable vorbis on dingux, it has terrible performance compared to tremor
			_vorbis=no
			# Force disable seq on dingux, no way to use it and it would get enabled by default with configure
			_seq_midi=no
			_port_mk="backends/platform/dingux/dingux.mk"
			;;
		raspberrypi)
			# This is needed because the official cross compiler doesn't have multiarch enabled
			# but Raspbian does.
			# Be careful as it's the linker (LDFLAGS) which must know about sysroot.
			# These are needed to build against Raspbian's libSDL.
			append_var LDFLAGS "--sysroot=$RPI_ROOT"
			append_var LDFLAGS "-B$RPI_ROOT/usr/lib/arm-linux-gnueabihf"
			append_var LDFLAGS "-Xlinker --rpath-link=$RPI_ROOT/usr/lib/arm-linux-gnueabihf"
			append_var LDFLAGS "-Xlinker --rpath-link=$RPI_ROOT/lib/arm-linux-gnueabihf"
			append_var LDFLAGS "-Xlinker --rpath-link=$RPI_ROOT/opt/vc/lib"
			append_var LDFLAGS "-L$RPI_ROOT/opt/vc/lib"
			# This is so optional OpenGL ES includes are found.
			append_var CXXFLAGS "-I$RPI_ROOT/opt/vc/include"
			_savegame_timestamp=no
			_build_scalers=no
			_build_hq_scalers=no
			# We prefer SDL2 on the Raspberry Pi: acceleration now depends on it
			# since SDL2 manages dispmanx/GLES2 very well internally.
			# SDL1 is bit-rotten on this platform.
			_sdlconfig=sdl2-config
			# OpenGL ES support is mature enough as to be the best option on
			# the Raspberry Pi, so it's enabled by default.
			# The Raspberry Pi always supports OpenGL ES 2.0 contexts, thus we
			# take advantage of those.
			_opengl_mode=gles2
			;;
		dreamcast)
			append_var DEFINES "-DDISABLE_DEFAULT_SAVEFILEMANAGER"
			append_var DEFINES "-DDISABLE_TEXT_CONSOLE"
			append_var DEFINES "-DDISABLE_COMMAND_LINE"
			# Enable serial debugging output only when --enable-debug is passed
			if test "$_release_build" = yes -o "$_debug_build" != yes; then
				append_var DEFINES "-DNOSERIAL"
			fi
			_optimization_level=-O3
			append_var CXXFLAGS "-funroll-loops"
			append_var CXXFLAGS "-fschedule-insns2"
			append_var CXXFLAGS "-fomit-frame-pointer"
			append_var CXXFLAGS "-fdelete-null-pointer-checks"
			_backend="dc"
			_build_scalers=no
			# These two are needed due to shortcomings of the
			# detection systems.  Do not remove until auto-
			# detection works correctly.
			_mad=yes
			_zlib=yes
			_port_mk="backends/platform/dc/dreamcast.mk"
			;;
		ds)
			append_var DEFINES "-DDISABLE_COMMAND_LINE"
			append_var DEFINES "-DDISABLE_DEFAULT_SAVEFILEMANAGER"
			append_var DEFINES "-DDISABLE_DOSBOX_OPL"
			append_var DEFINES "-DDISABLE_FANCY_THEMES"
			append_var DEFINES "-DDISABLE_SID"
			append_var DEFINES "-DDISABLE_NES_APU"
			append_var DEFINES "-DDISABLE_TEXT_CONSOLE"
			append_var DEFINES "-DREDUCE_MEMORY_USAGE"
			append_var DEFINES "-DSTREAM_AUDIO_FROM_DISK"
			append_var DEFINES "-DVECTOR_RENDERER_FORMAT=1555"
			_backend="ds"
			_build_scalers=no
			_mt32emu=no
			_nuked_opl=no
			_bink=no
			_lua=no
			_port_mk="backends/platform/ds/ds.mk"
			;;
		gamecube)
			_backend="wii"
			_build_scalers=no
			_vkeybd=yes
			_mt32emu=no
			_port_mk="backends/platform/wii/wii.mk"
			add_line_to_config_mk 'GAMECUBE = 1'
			add_line_to_config_h '#define AUDIO_REVERSE_STEREO'
			add_line_to_config_h '#define GAMECUBE'
			add_line_to_config_h "/* #define DEBUG_WII_USBGECKO */"
			add_line_to_config_h "/* #define DEBUG_WII_MEMSTATS */"
			add_line_to_config_h "/* #define DEBUG_WII_GDB */"
			add_line_to_config_h "#define USE_WII_DI"
			;;
		gcw0)
			_sysroot=`$CXX --print-sysroot`
			_sdlpath=$_sysroot/usr/bin
			append_var DEFINES "-DDINGUX -DGCW0"
			append_var DEFINES "-DREDUCE_MEMORY_USAGE"
			append_var CXXFLAGS "-mips32"
			_backend="dingux"
			_alsa=no
			_mt32emu=no
			_seq_midi=no
			_timidity=no
			_build_scalers=yes
			_optimization_level=-O3
			_vkeybd=yes
			_vorbis=no
			_sdlconfig=sdl-config
			_port_mk="backends/platform/dingux/dingux.mk"
			;;
		gp2x)
			append_var DEFINES "-DGP2X"
			append_var CXXFLAGS "-march=armv4t"
			append_var ASFLAGS "-mfloat-abi=soft"
			append_var LDFLAGS "-static"
			_backend="gph"
			_build_hq_scalers=no
			_savegame_timestamp=no
			_vkeybd=yes
			_seq_midi=no
			_mt32emu=no
			_timidity=no
			_port_mk="backends/platform/gph/gp2x-bundle.mk"
			;;
		gp2xwiz)
			append_var DEFINES "-DGP2XWIZ"
			append_var CXXFLAGS "-mcpu=arm926ej-s"
			append_var CXXFLAGS "-mtune=arm926ej-s"
			append_var ASFLAGS "-mfloat-abi=soft"
			_backend="gph"
			_build_hq_scalers=no
			_savegame_timestamp=no
			_vkeybd=yes
			_seq_midi=no
			_mt32emu=no
			_timidity=no
			_port_mk="backends/platform/gph/gp2xwiz-bundle.mk"
			;;
		iphone)
			append_var DEFINES "-DIPHONE"
			append_var ASFLAGS "-arch armv6"
			_backend="iphone"
			_build_scalers=no
			_mt32emu=no
			_seq_midi=no
			_timidity=no
			;;
		ios7)
			append_var DEFINES "-DIPHONE"
			_backend="ios7"
			_seq_midi=no
			_timidity=no
			;;
		m68k-atari-mint)
			_seq_midi=no
			_timidity=no
			;;
		maemo)
			_optimization_level=-Os
			append_var CXXFLAGS "-mcpu=arm926ej-s"
			append_var CXXFLAGS "-fomit-frame-pointer"
			append_var INCLUDES "-I/usr/X11R6/include"
			append_var LIBS "-lX11"
			append_var LIBS "-L/usr/lib"

			_backend="maemo"
			_vkeybd=yes
			_build_hq_scalers=no
			_mt32emu=no
			_alsa=no
			_mad=yes
			_tremor=yes
			_zlib=yes
			;;
		*mingw32*)
			_sdlconfig=$_host-sdl-config
			_windres=$_host-windres
			_ar="$_host-ar cr"
			_ranlib=$_host-ranlib
			;;
		mips-sgi*)
			append_var LDFLAGS "-static-libgcc"
			append_var LIBS "-laudio"
			;;
		motoezx)
			append_var DEFINES "-DMOTOEZX"
			append_var ASFLAGS "-mfpu=vfp"
			_backend="linuxmoto"
			_build_hq_scalers=no
			_mt32emu=no
			_vkeybd=yes
			_seq_midi=no
			_port_mk="backends/platform/linuxmoto/linuxmoto.mk"
			;;
		motomagx)
			append_var DEFINES "-DMOTOMAGX"
			append_var ASFLAGS "-mfpu=vfp"
			_backend="linuxmoto"
			_build_hq_scalers=no
			_mt32emu=no
			_vkeybd=yes
			_seq_midi=no
			_port_mk="backends/platform/linuxmoto/linuxmoto.mk"
			;;
		n64)
			append_var CXXFLAGS "-mno-extern-sdata"
			append_var CXXFLAGS "--param max-inline-insns-auto=20"
			append_var CXXFLAGS "-fomit-frame-pointer"
			append_var CXXFLAGS "-march=vr4300"
			append_var CXXFLAGS "-mtune=vr4300"
			append_var CXXFLAGS "-mhard-float"
			append_var LDFLAGS "-march=vr4300"
			append_var LDFLAGS "-mtune=vr4300"
			append_var LDFLAGS "-nodefaultlibs"
			append_var LDFLAGS "-nostartfiles"
			append_var LDFLAGS "-mno-crt0"
			append_var LDFLAGS "-L$N64SDK/hkz-libn64"
			append_var LDFLAGS "-L$N64SDK/lib"
			append_var LDFLAGS "-T n64ld_cpp.x -Xlinker -Map -Xlinker scummvm.map"
			_backend="n64"
			_mt32emu=no
			_build_scalers=no
			_savegame_timestamp=no
			_translation=no
			_text_console=no
			_vkeybd=yes
			_dynamic_modules=no
			_plugins_default=static
			# Force use of libmad, libtremor and zlib
			_mad=no
			_tremor=yes
			_zlib=yes
			_port_mk="backends/platform/n64/n64.mk"
			;;
		neuros)
			append_var DEFINES "-DNEUROS"
			_backend='null'
			_build_hq_scalers=no
			_mt32emu=no
			;;
		openpandora)
			append_var DEFINES "-DOPENPANDORA"
			append_var DEFINES "-DREDUCE_MEMORY_USAGE"
			if test "$_release_build" = no; then
				append_var DEFINES "-DOP_DEBUG"
			fi

			# Use -O3 on the OpenPandora for optimized builds.
			if test "$_optimizations" = yes; then
				_optimization_level=-O3
			fi

			append_var CXXFLAGS "-march=armv7-a"
			append_var CXXFLAGS "-mtune=cortex-a8"
			append_var CXXFLAGS "-mfloat-abi=softfp"
			append_var CXXFLAGS "-mfpu=neon"
			append_var CXXFLAGS "-fsingle-precision-constant"
			append_var ASFLAGS "-mfloat-abi=softfp"
			_backend="openpandora"
			_build_hq_scalers=yes
			_vkeybd=no
			_mt32emu=no
			_seq_midi=no
			_port_mk="backends/platform/openpandora/op-bundle.mk"
			;;
		ppc-amigaos)
			# PPC Linker requires this to fix relocation errors
			append_var CXXFLAGS "-mlongcall"

			# Only static builds link successfully on buildbot
			LDFLAGS=`echo $LDFLAGS | sed 's/-use-dynld//'`
			append_var LDFLAGS "-static"

			_port_mk="backends/platform/sdl/amigaos/amigaos.mk"
			;;
		ppc-morphos)
			# PPC Linker requires this to fix relocation errors
			append_var CXXFLAGS "-mlongcall"

			# Only static builds link successfully on buildbot
			LDFLAGS=`echo $LDFLAGS | sed 's/-use-dynld//'`
			append_var LDFLAGS "-static"

			_port_mk="backends/platform/sdl/morphos/morphos.mk"
			;;
		ps2)
			append_var DEFINES "-DDISABLE_TEXT_CONSOLE"
			append_var DEFINES "-DDISABLE_COMMAND_LINE"
			append_var DEFINES "-DDISABLE_DOSBOX_OPL"
			append_var DEFINES "-DDISABLE_SID"
			append_var DEFINES "-DDISABLE_NES_APU"
			append_var CXXFLAGS "-fno-exceptions"
			append_var CXXFLAGS "-fno-rtti"
			_backend="ps2"
			_build_scalers=no
			_mt32emu=no
			_nuked_opl=no
			# HACK to enable mad & zlib (they are not properly detected due to linker issues).
			# This trick doesn't work for tremor right now, as the PS2 port the resulting library
			# libtremor, while our code later on expects it to be called libvorbisidec.
			# TODO: Enable tremor, e.g. by adding  -ltremor or by renaming the lib.
			# Disable this for older SDK as this breaks the build otherwise...
			if test -z "$PS2SDK_OLD" && test "$_tremor" = auto; then
				_tremor=yes
			fi
			_mad=yes
			_zlib=yes
			# HACK to fix compilation of C source files for now.
			add_line_to_config_mk 'CC := ee-gcc'
			add_line_to_config_mk 'CFLAGS := -std=c99 -W -Wno-unused-parameter -Wconversion -pedantic -G2 -s -O2 -Wuninitialized'
			# HACK to fix linking for now. It seems ee-g++ does not handle linking correctly.
			LD=ee-gcc

			if test "$_debug_build" = yes; then
				# TODO: Setup debug build properly
				append_var DEFINES "-D__PS2_DEBUG__"
				#append_var INCLUDES "-I$(PS2GDB)/ee"
				#append_var LDFLAGS "-L$(PS2GDB)/lib"
				append_var LDFLAGS "-lps2gdbStub"
				append_var LDFLAGS "-lps2ip"
				append_var LDFLAGS "-ldebug"
			else
				# If not building for debug mode, strip binaries.
				append_var CXXFLAGS "-s"
			fi
			;;
		ps3)
			_timidity=no
			_vkeybd=yes
			_port_mk="backends/platform/sdl/ps3/ps3.mk"
			;;
		psp2)
			_backend="psp2"
			_vkeybd=yes
			_build_scalers=yes
			_build_hq_scalers=no
			_mt32emu=no
			_timidity=no
			_port_mk="backends/platform/sdl/psp2/psp2.mk"
			;;
		psp)
			_backend="psp"
			_build_scalers=no
			_mt32emu=no
			_port_mk="backends/platform/psp/psp.mk"
			;;
		samsungtv)
			append_var DEFINES "-DSAMSUNGTV"
			append_var DEFINES "-DDISABLE_COMMAND_LINE"
			append_var ASFLAGS "-mfpu=vfp"
			HOSTEXEEXT=".so"
			_backend="samsungtv"
			_mt32emu=no
			_vkeybd=yes
			;;
		switch)
			_backend="switch"
			# Switch port crashes when switching between SDL2 and OpenGL
			# graphics. But OpenGL works when it is enabled from the start.
			# This might be related to a known crash on OpenGL de-init due
			# to the OpenGL implementation on this platform.
			_opengl_mode=gles2
			_vkeybd=yes
			_port_mk="backends/platform/sdl/switch/switch.mk"
			;;
		tizen)
			_unix=yes
			_backend="tizen"
			_port_mk="backends/platform/tizen/tizen.mk"
			_build_scalers=no
			_seq_midi=no
			_mt32emu=no
			_timidity=no
			_vkeybd=yes
			# Tizen relies on the OpenGL ES output thus we always enable it.
			_opengl_mode=gles
			;;
		webos)
			_backend="webos"
			_port_mk="backends/platform/webos/webos.mk"
			_build_scalers=yes
			_build_hq_scalers=no
			_timidity=no
			_mt32emu=no
			_seq_midi=no
			_vkeybd=no
			add_line_to_config_mk "HOST_COMPILER = `uname`"
			;;
		wii)
			_backend="wii"
			_build_scalers=no
			_vkeybd=yes
			_port_mk="backends/platform/wii/wii.mk"
			add_line_to_config_mk 'GAMECUBE = 0'
			add_line_to_config_h '#define AUDIO_REVERSE_STEREO'
			add_line_to_config_h "#define DEBUG_WII_USBGECKO"
			add_line_to_config_h "/* #define DEBUG_WII_MEMSTATS */"
			add_line_to_config_h "/* #define DEBUG_WII_GDB */"
			add_line_to_config_h "#define USE_WII_DI"
			add_line_to_config_h "#define USE_WII_SMB"
			add_line_to_config_h "#define USE_WII_KBD"
			;;
		*)
			echo "WARNING: Unknown target, continuing with auto-detected values"
			;;
	esac
fi

#
# Backend related stuff
#
case $_backend in
	3ds)
		;;
	android)
		append_var DEFINES "-DREDUCE_MEMORY_USAGE"
		append_var DEFINES "-DNONSTANDARD_PORT"
		append_var INCLUDES '-I$(srcdir)/backends/platform/android'
		append_var CXXFLAGS "-Wa,--noexecstack"
		append_var LDFLAGS "-Wl,-z,noexecstack"
		# removed the following directive - was causing compilation issues when not also explicitly using --disable-mt32emu
#		append_var INCLUDES "-isystem $ANDROID_NDK/sources/cxx-stl/system/include"
		_sdl=no
		if test "$_host" = ouya; then
			_sdlnet=no
		fi
		;;
	androidsdl)
		_sdl=auto
		;;
	dc)
		append_var INCLUDES '-I$(srcdir)/backends/platform/dc'
		append_var INCLUDES "-isystem $RONINDIR/include"
		append_var LDFLAGS "-Wl,-Ttext,0x8c010000"
		append_var LDFLAGS "-nostartfiles"
		append_var LDFLAGS "-L$RONINDIR/lib"
		append_var LDFLAGS "$RONINDIR/lib/crt0.o"
		# Enable serial debugging output only when --enable-debug is passed
		if test "$_release_build" = yes -o "$_debug_build" != yes; then
			append_var LIBS "-lronin-noserial -lm"
			append_var LDFLAGS "-lronin-noserial -lm"
		else
			append_var LIBS "-lronin -lm"
			append_var LDFLAGS "-lronin -lm"
		fi
		;;
	dingux)
		append_var DEFINES "-DDINGUX"
		_sdl=auto
		;;
	ds)
		append_var INCLUDES '-I$(srcdir)/backends/platform/ds/arm9/source'
		append_var INCLUDES '-I$(srcdir)/backends/platform/ds/commoninclude'
		append_var INCLUDES '-Ibackends/platform/ds/arm9/data'
		;;
	gph)
		# On the GPH devices we want fancy themes but do not want the load/save thumbnail grid.
		append_var DEFINES "-DDISABLE_SAVELOADCHOOSER_GRID"
		append_var DEFINES "-DGPH_DEVICE"
		append_var DEFINES "-DREDUCE_MEMORY_USAGE"
		if test "$_debug_build" = yes; then
			append_var DEFINES "-DGPH_DEBUG"
		fi
		_sdl=auto
		;;
	iphone)
		append_var LIBS "-lobjc -framework UIKit -framework CoreGraphics -framework OpenGLES"
		append_var LIBS "-framework QuartzCore -framework CoreFoundation -framework Foundation"
		append_var LIBS "-framework AudioToolbox -framework CoreAudio"
		;;
	ios7)
		append_var LIBS "-lobjc -framework UIKit -framework CoreGraphics -framework OpenGLES"
		append_var LIBS "-framework QuartzCore -framework CoreFoundation -framework Foundation"
		append_var LIBS "-framework AudioToolbox -framework CoreAudio -framework SystemConfiguration "
		append_var LDFLAGS "-miphoneos-version-min=7.1 -arch armv7"
		append_var CFLAGS "-miphoneos-version-min=7.1 -arch armv7"
		append_var CXXFLAGS "-miphoneos-version-min=7.1 -arch armv7"
		if test -n "$SDKROOT"; then
			append_var LDFLAGS "-mlinker-version=134.9 -B/usr/local/bin/arm-apple-darwin11-"
			append_var CFLAGS "-isysroot $SDKROOT -F$SDKROOT/System/Library/Frameworks"
			append_var CXXFLAGS "-isysroot $SDKROOT -I$SDKROOT/usr/include/c++/4.2.1 -F$SDKROOT/System/Library/Frameworks"
		fi
		;;
	linuxmoto)
		append_var DEFINES "-DLINUXMOTO"
		_sdl=auto
		;;
	maemo)
		append_var DEFINES "-DMAEMO"
		_sdl=auto
		;;
	n64)
		append_var INCLUDES '-I$(N64SDK)/include'
		append_var INCLUDES '-I$(N64SDK)/mips64/include'
		append_var INCLUDES '-I$(N64SDK)/hkz-libn64'
		append_var INCLUDES '-I$(srcdir)/backends/platform/n64'
		append_var LIBS "-lpakfs -lframfs -ln64 -ln64utils -lromfs"
		append_var LIBS "-lm -lstdc++ -lz"
		;;
	null)
		append_var DEFINES "-DUSE_NULL_DRIVER"
		;;
	openpandora)
		_sdl=auto
		;;
	ps2)
		append_var DEFINES "-D_EE"
		append_var DEFINES "-DFORCE_RTL"
		append_var INCLUDES "-I$PS2SDK/ee/include"
		append_var INCLUDES "-I$PS2SDK/common/include"
		append_var INCLUDES "-I$PS2SDK/ports/include"
		if test "$_dynamic_modules" = no ; then
			append_var LDFLAGS "-mno-crt0"
			append_var LDFLAGS "$PS2SDK/ee/startup/crt0.o"
			append_var LDFLAGS "-T $PS2SDK/ee/startup/linkfile"
		fi
		append_var LDFLAGS "-L$PS2SDK/ee/lib"
		append_var LDFLAGS "-L$PS2SDK/ports/lib"
		if test -d "$PS2DEV/isjpcm"; then
			append_var INCLUDES "-I$PS2DEV/isjpcm/include"
			append_var LDFLAGS "-L$PS2DEV/isjpcm/lib"
		fi
		append_var LIBS "-lmc -lpad -lmouse -lhdd -lpoweroff -lsjpcm"
		append_var LIBS "-lm -lc -lfileXio -lkernel -lstdc++"
		;;
	psp)
		append_var DEFINES "-D__PSP__"
		append_var DEFINES "-DDISABLE_COMMAND_LINE"
		append_var DEFINES "-DDISABLE_DOSBOX_OPL"
		append_var LIBS "-lpng"
		append_var LIBS "-Wl,-Map,mapfile.txt"
		_nuked_opl=no
		;;
	psp2)
		append_var LIBS "-lvitashaders -lSDL2 -lvita2d_fbo -lSceCommonDialog_stub"
		append_var LIBS "-lSceSysmodule_stub -lSceDisplay_stub -lSceGxm_stub"
		append_var LIBS "-lSceAudio_stub -lSceCtrl_stub -lScePower_stub"
		append_var LIBS "-lSceNet_stub -lSceNetCtl_stub -lSceAppMgr_stub -lScePgf_stub"
		append_var LIBS "-lSceTouch_stub -lSceHid_stub"
		_sdl=yes
		_sdlversion=2.0.0
		append_var MODULES "backends/platform/sdl"
		append_var INCLUDES "-I$VITASDK/arm-vita-eabi/include/SDL2"
		;;
	samsungtv)
		append_var DEFINES "-DSAMSUNGTV"
		append_var LDFLAGS "-shared"
		append_var LDFLAGS "-fpic"
		_sdl=auto
		;;
	sdl)
		_sdl=auto
		;;
	switch)
		_sdl=auto
		append_var MODULES "backends/platform/sdl"
		;;
	tizen)
		# dirent.h not available. NONSTANDARD_PORT==ensure portdefs.h is included
		append_var DEFINES "-DTIZEN -DDISABLE_STDIO_FILESTREAM -DNONSTANDARD_PORT"
		append_var DEFINES "-DNO_STDERR_STDOUT"
		append_var DEFINES "-DDISABLE_COMMAND_LINE"
		append_var INCLUDES '-I$(srcdir)/backends/platform/tizen'
		append_var INCLUDES '-I$(TIZEN_ROOTSTRAP)/usr/include'
		append_var INCLUDES '-I$(TIZEN_ROOTSTRAP)/usr/include/osp'
		if test "$_debug_build" = yes; then
			append_var CXXFLAGS "-D_DEBUG -DBUILD_DLL -O0 -g3"
		fi
		# created a shared library for inclusion via the eclipse build
		append_var CXXFLAGS "-Wno-psabi"
		append_var CXXFLAGS "--sysroot=${TIZEN_ROOTSTRAP}"
		append_var CXXFLAGS "-fmessage-length=0"
		append_var CXXFLAGS "-fPIC"
		HOSTEXEPRE=lib
		HOSTEXEEXT=.a
		;;
	webos)
		# There is no sdl-config in the WebOS PDK so we don't use find_sdlconfig here.
		# The PDL library acts as the WebOS device toolchain, and is required to control the virtual keyboard among other OS-level events.
		append_var LIBS "-lSDL -lpdl"
		append_var DEFINES "-DWEBOS"
		append_var MODULES "backends/platform/sdl"
		_sdl=yes
		_sdlversion=1.2.0
		;;
	wii)
		append_var DEFINES "-D__WII__"
		append_var DEFINES "-DGEKKO"
		case $_host_os in
		gamecube)
			append_var LIBS "-lgxflux -liso9660 -lfat -logc -ldb"
			;;
		*)
			append_var LIBS "-lgxflux -ldi -liso9660 -ltinysmb -lfat -lwiiuse -lbte -logc -lwiikeyboard -ldb"
			;;
		esac
		;;
	*)
		echo "support for $_backend backend not implemented in configure script yet"
		exit 1
		;;
esac
append_var MODULES "backends/platform/$_backend"

#
# Check for pkg-config
#
echocheck "pkg-config"
_pkg_config=no
command -v $_pkgconfig >/dev/null 2>&1 && _pkg_config=yes
echo "$_pkg_config"

if test "$_pkg_config" = yes && test -n "$_host" && test -z "$PKG_CONFIG_LIBDIR"; then
	echo "WARNING: When cross-compiling PKG_CONFIG_LIBDIR must be set to the location of the .pc files for the target"
fi

#
# Setup SDL specifics for SDL based backends
#
if test "$_sdl" = auto ; then
	find_sdlconfig
	append_var SDL_CFLAGS "`$_sdlconfig --prefix="$_sdlpath" --cflags`"
	if test "$_static_build" = yes ; then
		append_var SDL_LIBS "`$_sdlconfig --prefix="$_sdlpath" --static-libs`"
	else
		append_var SDL_LIBS "`$_sdlconfig --prefix="$_sdlpath" --libs`"
	fi
	_sdlversion=`$_sdlconfig --version`

	echocheck "SDL"
	_sdl=no
	cat > $TMPC << EOF
#include "SDL.h"
int main(int argc, char *argv[]) { SDL_Init(0); return 0; }
EOF
	cc_check $LIBS $SDL_LIBS $INCLUDES $SDL_CFLAGS && _sdl=yes
	echo "$_sdl"
	if test "$_sdl" = no ; then
		exit 1
	fi
fi

_sdlMajorVersionNumber=0
if test "$_sdl" = yes ; then
	append_var DEFINES "-DSDL_BACKEND"
	add_line_to_config_mk "SDL_BACKEND = 1"
	append_var INCLUDES "$SDL_CFLAGS"
	append_var LIBS "$SDL_LIBS"
	case $_sdlversion in
		2.0.*)
			add_line_to_config_mk "USE_SDL2 = 1"
			_sdlMajorVersionNumber=2
			;;
		*)
			_sdlMajorVersionNumber=1
			;;
	esac
fi

#
# Some platforms (eg. Android, iOS) may use an edited version
# of SDL-net or SDL2-net that does not require SDL or SDL2 respectively
#
if test "$_sdlnet" = auto ; then
	# If SDL2 was detected, then test for SDL2_net exclusively
	# If SDL was detected, then test for SDL_net exclusively
	# If neither SDL nor SDL2 detected, then test for both (SDL2_net success takes priority)
	set_var SDL2_NET_LIBS   "$SDL_NET_LIBS"
	set_var SDL2_NET_CFLAGS "$SDL_NET_CFLAGS"
	set_var SDL1_NET_LIBS   "$SDL_NET_LIBS"
	set_var SDL1_NET_CFLAGS "$SDL_NET_CFLAGS"

	if test "$_sdl" = no || test "$_sdlMajorVersionNumber" = 2; then
		if test "$_pkg_config" = "yes" && $_pkgconfig --exists SDL2_net; then
			append_var SDL2_NET_LIBS "`$_pkgconfig --libs SDL2_net`"
			append_var SDL2_NET_CFLAGS "`$_pkgconfig --cflags SDL2_net`"
		else
			append_var SDL2_NET_LIBS "-lSDL2_net"
		fi
	fi

	if test "$_sdl" = no || test "$_sdlMajorVersionNumber" = 1; then
		if test "$_pkg_config" = "yes" && $_pkgconfig --exists SDL_net; then
			append_var SDL1_NET_LIBS "`$_pkgconfig --libs SDL_net`"
			append_var SDL1_NET_CFLAGS "`$_pkgconfig --cflags SDL_net`"
		else
			append_var SDL1_NET_LIBS "-lSDL_net"
		fi
	fi

	# Check for SDL_Net
	echocheck "SDL_Net"
	_sdlnet=no
	cat > $TMPC << EOF
#include "SDL_net.h"
int main(int argc, char *argv[]) { SDLNet_Init(); return 0; }
EOF

	cc_check $SDL2_NET_LIBS $LIBS $INCLUDES $SDL2_NET_CFLAGS && _sdlnet=yes
	if test "$_sdlnet" = yes ; then
		set_var SDL_NET_LIBS   "$SDL2_NET_LIBS"
		set_var SDL_NET_CFLAGS "$SDL2_NET_CFLAGS"
	else
		cat > $TMPC << EOF
#include "SDL_net.h"
int main(int argc, char *argv[]) { SDLNet_Init(); return 0; }
EOF
		cc_check $SDL1_NET_LIBS $LIBS $INCLUDES $SDL1_NET_CFLAGS && _sdlnet=yes
		set_var SDL_NET_LIBS   "$SDL1_NET_LIBS"
		set_var SDL_NET_CFLAGS "$SDL1_NET_CFLAGS"
	fi

	if test "$_sdlnet" = yes ; then
		# Some platforms require SDL to be after SDL_Net, thus we prepend var
		prepend_var LIBS "$SDL_NET_LIBS"
		append_var INCLUDES "$SDL_NET_CFLAGS"
	fi
	define_in_config_if_yes "$_sdlnet" 'USE_SDL_NET'
	echo "$_sdlnet"
fi


#
# Enable 16bit support only for backends which support it
#
case $_backend in
	3ds | android | androidsdl | dingux | dc | gph | iphone | ios7 | maemo | openpandora | psp | psp2 | samsungtv | sdl | switch | tizen | webos | wii)
		if test "$_16bit" = auto ; then
			_16bit=yes
		else
			_16bit=no
		fi
		;;
	*)
		_16bit=no
		;;
esac

#
# Enable High resolution engines (>320x240) support only for backends which support it
#
case $_host in
	ds | gcw0)
		if test "$_highres" = yes ; then
			_highres=yes
		else
			_highres=no
		fi
		;;
	*)
		if test "$_highres" = no ; then
			_highres=no
		else
			_highres=yes
		fi
		;;
esac

#
# Enable Event Recorder only for backends that support it
#
case $_backend in
	sdl)
		;;
	*)
		_eventrec=no
		;;
esac

#
# Disable savegame timestamp support for backends which don't have a reliable real time clock
#
case $_backend in
	gph | n64)
		if test "$_savegame_timestamp" = auto ; then
			_savegame_timestamp=no
		else
			_savegame_timestamp=yes
		fi
		;;
	*)
		if test "$_savegame_timestamp" = auto ; then
			_savegame_timestamp=yes
		else
			_savegame_timestamp=no
		fi
		;;
esac

#
# Determine whether host is POSIX compliant, or at least POSIX
# compatible enough to support our POSIX code (including dlsym(),
# mkdir() and some other APIs).
#
# TODO: Instead of basing this on the host name, we should really base
# this on the presence of features (such as the dlsym and mkdir APIs).
#
echo_n "Checking if host is POSIX compliant... "
case $_host_os in
<<<<<<< HEAD
	amigaos* | morphos* | cygwin* | dreamcast | ds | gamecube | mingw* | n64 | ps2 | ps3 | psp2 | psp | riscos | wii | wince)
=======
	amigaos* | cygwin* | dreamcast | ds | gamecube | mingw* | n64 | ps2 | ps3 | psp2 | psp | riscos | wii)
>>>>>>> f302cd7c
		_posix=no
		;;
	3ds | android | androidsdl | beos* | bsd* | darwin* | freebsd* | gnu* | gph-linux | haiku* | hpux* | iphone | ios7 | irix*| k*bsd*-gnu* | linux* | maemo | mint* | netbsd* | openbsd* | solaris* | sunos* | switch | uclinux* | webos)
		_posix=yes
		;;
	os2-emx*)
		_posix=yes	# FIXME: Really???
		;;
	*)
		# given this is a shell script, we might assume some type of posix.
		# However, the host system might be a totally different one, so
		# we can assume nothing about it.
		# Indeed, as mentioned further above, we really should test for the
		# presences of relevant APIs on the host anyway...
		_posix=no
		;;
esac
echo $_posix

if test "$_posix" = yes ; then
	append_var DEFINES "-DPOSIX"
	add_line_to_config_mk 'POSIX = 1'

	echo_n "Checking if posix_spawn is supported... "
		cat > $TMPC << EOF
#include <spawn.h>
int main(void) { return posix_spawn(0, 0, 0, 0, 0, 0); }
EOF
	cc_check && _has_posix_spawn=yes
	echo $_has_posix_spawn
	if test "$_has_posix_spawn" = yes ; then
		append_var DEFINES "-DHAS_POSIX_SPAWN"
	fi
fi

#
# Check whether to enable a verbose build
#
echo_n "Checking whether to have a verbose build... "
echo "$_verbose_build"
add_to_config_mk_if_yes "$_verbose_build" 'VERBOSE_BUILD = 1'


#
# If a specific optimization level was requested, enable optimizations
#
if test -n "$_optimization_level" ; then
	# Ports will specify an optimization level and expect that to be enabled
	if test "$_optimizations" != no ; then
		_optimizations=yes
	fi
else
	_optimization_level=$_default_optimization_level
fi

#
# Check whether to enable optimizations
#
if test "$_optimizations" = yes ; then
	# Enable optimizations. This also
	# makes it possible to use -Wuninitialized, so let's do that.
	append_var CXXFLAGS "$_optimization_level"
	append_var CXXFLAGS "-Wuninitialized"
fi

#
# Check whether plugin support is requested and possible
#
echo_n "Checking whether building plugins was requested... "
echo "$_dynamic_modules"
_mak_plugins=

if test "$_dynamic_modules" = yes ; then
	echo_n "Checking whether building plugins is supported... "
	case $_host_os in
	3ds)
		_elf_loader=yes
		append_var DEFINES "-DUNCACHED_PLUGINS"
_mak_plugins='
PLUGIN_LDFLAGS		+= -Wl,-T$(srcdir)/backends/plugins/3ds/plugin.ld -march=armv6k -mfloat-abi=hard
'
		;;
	amigaos)
		_plugin_prefix="lib"
		_plugin_suffix=".so"
		append_var CXXFLAGS "-fPIC"
		append_var LIBS "-use-dynld"
_mak_plugins='
PLUGIN_EXTRA_DEPS =
PLUGIN_LDFLAGS  += -shared
PRE_OBJS_FLAGS  := -Wl,-export-dynamic -Wl,-whole-archive
POST_OBJS_FLAGS := -Wl,-no-whole-archive
'
		;;
	android)
		_plugin_prefix="lib"
		_plugin_suffix=".so"
		append_var CXXFLAGS "-fpic"
		append_var LIBS "-ldl"
# Work around an Android 2.0+ run-time linker bug:
# The linker doesn't actually look in previously
# loaded libraries when trying to resolve symbols -
# effectively turning all dlopen(RTLD_GLOBAL) calls
# into dlopen(RTLD_LOCAL).  It *does* look in
# DT_NEEDED libraries, so the workaround is to add an
# (otherwise unnecessary) dependency from plugins back
# to the main libscummvm.so.
_mak_plugins='
PLUGIN_EXTRA_DEPS = libscummvm.so
PLUGIN_LDFLAGS  += $(LDFLAGS) -L. -lscummvm
PRE_OBJS_FLAGS  := -Wl,-export-dynamic -Wl,-whole-archive
POST_OBJS_FLAGS := -Wl,-no-whole-archive
'
		;;
	darwin*)
		_plugin_prefix=""
		_plugin_suffix=".plugin"
		append_var LIBS "-ldl"
_mak_plugins='
PLUGIN_EXTRA_DEPS = $(EXECUTABLE)
PLUGIN_LDFLAGS  += -bundle -bundle_loader $(EXECUTABLE) -exported_symbols_list "$(srcdir)/plugin.exp"
PRE_OBJS_FLAGS  := -all_load
POST_OBJS_FLAGS :=
'
		;;
	dreamcast)
		_plugin_prefix=""
		_plugin_suffix=".plg"
_mak_plugins='
PLUGIN_EXTRA_DEPS	= $(abspath $(srcdir)/backends/platform/dc/plugin.x $(srcdir)/backends/platform/dc/plugin.syms) $(EXECUTABLE) backends/platform/dc/plugin_head.o
PLUGIN_LDFLAGS		= -ml -m4-single-only -nostartfiles -Wl,-q,-T$(srcdir)/backends/platform/dc/plugin.x,--just-symbols,$(EXECUTABLE),--retain-symbols-file,$(srcdir)/backends/platform/dc/plugin.syms backends/platform/dc/plugin_head.o
PRE_OBJS_FLAGS		:= -Wl,--whole-archive
POST_OBJS_FLAGS		:= -Wl,--no-whole-archive
'
		;;
	ds)
		_elf_loader=yes
		append_var DEFINES "-DELF_LOADER_CXA_ATEXIT"
		append_var DEFINES "-DUNCACHED_PLUGINS"
		append_var DEFINES "-DELF_NO_MEM_MANAGER"
_mak_plugins='
PLUGIN_LDFLAGS		+= -Wl,-T$(srcdir)/backends/plugins/ds/plugin.ld -mthumb-interwork -mfloat-abi=soft
'
		;;
	freebsd*)
		_plugin_prefix="lib"
		_plugin_suffix=".so"
		append_var CXXFLAGS "-fPIC"
_mak_plugins='
PLUGIN_EXTRA_DEPS =
PLUGIN_LDFLAGS  += -shared
PRE_OBJS_FLAGS  := -Wl,-export-dynamic -Wl,-whole-archive
POST_OBJS_FLAGS := -Wl,-no-whole-archive
'
		;;
	gamecube | wii)
		_elf_loader=yes
		append_var DEFINES "-DELF_LOADER_CXA_ATEXIT"
		append_var DEFINES "-DUNCACHED_PLUGINS"
_mak_plugins='
PLUGIN_LDFLAGS		+= -Wl,-T$(srcdir)/backends/plugins/wii/plugin.ld
'
		;;
	gph*)
		_plugin_prefix=""
		_plugin_suffix=".plugin"
		append_var CXXFLAGS "-fpic"
		append_var LIBS "-ldl"
_mak_plugins='
PLUGIN_EXTRA_DEPS = $(EXECUTABLE)
PLUGIN_LDFLAGS  += -shared
PRE_OBJS_FLAGS  := -Wl,-export-dynamic -Wl,-whole-archive
POST_OBJS_FLAGS := -Wl,-no-whole-archive
'
		;;
	irix*)
		_plugin_prefix="lib"
		_plugin_suffix=".so"
		append_var CXXFLAGS "-fpic"
		append_var LIBS "-ldl"
_mak_plugins='
PLUGIN_EXTRA_DEPS =
PLUGIN_LDFLAGS  += -shared -static-libgcc
PRE_OBJS_FLAGS  := -Wl,-export-dynamic -Wl,-whole-archive
POST_OBJS_FLAGS := -Wl,-no-whole-archive
'
		;;

	linux* | gnu* | k*bsd*-gnu*)
		_plugin_prefix="lib"
		_plugin_suffix=".so"
		append_var CXXFLAGS "-fPIC"
		append_var LIBS "-ldl"
_mak_plugins='
PLUGIN_EXTRA_DEPS =
PLUGIN_LDFLAGS  += -shared
PRE_OBJS_FLAGS  := -Wl,-export-dynamic -Wl,-whole-archive
POST_OBJS_FLAGS := -Wl,-no-whole-archive
'
		;;
	*mingw32* | mingw64)
		_plugin_prefix=""
		_plugin_suffix=".dll"
_mak_plugins='
PLUGIN_EXTRA_DEPS	= $(EXECUTABLE)
PLUGIN_LDFLAGS		:= -Wl,--enable-auto-import -shared ./libscummvm.a
PRE_OBJS_FLAGS		:= -Wl,--whole-archive
POST_OBJS_FLAGS		:= -Wl,--export-all-symbols -Wl,--no-whole-archive -Wl,--out-implib,./libscummvm.a
'
		;;
	ps2)
		_elf_loader=yes
		append_var DEFINES "-DUNCACHED_PLUGINS"
_mak_plugins='
LDFLAGS         += -mno-crt0 $(PS2SDK)/ee/startup/crt0.o -Wl,-T$(srcdir)/backends/plugins/ps2/main_prog.ld
PLUGIN_LDFLAGS  += -mno-crt0 $(PS2SDK)/ee/startup/crt0.o -Wl,-T$(srcdir)/backends/plugins/ps2/plugin.ld -lstdc++ -lc
'
		;;
	psp)
		_elf_loader=yes
		append_var DEFINES "-DUNCACHED_PLUGINS"
_mak_plugins='
LDFLAGS				+= -Wl,-T$(srcdir)/backends/plugins/psp/main_prog.ld
PLUGIN_LDFLAGS		+= -Wl,-T$(srcdir)/backends/plugins/psp/plugin.ld -lstdc++ -lc
'
		;;
	webos)
		_plugin_prefix="lib"
		_plugin_suffix=".so"
		append_var CXXFLAGS "-fpic"
		append_var LIBS "-ldl"
_mak_plugins='
PLUGIN_EXTRA_DEPS =
PLUGIN_LDFLAGS  += -shared $(LDFLAGS)
PRE_OBJS_FLAGS  := -Wl,-export-dynamic -Wl,-whole-archive
POST_OBJS_FLAGS := -Wl,-no-whole-archive
'
		;;
	*)
		_dynamic_modules=no
		_mak_plugins=
		;;
	esac
	echo "$_dynamic_modules"
fi

#
# Check whether integrated ELF loader support is requested
#
define_in_config_if_yes "$_elf_loader" 'USE_ELF_LOADER'

if test "$_elf_loader" = yes; then
	_plugin_prefix=""
	_plugin_suffix=".plg"
	_mak_plugins='
PLUGIN_EXTRA_DEPS	= $(EXECUTABLE)
PLUGIN_LDFLAGS		= -nostartfiles backends/plugins/elf/version.o -Wl,-q,--just-symbols,$(EXECUTABLE),--retain-symbols-file,$(srcdir)/backends/plugins/elf/plugin.syms
PRE_OBJS_FLAGS		:= -Wl,--whole-archive
POST_OBJS_FLAGS		:= -Wl,--no-whole-archive
'"$_mak_plugins"
fi

#
# Set up some common plugin settings in config.h and config.mk, if enabled
#
define_in_config_if_yes "$_dynamic_modules" 'DYNAMIC_MODULES'

if test "$_dynamic_modules" = yes ; then
	add_line_to_config_h "#define PLUGIN_PREFIX	\"$_plugin_prefix\""
	add_line_to_config_h "#define PLUGIN_SUFFIX	\"$_plugin_suffix\""
	add_line_to_config_mk "PLUGIN_PREFIX := $_plugin_prefix"
	add_line_to_config_mk "PLUGIN_SUFFIX := $_plugin_suffix"
fi


#
# Check whether integrated MT-32 emulator support is requested
#
define_in_config_if_yes "$_mt32emu" 'USE_MT32EMU'

#
# Check whether Lua support is requested
#
define_in_config_if_yes "$_lua" 'USE_LUA'

#
# Check whether Nuked OPL emulator support is disabled
#
define_in_config_if_no "$_nuked_opl" 'DISABLE_NUKED_OPL'

#
# Check whether 16bit color support is requested
#
define_in_config_if_yes "$_16bit" 'USE_RGB_COLOR'

#
# Check whether High resolution graphics support is requested
#
define_in_config_if_yes "$_highres" 'USE_HIGHRES'

#
# Check whether save games use the current time as default description
#
define_in_config_if_yes "$_savegame_timestamp" 'USE_SAVEGAME_TIMESTAMP'

#
# Check whether to enable the (hq) scalers
#
if test "$_build_scalers" = no ; then
	_build_hq_scalers=no
fi
define_in_config_if_yes "$_build_scalers" 'USE_SCALERS'

define_in_config_if_yes "$_build_hq_scalers" 'USE_HQ_SCALERS'

#
# Check for math lib
#
cat > $TMPC << EOF
int main(void) { return 0; }
EOF
cc_check -lm && append_var LIBS "-lm"

#
# Check for Ogg
#
echocheck "Ogg"
if test "$_ogg" = auto ; then
	_ogg=no
	cat > $TMPC << EOF
#include <ogg/ogg.h>
int main(void) { return 0; }
EOF
	cc_check $OGG_CFLAGS $OGG_LIBS -logg && _ogg=yes
fi
define_in_config_if_yes "$_ogg" 'USE_OGG'
echo "$_ogg"
#
# Check for TTS
#
echocheck "TTS libraries"
if test "$_tts" = auto ; then
	_tts=no
	case $_host_os in
		mingw*)
			cat > $TMPC << EOF
#include <windows.h>
#include <Servprov.h>
#include <sapi.h>
int main(void) { return 0; }
EOF
			cc_check -lsapi -lole32 && _tts=yes
			;;
		linux*)
			cat > $TMPC << EOF
#include <speech-dispatcher/libspeechd.h>
int main(void) { return 0; }
EOF
			cc_check -lspeechd && _tts=yes
			;;
		darwin*)
			# Check the API is available. The most recent API we need is for the NSSpeechSynthesizerDelegate protocole
			cat > $TMPC << EOF
#include <AppKit/NSSpeechSynthesizer.h>
@interface SpeechDelegate : NSObject<NSSpeechSynthesizerDelegate> {
}
@end
int main(void) { return 0; }
EOF
			cc_check -ObjC++ -lobjc && _tts=yes
			;;
	esac
fi
echo "$_tts"

#
# Check for Vorbis
#
echocheck "Vorbis"
if test "$_vorbis" = auto ; then
	_vorbis=no
	cat > $TMPC << EOF
#include <vorbis/codec.h>
int main(void) { vorbis_packet_blocksize(0,0); return 0; }
EOF
	if test "$_ogg" = yes ; then
		cc_check $OGG_CFLAGS $OGG_LIBS $VORBIS_CFLAGS $VORBIS_LIBS \
			-lvorbisfile -lvorbis -logg && _vorbis=yes
	else
		cc_check $VORBIS_CFLAGS $VORBIS_LIBS \
			-lvorbisfile -lvorbis && _vorbis=yes
	fi
fi
if test "$_vorbis" = yes ; then
	append_var LIBS "$VORBIS_LIBS -lvorbisfile -lvorbis"
	append_var INCLUDES "$VORBIS_CFLAGS"
fi
define_in_config_if_yes "$_vorbis" 'USE_VORBIS'
echo "$_vorbis"

#
# Check for Tremor
#
echocheck "Tremor"
if test "$_tremolo" = yes ; then
	_tremor=yes
fi

if test "$_tremor" = auto ; then
	_tremor=no
	cat > $TMPC << EOF
#include <tremor/ivorbiscodec.h>
int main(void) { vorbis_info_init(0); return 0; }
EOF
	if test "$_ogg" = yes ; then
		cc_check $TREMOR_CFLAGS $TREMOR_LIBS $OGG_CFLAGS $OGG_LIBS \
			-lvorbisidec -logg && _tremor=yes
	else
		cc_check $TREMOR_CFLAGS $TREMOR_LIBS -lvorbisidec && \
		_tremor=yes
	fi
fi
if test "$_tremor" = yes && test "$_vorbis" = no; then
	add_line_to_config_h '#define USE_TREMOR'
	add_line_to_config_h '#define USE_VORBIS'
	if test "$_tremolo" = yes ; then
		add_line_to_config_h '#define USE_TREMOLO'
		append_var LIBS "$TREMOR_LIBS -ltremolo"
	elif test "$_host" = ps2 ; then
		LIBS="-ltremor $LIBS"
	else
		append_var LIBS "$TREMOR_LIBS -lvorbisidec"
	fi
	append_var INCLUDES "$TREMOR_CFLAGS"
else
	if test "$_vorbis" = yes; then
		_tremor="no (Vorbis/Tremor support is mutually exclusive)"
	fi
	add_line_to_config_h '#undef USE_TREMOR'
fi
add_to_config_mk_if_yes "$_tremor" 'USE_TREMOR = 1'
echo "$_tremor"

#
# Check for IEEE1284 for OPL2lPT
#
echocheck "OPL2LPT"
if test "$_opl2lpt" = yes ; then
	_opl2lpt=no
	cat > $TMPC << EOF
#include <ieee1284.h>
struct parport_list parports;
int main(void) { ieee1284_find_ports(&parports, 0); return 0; }
EOF
	cc_check $IEEE1284_CFLAGS $IEEE1284_LIBS -lieee1284 && \
	_opl2lpt=yes
fi
if test "$_opl2lpt" = yes; then
	append_var LIBS "$IEEE1284_LIBS -lieee1284"
	append_var INCLUDES "$IEEE1284_CFLAGS"
fi
define_in_config_if_yes "$_opl2lpt" 'ENABLE_OPL2LPT'
echo "$_opl2lpt"

#
# Check for FLAC
#
echocheck "FLAC >= 1.0.1"
if test "$_flac" = auto ; then
	_flac=no
	cat > $TMPC << EOF
#include <FLAC/stream_decoder.h>
#include <FLAC/format.h>
int main(void) {
	FLAC__StreamDecoder *decoder = FLAC__stream_decoder_new();
	FLAC__stream_decoder_delete(decoder);
	return FLAC__STREAM_SYNC_LEN >> 30; /* guaranteed to be 0 */
}
EOF
	if test "$_ogg" = yes ; then
		cc_check $FLAC_CFLAGS $FLAC_LIBS $OGG_CFLAGS $OGG_LIBS \
			-lFLAC -logg && _flac=yes
	else
		cc_check $FLAC_CFLAGS $FLAC_LIBS \
			-lFLAC && _flac=yes
	fi
fi
if test "$_flac" = yes ; then
	append_var LIBS "$FLAC_LIBS -lFLAC"
	append_var INCLUDES "$FLAC_CFLAGS"
fi
define_in_config_if_yes "$_flac" 'USE_FLAC'
echo "$_flac"

# Add the link to ogg only after vorbis, tremor and flac as it might be used by those.
if test "$_ogg" = yes ; then
	append_var LIBS "$OGG_LIBS -logg"
	append_var INCLUDES "$OGG_CFLAGS"
fi

#
# Check for MAD (MP3 library)
#
echocheck "MAD"
if test "$_mad" = auto ; then
	_mad=no
	cat > $TMPC << EOF
#include <mad.h>
int main(void) { return 0; }
EOF
	cc_check $MAD_CFLAGS $MAD_LIBS -lmad && _mad=yes
fi
if test "$_mad" = yes ; then
	append_var LIBS "$MAD_LIBS -lmad"
	append_var INCLUDES "$MAD_CFLAGS"
fi
define_in_config_if_yes "$_mad" 'USE_MAD'
echo "$_mad"

#
# Check for ALSA
#
echocheck "ALSA >= 0.9"
if test "$_alsa" = auto ; then
	_alsa=no
	cat > $TMPC << EOF
#include <alsa/asoundlib.h>
int main(void) { return (!(SND_LIB_MAJOR==0 && SND_LIB_MINOR==9)); }
EOF
	cc_check $ALSA_CFLAGS $ALSA_LIBS -lasound && _alsa=yes
fi
if test "$_alsa" = yes ; then
	append_var LIBS "$ALSA_LIBS -lasound"
	append_var INCLUDES "$ALSA_CFLAGS"
fi
define_in_config_if_yes "$_alsa" 'USE_ALSA'
echo "$_alsa"

#
# Check for libjpeg
#
echocheck "libjpeg >= v6b"
if test "$_jpeg" = auto ; then
	_jpeg=no
	cat > $TMPC << EOF
#include <stdio.h>
#include <jpeglib.h>
int main(void) {
#if JPEG_LIB_VERSION >= 62
#else
  syntax error
#endif
  return 0;
}
EOF
	cc_check $JPEG_CFLAGS $JPEG_LIBS -ljpeg && _jpeg=yes
fi
if test "$_jpeg" = yes ; then
	append_var LIBS "$JPEG_LIBS -ljpeg"
	append_var INCLUDES "$JPEG_CFLAGS"
fi
define_in_config_if_yes "$_jpeg" 'USE_JPEG'
echo "$_jpeg"

#
# Check for PNG
#
echocheck "PNG >= 1.2.8"
if test "$_pkg_config" = "yes" && $_pkgconfig --exists libpng; then
	append_var PNG_LIBS "`$_pkgconfig --libs libpng`"
	append_var PNG_CFLAGS "`$_pkgconfig --cflags libpng`"
else
	append_var PNG_LIBS "-lpng -lz"
fi
if test "$_png" = auto ; then
	_png=no
	cat > $TMPC << EOF
#include <png.h>
int main(void) {
#if PNG_LIBPNG_VER >= 10208
#else
  syntax error
#endif
  return 0;
}
EOF
	cc_check $PNG_CFLAGS $PNG_LIBS && _png=yes
fi
if test "$_png" = yes ; then
	append_var LIBS "$PNG_LIBS"
	append_var INCLUDES "$PNG_CFLAGS"
fi
define_in_config_if_yes "$_png" 'USE_PNG'
echo "$_png"

#
# Check for Theora Decoder
#
echocheck "libtheoradec >= 1.0"
if test "$_vorbis" = no && test "$_tremor" = no ; then
	echo "skipping. no vorbis"
	_theoradec=notsupported
fi
if test "$_theoradec" = auto ; then
	_theoradec=no
	cat > $TMPC << EOF
#include <theora/theoradec.h>
int main(void) { th_ycbcr_buffer yuv; th_decode_ycbcr_out(NULL, yuv);  }
EOF
	cc_check $THEORADEC_CFLAGS $THEORADEC_LIBS -ltheoradec && _theoradec=yes
fi
if test "$_theoradec" = yes ; then
	append_var LIBS "$THEORADEC_LIBS -ltheoradec"
	append_var INCLUDES "$THEORADEC_CFLAGS"
fi
define_in_config_if_yes "$_theoradec" 'USE_THEORADEC'
if test ! "$_theoradec" = notsupported ; then
	echo "$_theoradec"
fi

#
# Check for the AAC decoder
#
echocheck "libfaad"
if test "$_faad" = auto ; then
	_faad=no
	cat > $TMPC << EOF
#include <neaacdec.h>
int main(void) { NeAACDecGetCapabilities(); return 0; }
EOF
	cc_check $FAAD_CFLAGS $FAAD_LIBS -lfaad && _faad=yes
fi
if test "$_faad" = yes ; then
	append_var LIBS "$FAAD_LIBS -lfaad"
	append_var INCLUDES "$FAAD_CFLAGS"
fi
define_in_config_if_yes "$_faad" 'USE_FAAD'
echo "$_faad"

#
# Check for SEQ MIDI
#
echocheck "SEQ MIDI"
if test "$_seq_midi" = auto ; then
	# TODO: Test for /dev/sequencer presence? Or maybe just for /dev ?
	# For now, we just always enable it when "posix" mode is on (backends
	# that do not want it can disable it by setting _seq_midi=no).
	_seq_midi="$_posix"
fi
define_in_config_h_if_yes "$_seq_midi" 'USE_SEQ_MIDI'
echo "$_seq_midi"

#
# Check for sndio
#
echocheck "sndio"
if test "$_sndio" = auto ; then
	_sndio=no
	cat > $TMPC << EOF
#include <sndio.h>
int main(void) { struct sio_par par; sio_initpar(&par); return 0; }
EOF
	cc_check $SNDIO_CFLAGS $SNDIO_LIBS -lsndio && _sndio=yes
fi
if test "$_sndio" = yes ; then
	append_var LIBS "$SNDIO_LIBS -lsndio"
	append_var INCLUDES "$SNDIO_CFLAGS"
fi
define_in_config_h_if_yes "$_sndio" 'USE_SNDIO'
echo "$_sndio"

#
# Check for TiMidity(++)
#
echocheck "TiMidity"
if test "$_timidity" = auto ; then
	# TODO: Is there a good possibility of auto detecting whether we
	# should include TiMidity support? It can only be used on Unix
	# currently so we use that as "detection" for now.
	_timidity="$_posix"
fi
define_in_config_h_if_yes "$_timidity" 'USE_TIMIDITY'
echo "$_timidity"

#
# Check for ZLib
#
echocheck "zlib"
if test "$_zlib" = auto ; then
	_zlib=no
	cat > $TMPC << EOF
#include <string.h>
#include <zlib.h>
int main(void) { return strcmp(ZLIB_VERSION, zlibVersion()); }
EOF
	cc_check $ZLIB_CFLAGS $ZLIB_LIBS -lz && _zlib=yes
fi
if test "$_zlib" = yes ; then
	append_var ZLIB_LIBS "-lz"
	append_var LIBS "$ZLIB_LIBS"
	append_var INCLUDES "$ZLIB_CFLAGS"
fi
define_in_config_if_yes "$_zlib" 'USE_ZLIB'
echo "$_zlib"

#
# Check for LibMPEG2
#
echocheck "libmpeg2 >= 0.4.0"
if test "$_mpeg2" = auto ; then
	_mpeg2=no
	cat > $TMPC << EOF
typedef signed $type_1_byte int8_t;
typedef signed $type_2_byte int16_t;
typedef signed $type_4_byte int32_t;

typedef unsigned $type_1_byte uint8_t;
typedef unsigned $type_2_byte uint16_t;
typedef unsigned $type_4_byte uint32_t;

extern "C" {
#include <mpeg2dec/mpeg2.h>
}

int main(void) {
	#if MPEG2_RELEASE < MPEG2_VERSION(0, 4, 0)
	#error libmpeg2 version too low
	#endif

	/* mpeg2_state_t first appears in 0.4.0 */
	mpeg2_state_t state;

	return 0;
}
EOF

	if test -n "$_host"; then
		# don't execute while cross compiling
		cc_check $MPEG2_CFLAGS $MPEG2_LIBS -lmpeg2 && _mpeg2=yes
	else
		cc_check_no_clean $MPEG2_CFLAGS $MPEG2_LIBS -lmpeg2 && $TMPO$HOSTEXEEXT && _mpeg2=yes
		cc_check_clean
	fi
fi
if test "$_mpeg2" = yes ; then
	append_var INCLUDES "$MPEG2_CFLAGS"
	append_var LIBS "$MPEG2_LIBS -lmpeg2"
fi
define_in_config_if_yes "$_mpeg2" 'USE_MPEG2'
echo "$_mpeg2"

#
# Check for liba52
#
echocheck "liba52"
if test "$_a52" = auto ; then
	_a52=no
	cat > $TMPC << EOF
typedef signed $type_1_byte int8_t;
typedef signed $type_2_byte int16_t;
typedef signed $type_4_byte int32_t;

typedef unsigned $type_1_byte uint8_t;
typedef unsigned $type_2_byte uint16_t;
typedef unsigned $type_4_byte uint32_t;

extern "C" {
#include <a52dec/a52.h>
}

int main(void) {
	a52_state_t *state = a52_init(0);
	a52_free(state);
	return 0;
}
EOF

	if test -n "$_host"; then
		# don't execute while cross compiling
		cc_check $A52_CFLAGS $A52_LIBS -la52 && _a52=yes
	else
		cc_check_no_clean $A52_CFLAGS $A52_LIBS -la52 && $TMPO$HOSTEXEEXT && _a52=yes
		cc_check_clean
	fi
fi
if test "$_a52" = yes ; then
	INCLUDES="$INCLUDES $A52_FLAGS"
	LIBS="$LIBS $A52_LIBS -la52"
fi
define_in_config_if_yes "$_a52" 'USE_A52'
echo "$_a52"

#
# Check for Sparkle if updates support is enabled
#
case $_host_os in
	darwin*)
		echocheck "Sparkle"
		if test "$_updates" = no; then
			_sparkle=no
		else
			if test -z $_sparklepath; then
				_sparklepath=/Library/Frameworks
			fi
			SPARKLE_CFLAGS="-F$_sparklepath"
			SPARKLE_LIBS="-F$_sparklepath"
			if test "$_sparkle" = auto ; then
				_sparkle=no
				cat > $TMPC << EOF
#include <Cocoa/Cocoa.h>
#include <Sparkle/Sparkle.h>
int main(void) { SUUpdater *updater = [SUUpdater sharedUpdater]; return 0; }
EOF
				cc_check $SPARKLE_CFLAGS $SPARKLE_LIBS -framework Sparkle -ObjC++ -lobjc && _sparkle=yes
			fi
			if test "$_sparkle" = yes ; then
				append_var LIBS "$SPARKLE_LIBS -framework Sparkle"
				append_var INCLUDES "$SPARKLE_CFLAGS"
			fi
			define_in_config_if_yes "$_sparkle" 'USE_SPARKLE'
		fi
		echo "$_sparkle"
	;;
	mingw*)
		echocheck "Sparkle"
		if test "$_updates" = no; then
			_sparkle=no
		else
			if test ! -z $_sparklepath ; then
				SPARKLE_CFLAGS="-I$_sparklepath/include"
				SPARKLE_LIBS="-L$_sparklepath/Release -L$_sparklepath/x64/Release"
			fi
			if test "$_sparkle" = auto ; then
				_sparkle=no
				cat > $TMPC << EOF
#include <winsparkle.h>
int main(void) { win_sparkle_get_update_check_interval(); return 0; }
EOF
				cc_check $SPARKLE_CFLAGS $SPARKLE_LIBS -lWinSparkle && _sparkle=yes
			fi
			if test "$_sparkle" = yes ; then
				append_var LIBS "$SPARKLE_LIBS -lWinSparkle"
				append_var INCLUDES "$SPARKLE_CFLAGS"
			fi
			define_in_config_if_yes "$_sparkle" 'USE_SPARKLE'
		fi
		echo "$_sparkle"
	;;
	*)
		_sparkle=no
	;;
esac

#
# Check for libcurl to be present
#
if test "$_libcurl" != "no"; then

	# Look for the curl-config script
	find_libcurlconfig

	if test -z "$_libcurlconfig"; then
		_libcurl=no
	else
		if test -n "$_staticlibpath"; then
			LIBCURL_LIBS=`$_libcurlconfig --static-libs`
		else
			LIBCURL_LIBS=`$_libcurlconfig --libs`
		fi
		LIBCURL_CFLAGS=`$_libcurlconfig --cflags`

		case $_host_os in
			amigaos*)
				append_var LIBCURL_LIBS "-lpthread"
			;;
<<<<<<< HEAD
			morphos*)
				append_var LIBCURL_LIBS "-lpthread"
=======
			# macOS does not allow static libs, overriding
			darwin*)
				LIBCURL_LIBS=`$_libcurlconfig --libs`
>>>>>>> f302cd7c
			;;
			psp2*)
				append_var LIBCURL_LIBS "-lssl -lcrypto"
			;;
		esac

		if test "$_libcurl" = "auto"; then
			_libcurl=no

			cat > $TMPC << EOF
			#include <curl/curl.h>
			int main(int argc, char *argv[]) {
				int x;
				curl_easy_setopt(NULL,CURLOPT_URL,NULL);
				x=CURL_ERROR_SIZE;
				x=CURLOPT_WRITEFUNCTION;
				x=CURLOPT_WRITEDATA;
				x=CURLOPT_ERRORBUFFER;
				x=CURLOPT_STDERR;
				x=CURLOPT_VERBOSE;

				curl_version_info_data *data = curl_version_info(CURLVERSION_NOW);
				if (data->features & CURL_VERSION_SSL)
					return 0;
				return 1;
			}
EOF

			cc_check_no_clean $LIBCURL_CFLAGS $LIBCURL_LIBS
			if test "$?" -eq 0; then
				if test -n "$_host"; then
					# In cross-compiling mode, we cannot run the result, assume SSL is available
					_libcurl=yes
				else
					$TMPO$HOSTEXEEXT
					if test "$?" -eq 0; then
						_libcurl=yes
					else
						_libcurl="no SSL support"
					fi
				fi
			fi
			cc_check_clean
		fi

		if test "$_libcurl" = "yes"; then
			append_var LIBS "$LIBCURL_LIBS"
			append_var INCLUDES "$LIBCURL_CFLAGS"
		fi
	fi

fi

echocheck "libcurl"
echo "$_libcurl"

define_in_config_if_yes "$_libcurl" "USE_LIBCURL"

#
# Check whether to build cloud integration support
#
echo_n "Cloud integration... "
if test "$_cloud" = "no"; then
	echo "no"
else
	_cloud=no
	if test "$_sdlnet" = "yes"; then
		_cloud=yes
		echo_n "local"
	fi
	if test "$_libcurl" = "yes"; then
		if test "$_cloud" = "yes"; then echo_n ", "; fi
		_cloud=yes
		echo_n "servers"
	fi
	if test "$_cloud" = "no"; then
		echo_n "no"
	fi
	echo  # newline
fi
define_in_config_if_yes $_cloud 'USE_CLOUD'

#
# Check is NSDockTilePlugIn protocol is supported
#
case $_host_os in
	darwin*)
		# NSDockTilePlugIn was added in OS X 10.6, so will not be available when compiling on older OS X versions.
		echocheck "DockTilePlugin"
		if test "$_osxdockplugin" = auto ; then
			_osxdockplugin=no
			cat > $TMPC << EOF
#include <Cocoa/Cocoa.h>
@interface ScummVMDockTilePlugIn : NSObject <NSDockTilePlugIn> {
}
@end
EOF
			cc_check -c -ObjC++ && _osxdockplugin=yes
		fi
		define_in_config_if_yes "$_osxdockplugin" 'USE_DOCKTILEPLUGIN'
		echo "$_osxdockplugin"
	;;
	*)
		_osxdockplugin=no
	;;
esac

#
# Check for FluidSynth
#
echocheck "FluidSynth"

append_var FLUIDSYNTH_LIBS "-lfluidsynth"
case $_host_os in
	mingw*)
		FLUIDSYNTH_STATIC_LIBS="$FLUIDSYNTH_LIBS -lglib-2.0 -lintl -liconv -lws2_32 -lole32 -lshlwapi -lpcre -ldsound -lwinmm"
	;;

	darwin*)
		FLUIDSYNTH_STATIC_LIBS="$FLUIDSYNTH_LIBS -framework Foundation -framework CoreMIDI -framework CoreAudio -lglib-2.0 -lintl -liconv -lreadline"
	;;

	iphone)
		FLUIDSYNTH_STATIC_LIBS="$FLUIDSYNTH_LIBS -framework Foundation -framework CoreMIDI -lglib-2.0 -lintl -liconv"
	;;

	*)
		FLUIDSYNTH_STATIC_LIBS="$FLUIDSYNTH_LIBS -lglib-2.0 -lintl -liconv"
	;;
esac

if test "$_fluidsynth" = auto; then
	_fluidsynth=no
	cat > $TMPC << EOF
#include <fluidsynth.h>
int main(void) { delete_fluid_settings(new_fluid_settings()); return 0; }
EOF
	cc_check_no_clean $FLUIDSYNTH_CFLAGS $FLUIDSYNTH_LIBS && _fluidsynth=yes
	if test "$_fluidsynth" != yes; then
		FLUIDSYNTH_LIBS="$FLUIDSYNTH_STATIC_LIBS"
		cc_check_no_clean $FLUIDSYNTH_CFLAGS $FLUIDSYNTH_LIBS && _fluidsynth=yes
	fi
	cc_check_clean
fi
if test "$_fluidsynth" = yes; then
	append_var LIBS "$FLUIDSYNTH_LIBS"
	append_var INCLUDES "$FLUIDSYNTH_CFLAGS"
fi
define_in_config_if_yes "$_fluidsynth" 'USE_FLUIDSYNTH'
echo "$_fluidsynth"

#
# Check for readline if text_console is enabled
#
echocheck "readline"
if test "$_text_console" = yes ; then
	_READLINE_LIBS="-lreadline"
	if test "$_readline" = auto ; then
		_readline=no
		cat > $TMPC << EOF
#include <stdio.h>
#include <readline/readline.h>
#include <readline/history.h>

int main(void) {
	char *x = readline("");
}
EOF
		cc_check_no_clean $READLINE_CFLAGS $READLINE_LIBS $_READLINE_LIBS && _readline=yes
		if test "$_readline" = no ; then
			_READLINE_LIBS="-lreadline -ltermcap"
			cc_check_no_clean $READLINE_CFLAGS $READLINE_LIBS $_READLINE_LIBS && _readline=yes
		fi
	fi
	cc_check_clean
	echo "$_readline"
else
	_readline=no
	echo "skipping (text console disabled)"
fi

if test "$_readline" = yes ; then
	append_var LIBS "$READLINE_LIBS $_READLINE_LIBS"
	append_var INCLUDES "$READLINE_CFLAGS"

	#
	# Check the type of rl_completion_entry_function.
	# It can be int(*)(const char *, int) or char *(*)(const char *, int).
	#
	cat > $TMPC << EOF
#include <stdio.h>
#include <readline/readline.h>
#include <readline/history.h>

int readline_completionFunction(const char *, int);

int main(void) {
	char *x = readline("");
	rl_completion_entry_function = &readline_completionFunction;
}
EOF
	cc_check -c && add_line_to_config_h '#define USE_READLINE_INT_COMPLETION'

fi
define_in_config_h_if_yes "$_readline" 'USE_READLINE'

define_in_config_h_if_yes "$_text_console" 'USE_TEXT_CONSOLE_FOR_DEBUGGER'

#
# Check for Unity if taskbar integration is enabled
#
echocheck "libunity"
if test "$_unix" = no || test "$_taskbar" = no || test "$_pkg_config" = no; then
	_libunity=no
else
if test "$_libunity" = auto ; then
	case $_host_os in
		mingw*)
			# pkgconfig and unity are not supported on mingw
			_libunity=no
			;;
		*)
			# Unity has a lots of dependencies, update the libs and cflags var with them
			LIBUNITY_LIBS="$LIBUNITY_LIBS `$_pkgconfig --libs 'unity > 3.8.1' 2>> "$TMPLOG"`"
			LIBUNITY_CFLAGS="$LIBUNITY_CFLAGS `$_pkgconfig --cflags 'unity > 3.8.1' 2>> "$TMPLOG"`"
			_libunity=no
			cat > $TMPC << EOF
#include <unity.h>
int main(void) {
	unity_launcher_entry_get_for_desktop_id("scummvm.desktop");
	return 0;
}
EOF
			cc_check $LIBUNITY_CFLAGS $LIBUNITY_LIBS && _libunity=yes
			;;
	esac
fi
if test "$_libunity" = yes ; then
	if test "$LIBUNITY_CFLAGS" = "" || test "$LIBUNITY_LIBS" = ""; then
		LIBUNITY_LIBS="$LIBUNITY_LIBS `$_pkgconfig --libs 'unity > 3.8.1' 2>> "$TMPLOG"`"
		LIBUNITY_CFLAGS="$LIBUNITY_CFLAGS `$_pkgconfig --cflags 'unity > 3.8.1' 2>> "$TMPLOG"`"
	fi
	append_var LIBS "$LIBUNITY_LIBS"
	append_var CXXFLAGS "$LIBUNITY_CFLAGS"
fi
define_in_config_h_if_yes "$_libunity" 'USE_UNITY'
fi
echo "$_libunity"

#
# Check for FreeType2 to be present
#
find_freetype() {
        # Wrapper function which tries to find freetype
        # either by calling freetype-config or by using
        # pkg-config.
        # As of freetype-2.9.1 the freetype-config file
        # no longer gets installed by default.
	if test "$_pkg_config" = "yes" && $_pkgconfig --exists freetype2; then
		FREETYPE2_LIBS=`$_pkgconfig --libs freetype2`
		FREETYPE2_CFLAGS=`$_pkgconfig --cflags freetype2`
		FREETYPE2_STATIC_LIBS=`$_pkgconfig --static --libs freetype2`
		_freetype_found="true"
	else
		# Look for the freetype-config script
		find_freetypeconfig
		if test -n "$_freetypeconfig"; then
			# Since 2.3.12, freetype-config prepends $SYSROOT to everything.
			# This means we can't pass it a --prefix that includes $SYSROOT.
			freetypeprefix="$_freetypepath"
			if test -n "$SYSROOT" -a "$SYSROOT" != "/"; then
				teststring=VeryImplausibleSysrootX1Y2Z3
				if ( env SYSROOT=/$teststring "$_freetypeconfig" --cflags | grep $teststring 2> /dev/null > /dev/null ); then
					echo "Adapting FreeType prefix to SYSROOT" >> "$TMPLOG"
					freetypeprefix="${freetypeprefix##$SYSROOT}"
				fi
			fi
			FREETYPE2_LIBS=`$_freetypeconfig --prefix="$freetypeprefix" --libs`
			FREETYPE2_CFLAGS=`$_freetypeconfig --prefix="$freetypeprefix" --cflags`
			FREETYPE2_STATIC_LIBS=`$_freetypeconfig --prefix="$freetypeprefix" --static --libs 2>/dev/null`
			_freetype_found="true"
		fi
	fi
}

if test "$_freetype2" != "no"; then
	find_freetype
	if test $_freetype_found != true; then
		_freetype2=no
	else
		if test "$_freetype2" = "auto"; then
			_freetype2=no

			cat > $TMPC << EOF
#include <ft2build.h>
#include FT_FREETYPE_H

int main(int argc, char *argv[]) {
	FT_Library library;
	FT_Error error = FT_Init_FreeType(&library);
	FT_Done_FreeType(library);
}
EOF

			cc_check_no_clean $FREETYPE2_CFLAGS $FREETYPE2_LIBS && _freetype2=yes
			# Modern freetype-config scripts accept --static to get all
			# required flags for static linking. We abuse this to detect
			# FreeType2 builds which are static themselves.
			if test "$_freetype2" != "yes"; then
				FREETYPE2_LIBS="$FREETYPE2_STATIC_LIBS"
				cc_check_no_clean $FREETYPE2_CFLAGS $FREETYPE2_LIBS && _freetype2=yes
			fi
			cc_check_clean
		fi

		if test "$_freetype2" = "yes"; then
			append_var LIBS "$FREETYPE2_LIBS"
			append_var CXXFLAGS "$FREETYPE2_CFLAGS"
		fi
	fi

fi

echocheck "FreeType2"
echo "$_freetype2"

define_in_config_if_yes "$_freetype2" "USE_FREETYPE2"

#
# Check for OpenGL (ES)
#
echocheck "OpenGL"

case $_backend in
	openpandora)
		# Only enable OpenGL ES on the OpanPandora if --opengl-mode=gles is passed in explicitly.
		if test "$_opengl_mode" = "gles" ; then
			append_var LIBS "-lGLES_CM -lEGL -lX11"
		else
			_opengl_mode=none
		fi
		;;
esac

if test "$_opengl_mode" = auto ; then
	case $_backend in
		android)
			# Android always runs in GLES mode
			_opengl_mode=gles
			;;
		sdl)
			case $_sdlversion in
				1.2.*)
					# Stock SDL 1.2 only supports OpenGL contexts.
					_opengl_mode=gl
					;;

				2.0.*)
					# SDL2 supports both OpenGL + OpenGL ES contexts.
					# However, Mac OS X only allows OpenGL context creation at
					# this time, thus we limit us to OpenGL on that platform.
					case $_host_os in
						darwin*)
							_opengl_mode=gl
							;;

						*)
							_opengl_mode=any
							;;
					esac
					;;
			esac
			;;

		tizen)
			# Tizen always runs in GLES mode
			_opengl_mode=gles
			;;

		*)
			_opengl_mode=none
			;;
	esac
fi

_opengl=yes
case $_opengl_mode in
	auto)
		# This case should never occur but better safe than sorry.
		echo "no"
		_opengl=no
		;;

	none)
		echo "no"
		_opengl=no
		;;

	any)
		echo "yes (runtime detection)"
		add_line_to_config_h "#undef USE_GLES_MODE"
		;;

	gl)
		echo "yes (OpenGL)"
		add_line_to_config_h "#define USE_GLES_MODE 0"
		;;

	gles)
		echo "yes (OpenGL ES)"
		add_line_to_config_h "#define USE_GLES_MODE 1"
		;;

	gles2)
		echo "yes (OpenGL ES 2)"
		add_line_to_config_h "#define USE_GLES_MODE 2"
		;;

	*)
		echo "invalid mode specification '$_opengl_mode'. Aborting."
		exit 1
		;;
esac

define_in_config_if_yes "$_opengl" "USE_OPENGL"

#
# Check for iconv
#
echo_n "Checking whether iconv.h is present... "
if test "$_iconv" = auto ; then
	_iconv=no
	cat > $TMPC << EOF
#include <iconv.h>
int main(int, char **) {
	return 0;
}
EOF
	cc_check $ICONV_CFLAGS $ICONV_LIBS && _iconv=yes
fi

create_iconv_test() {
	cat > $TMPC << EOF
#include <iconv.h>
int main(int, char **) {
	iconv_t iconv = iconv_open("UTF-32", "SJIS");
	iconv_close(iconv);
	return 0;
}
EOF
}
echo "$_iconv"

if test "$_iconv" = yes ; then
	echo_n "Checking whether iconv needs linking against libiconv... "

	needs_iconvlib='auto'
	create_iconv_test
	cc_check $ICONV_CFLAGS $ICONV_LIBS -liconv && needs_iconvlib='yes'
	# We do check linking without -liconv here too, just in case
	# it would fail otherwise too
	create_iconv_test
	cc_check $ICONV_CFLAGS $ICONV_LIBS && needs_iconvlib='no'

	if test "$needs_iconvlib" = auto ; then
		_iconv=no
		echo "does not link at all"
	else
		if test "$needs_iconvlib" = yes ; then
			append_var ICONV_LIBS "-liconv"
		fi
		echo "$needs_iconvlib"

		echo_n "Checking signature of iconv... "
		uses_const=no

		cat > $TMPC << EOF
#include <iconv.h>
int main(int argc, char **argv) {
	iconv_t iconvP;
	const char **inbuf = 0;
	iconv(iconvP, inbuf, 0, 0, 0);
	return 0;
}
EOF
		cc_check $ICONV_CFLAGS $ICONV_LIBS && uses_const=yes

		if test "$uses_const" = yes ; then
			echo "iconv_t, const char **, size_t *, char **, size_t *"
		else
			echo "iconv_t, char **, size_t *, char **, size_t *"
		fi

		define_in_config_if_yes "$uses_const" 'ICONV_USES_CONST'
	fi
fi

if test "$_iconv" = yes ; then
	append_var LIBS "$ICONV_LIBS"
	append_var INCLUDES "$ICONV_CFLAGS"
fi

echocheck "iconv"
define_in_config_if_yes "$_iconv" 'USE_ICONV'
echo "$_iconv"

#
# Check for Linux CD-ROM support
#
case $_host_os in
	*linux*)
		echocheck "Linux CD-ROM"
		linuxcd=no
		cat > $TMPC << EOF
#include <linux/cdrom.h>
#include <sys/types.h>
int main(void) {
	int x = CDROMREADAUDIO;
	dev_t dev;
	return major(dev) + x;
}
EOF
		cc_check && linuxcd=yes
		define_in_config_if_yes "$linuxcd" 'USE_LINUXCD'
		echo "$linuxcd"
		;;
esac


#
# Check for nasm
#
if test "$_have_x86" = yes ; then
	echocheck "nasm"
	if test "$_nasm" = no ; then
		echo "disabled"
	else
		IFS="${IFS= 	}"; ac_save_ifs="$IFS"; IFS=$SEPARATOR

		for path_dir in $_nasmpath; do
			if test -x "$path_dir/nasm$NATIVEEXEEXT" ; then
				NASM="$path_dir/nasm$NATIVEEXEEXT"
				NASMFLAGS="-O1 -g"
				echo $NASM
				break
			fi
		done

		# fallback to the nasm compatible yasm
		if test x$NASM = x -o x$NASM = x'"$NASM"'; then
			for path_dir in $_nasmpath; do
				if test -x "$path_dir/yasm$NATIVEEXEEXT" ; then
					NASM="$path_dir/yasm$NATIVEEXEEXT"
					NASMFLAGS="-a x86 -m x86"
					echo $NASM
					break
				fi
			done
		fi

		IFS="$ac_save_ifs"

		if test x$NASM = x -o x$NASM = x'"$NASM"'; then
			echo "not found"
			_nasm=no
		else
			case $_host_os in
				darwin*)
					append_var NASMFLAGS "-f macho"
				;;
				mingw*)
					append_var NASMFLAGS "-f win32"
				;;
				os2-emx*)
					append_var NASMFLAGS "-f aout"
				;;
				*)
					append_var NASMFLAGS "-f elf"
				;;
			esac
			_nasm=yes
		fi
	fi
fi

define_in_config_if_yes $_nasm 'USE_NASM'

#
# Check for pandoc
#
if test "$_pandoc" = yes ; then
	echocheck "pandoc"

	IFS="${IFS= 	}"; ac_save_ifs="$IFS"; IFS=$SEPARATOR

	for path_dir in $_pandocpath; do
		if test -x "$path_dir/pandoc$NATIVEEXEEXT" ; then
			PANDOC="$path_dir/pandoc$NATIVEEXEEXT"
			break
		fi
	done

	IFS="$ac_save_ifs"

	if ! test "$PANDOC" ; then
		_pandoc=no
	fi

	echo $_pandoc
fi

define_in_config_if_yes $_pandoc 'USE_PANDOC'

# Default to plain text output for pandoc
if test -z "$_pandocformat" -o "$_pandocformat" = "default"; then
	_pandocformat="plain"
fi

if test "$_pandocext" = "default"; then
	if test "$_pandocformat" = plain; then
		_pandocext=""
	else
		_pandocext=".$_pandocformat"
	fi
fi

#
# Enable vkeybd / event recorder
#
define_in_config_if_yes $_vkeybd 'ENABLE_VKEYBD'
define_in_config_if_yes $_eventrec 'ENABLE_EVENTRECORDER'

# Check whether to build translation support
#
echo_n "Building translation support... "
define_in_config_if_yes $_translation 'USE_TRANSLATION'
if test "$_translation" = no ; then
	echo "no"
else
	echo_n "yes ("

	if test "$_detectlang" != yes ; then
		cat > $TMPC << EOF
#include <locale.h>
int main(void) { setlocale(LC_ALL, ""); return 0; }
EOF
		_detectlang=no
		cc_check && _detectlang=yes
	fi

	define_in_config_h_if_yes $_detectlang 'USE_DETECTLANG'
	if test "$_detectlang" = yes ; then
		echo "with runtime language detection)"
	else
		echo "without runtime language detection)"
	fi
fi

#
# Check whether to build taskbar integration support
#
echo_n "Building taskbar integration support... "
if test "$_taskbar" = "no"; then
	echo "no"
else
	case $_host_os in
	mingw*)
		append_var LIBS "-lole32 -luuid"
		echo "win32"
		_taskbar=yes
		;;
	darwin*)
		echo "osx"
		_taskbar=yes
		;;
	*)
		if test "$_libunity" = yes; then
			echo "unity"
			_taskbar=yes
		else
			echo "no"
			_taskbar=no
		fi
		;;
	esac
fi
define_in_config_if_yes $_taskbar 'USE_TASKBAR'

#
# Check whether to build system dialogs support
#
echo_n "Building system dialogs support... "
if test "$_dialogs" = "no"; then
	echo "no"
else
	case $_host_os in
	mingw*)
		append_var LIBS "-lole32 -luuid"
		echo "win32"
		_dialogs=yes
		;;
	darwin*)
		echo "osx"
		_dialogs=yes
		;;
	*)
		echo "no"
		_dialogs=no
		;;
	esac
fi
define_in_config_if_yes $_dialogs 'USE_SYSDIALOGS'

#
# Check whether to build TTS integration support
#
echo_n "Building text-to-speech support... "
if test "$_tts" = "no"; then
	echo "no"
else
	case $_host_os in
	linux*)
		echo "linux"
		_tts=yes
		define_in_config_if_yes $_tts 'USE_SPEECH_DISPATCHER'
		append_var LIBS '-lspeechd -lpthread'
		;;
	mingw*)
		echo "win32"
		_tts=yes
		append_var LIBS '-lsapi -lole32'
		;;
	darwin*)
		echo "osx"
		_tts=yes
		;;
	*)
		echo "no"
		_tts=no
		;;
	esac
fi
define_in_config_if_yes $_tts 'USE_TTS'

#
# Check whether to build Bink video support
#
echo_n "Building Bink video support... "
define_in_config_if_yes $_bink 'USE_BINK'
echo "$_bink"

#
# Check whether to build updates support
#
echo_n "Building updates support... "
if test "$_updates" = yes; then
	if test "$_sparkle" = yes; then
		echo "Sparkle"
	else
		_updates=no;
		echo "$_updates"
	fi
else
	echo "$_updates"
fi
define_in_config_if_yes $_updates 'USE_UPDATES'

#
# Figure out installation directories
#
test "x$prefix" = xNONE && prefix=/usr/local
test "x$exec_prefix" = xNONE && exec_prefix='${prefix}'

case $_host_os in
	mingw*)
		# Windows stores all the external data files in executable file.
		;;
	*)
		append_var DEFINES "-DDATA_PATH=\\\"$datadir\\\""
		;;
esac

case $_backend in
	3ds)
		append_var DEFINES "-DPLUGIN_DIRECTORY=\\\"$datadir/plugins\\\""
		;;
	openpandora)
		# Add ../plugins as a path so plugins can be found when running from a .PND.
		append_var DEFINES "-DPLUGIN_DIRECTORY=\\\"../plugins\\\""
		;;
	maemo | webos)
		# The WebOS and Maemo apps want the plugins in the "lib" directory
		# without a scummvm sub directory.
		append_var DEFINES "-DPLUGIN_DIRECTORY=\\\"$libdir\\\""
		;;
	ps2)
		# PS2 bogus dir: it actually depends on launch medium
		append_var DEFINES "-DPLUGIN_DIRECTORY=\\\"host:plugins\\\""
		;;
	*)
		append_var DEFINES "-DPLUGIN_DIRECTORY=\\\"$libdir/scummvm\\\""
		;;
esac

#
# Set variables for profiling.
# We need to do it here to prevent mess-ups with the tests e.g. on the PSP
#
if test "$_enable_prof" = yes ; then
	append_var CXXFLAGS "-pg"
	append_var LDFLAGS "-pg"
	append_var DEFINES "-DENABLE_PROFILING"
fi

echo_n "Enabling Address Sanitizer... "

if test "$_enable_asan" = yes ; then
	append_var CXXFLAGS "-fsanitize=address -fno-omit-frame-pointer"
	append_var LDFLAGS "-fsanitize=address -fno-omit-frame-pointer"
fi
echo "$_enable_asan"

echo_n "Backend... "
echo_n "$_backend"

if test "$_backend" = "sdl" -a -n "$_sdlversion"; then
	echo_n " ($_sdlversion)"
fi

if test "$_nasm" = yes ; then
	echo_n ", assembly routines"
fi

if test "$_16bit" = yes ; then
	echo_n ", 16bit color"
fi

if test "$_highres" = yes ; then
	echo_n ", high resolution"
fi

if test "$_savegame_timestamp" = yes ; then
	echo_n ", savegame timestamp"
fi

if test "$_build_scalers" = yes ; then
	if test "$_build_hq_scalers" = yes ; then
		echo_n ", HQ scalers"
	else
		echo_n ", scalers"
	fi
fi

if test "$_mt32emu" = yes ; then
	echo_n ", MT-32 emulator"
fi

if test "$_lua" = yes ; then
	echo_n ", Lua"
fi

if test "$_nuked_opl" = yes ; then
	echo_n ", Nuked OPL emulator"
fi

if test "$_text_console" = yes ; then
	echo_n ", text console"
fi

if test "$_vkeybd" = yes ; then
	echo_n ", virtual keyboard"
fi

if test "$_eventrec" = yes ; then
	echo_n ", event recorder"
fi

if test "$_cloud" = yes ; then
	echo ", cloud"
else
	echo
fi

#
# Some last-minute backend specific stuff, executed
# after all of CXXFLAGS, LDFLAGS, LIBS etc. have been setup
#
case $_backend in
	3ds)
		if test "$_freetype2" = yes -a "$_png" = yes; then
			append_var LIBS "-lbz2"
			append_var LIBS "-lpng"
		fi
		if test "$_tremor" = yes -o "$_flac" = yes; then
			append_var LIBS "-logg"
		fi

		# Moved -Wl,--gc-sections here to avoid it interfering with the library checks
		if test "$_dynamic_modules" = no ; then
			append_var LDFLAGS "-Wl,--gc-sections"
		else
			append_var LDFLAGS "-Wl,--no-gc-sections"
		fi
		;;
	android)
		# ssp at this point so the cxxtests link
		if test "$_debug_build" = yes; then
			append_var CXXFLAGS "-fstack-protector"
		else
			append_var CXXFLAGS "-fno-stack-protector"
		fi

		static_libs=''
		system_libs=''
		for lib in $LIBS; do
			case $lib in
			-lz|-lm|-ldl)
				system_libs="$system_libs $lib"
				;;
			*)
				static_libs="$static_libs $lib"
				;;
			esac
		done

		# -lgcc is carefully placed here - we want to catch
		# all toolchain symbols in *our* libraries rather
		# than pick up anything unhygenic from the Android libs.
		LIBS="-Wl,-Bstatic $static_libs -Wl,-Bdynamic -lgcc $system_libs -llog -landroid -lGLESv1_CM"
		;;
	n64)
		# Move some libs down here, otherwise some symbols requires by libvorbis aren't found
		# during linking stage
		append_var LIBS "-lc -lgcc -lnosys"
		;;
esac


#
# Engine selection
#
_engines_built_static=""
_engines_built_dynamic=""
_engines_skipped=""

# Show a message if looping over engines takes longer than 5 secs
sh -c "
	touch config.gnomes
	sleep 5
	if test -f config.gnomes; then
		printf 'Employing little gnomes...'
		rm -f config.gnomes
	fi" 2>/dev/null &

for engine in $_engines; do
	# Check whether all dependencies are available
	check_engine_deps $engine

	if test "`get_engine_sub $engine`" = "no" ; then
		# It's a main engine
		if test `get_engine_build $engine` = no ; then
			isbuilt=no
		else
			# If dynamic plugins aren't supported, mark
			# all the engines as static
			if test $_dynamic_modules = no ; then
				set_var _engine_${engine}_build "static"
			else
				# If it wasn't explicitly marked as static or
				# dynamic, use the configured default
				if test `get_engine_build $engine` = yes ; then
					set_var _engine_${engine}_build "${_plugins_default}"
				fi
			fi

			# Prepare the defines
			if test `get_engine_build $engine` = dynamic ; then
				isbuilt=DYNAMIC_PLUGIN
			else
				set_var _engine_${engine}_build "static"
				isbuilt=STATIC_PLUGIN
			fi
		fi
	else
		# It's a subengine, just say yes or no
		if test "`get_engine_build $engine`" = "no" ; then
			isbuilt=no
		else
			isbuilt=1
		fi
	fi

	# Save the settings
	defname="ENABLE_`echo $engine | tr '[a-z]' '[A-Z]'`"
	if test "$isbuilt" = "no" ; then
		add_line_to_config_mk "# $defname"
	else
		add_line_to_config_mk "$defname = $isbuilt"
	fi
done

# Sort engines to place our headline engine at start...
# No technical reason, just historical convention
headline_engine=scumm
_sorted_engines="${headline_engine}"
for engine in $_engines; do
	if test "${engine}" != "${headline_engine}" ; then
		_sorted_engines="${_sorted_engines} ${engine}"
	fi
done

# Prepare the information to be shown
for engine in $_sorted_engines; do
	if test "`get_engine_sub $engine`" = "no" ; then
		# It's a main engine
		prepare_engine_build_strings $engine
	fi
done

#
# Detection of WIP/unstable engines
#
for engine in $_engines; do
	engine_build=`get_engine_build $engine`
	engine_build_default=`get_engine_build_default $engine`
	if test $engine_build != no -a $engine_build_default = no ; then
		set_var _tainted_build "yes"
	fi
done

add_to_config_h_if_yes `get_var _tainted_build` '#define TAINTED_BUILD'

# Complete the message on slow systems
if test -f config.gnomes ; then
	# Kill does not work well here as it produces nasty 'Killed' message
	rm -rf config.gnomes
else
	echo " work is done"
fi

#
# Show which engines ("frontends") are to be built
#
echo
if test -n "$_engines_built_static" ; then
	echo "Engines (builtin):"
	echo "$_engines_built_static" | sed 's/@/\
/g
s/#/    /g'
fi

if test -n "$_engines_built_dynamic" ; then
	echo "Engines (plugins):"
	echo "$_engines_built_dynamic" | sed 's/@/\
/g
s/#/    /g'
fi

if test -n "$_engines_skipped" ; then
	echo "Engines Skipped:"
	echo "$_engines_skipped" | sed 's/@/\
/g
s/#/    /g'
fi

if test -n "$_engines_built_wip" ; then
	echo "WARNING: This ScummVM build contains the following UNSTABLE engines:"
	echo "$_engines_built_wip" | sed 's/@/\
/g
s/#/    /g'
fi

echo
echo "Creating config.h"
cat > config.h << EOF
/* This file is automatically generated by configure */
/* DO NOT EDIT MANUALLY */

#ifndef CONFIG_H
#define CONFIG_H

$_config_h_data

/* Data types */
#ifndef SCUMMVM_DONT_DEFINE_TYPES
typedef unsigned $type_1_byte byte;
typedef unsigned int uint;
typedef unsigned $type_1_byte uint8;
typedef unsigned $type_2_byte uint16;
typedef unsigned $type_4_byte uint32;
typedef unsigned $type_8_byte uint64;
typedef signed $type_1_byte int8;
typedef signed $type_2_byte int16;
typedef signed $type_4_byte int32;
typedef signed $type_8_byte int64;
#endif

typedef $type_ptr  uintptr;

#if defined(__APPLE__) && !defined(__ppc__)
#ifndef _UINT64
#define _UINT64
#endif
#endif

#endif /* CONFIG_H */
EOF

echo "Creating config.mk"
cat > config.mk << EOF
# -------- Generated by configure -----------

CXX := $CXX
CXXFLAGS := $CXXFLAGS
LD := $LD
LIBS += $LIBS
RANLIB := $_ranlib
STRIP := $_strip
AR := $_ar
AS := $_as
ASFLAGS := $ASFLAGS
DWP := $_dwp
WINDRES := $_windres
WINDRESFLAGS := $WINDRESFLAGS
STAGINGPATH=$_stagingpath
WIN32PATH=$_win32path
AMIGAOSPATH=$_amigaospath
MORPHOSPATH=$_morphospath
STATICLIBPATH=$_staticlibpath
XCODETOOLSPATH=$_xcodetoolspath
SPARKLEPATH=$_sparklepath
SDLCONFIG=$_sdlconfig

ABI := $ABI

BACKEND := $_backend
MODULES += $MODULES
MODULE_DIRS += $MODULE_DIRS
EXEPRE := $HOSTEXEPRE
EXEEXT := $HOSTEXEEXT
NASM := $NASM
NASMFLAGS := $NASMFLAGS
PANDOC := $PANDOC
PANDOCFORMAT := $_pandocformat
PANDOCEXT := $_pandocext
ZLIB_LIBS := $ZLIB_LIBS
ZLIB_CFLAGS := $ZLIB_CFLAGS

prefix = $prefix
exec_prefix = $exec_prefix
bindir = $bindir
libdir = $libdir
datarootdir = $datarootdir
datadir = $datadir
mandir = $mandir
docdir = $docdir

$_config_mk_data

INCLUDES += $INCLUDES
OBJS += $OBJS
DEFINES += $DEFINES
LDFLAGS += $LDFLAGS

$_mak_plugins

port_mk = $_port_mk

SAVED_CONFIGFLAGS       := $SAVED_CONFIGFLAGS
SAVED_AR                := $SAVED_AR
SAVED_AS                := $SAVED_AS
SAVED_ASFLAGS           := $SAVED_ASFLAGS
SAVED_CPPFLAGS          := $SAVED_CPPFLAGS
SAVED_CXX               := $SAVED_CXX
SAVED_CXXFLAGS          := $SAVED_CXXFLAGS
SAVED_DWP               := $SAVED_DWP
SAVED_LD                := $SAVED_LD
SAVED_LDFLAGS           := $SAVED_LDFLAGS
SAVED_PKG_CONFIG_LIBDIR := $SAVED_PKG_CONFIG_LIBDIR
SAVED_RANLIB            := $SAVED_RANLIB
SAVED_SDL_CONFIG        := $SAVED_SDL_CONFIG
SAVED_STRIP             := $SAVED_STRIP
SAVED_WINDRES           := $SAVED_WINDRES
SAVED_WINDRESFLAGS      := $SAVED_WINDRESFLAGS
EOF

#
# Create a custom Makefile when building outside the source tree
# TODO: Add a better check than just looking for 'Makefile'
#
if test ! -f Makefile.common ; then
echo "Creating Makefile"

cat > Makefile << EOF
# -------- Generated by configure -----------
srcdir = $_srcdir
vpath %.h \$(srcdir)
vpath %.cpp \$(srcdir)
vpath %.c \$(srcdir)
vpath %.m \$(srcdir)
vpath %.mm \$(srcdir)
vpath %.asm \$(srcdir)
vpath %.s \$(srcdir)
vpath %.S \$(srcdir)
vpath %.rc \$(srcdir)
vpath %.md \$(srcdir)
include \$(srcdir)/Makefile
EOF

fi

# Ensure engines folder exists prior to trying to generate
# files into it (used for out-of-tree-builds)
mkdir -p engines

echo "Creating engines/engines.mk"
cat > engines/engines.mk << EOF
# This file is automatically generated by configure
# DO NOT EDIT MANUALLY
# This file is being included by "Makefile.common"
EOF

for engine in $_sorted_engines; do
	j=`echo $engine | tr '[:lower:]' '[:upper:]'`
	if test "`get_engine_sub $engine`" = "no" ; then
		# main engine
		cat >> engines/engines.mk << EOF

ifdef ENABLE_$j
DEFINES += -DENABLE_$j=\$(ENABLE_$j)
MODULES += engines/$engine
EOF

	for subeng in `get_engine_subengines $engine` ; do
		k=`echo $subeng | tr '[:lower:]' '[:upper:]'`
		cat >> engines/engines.mk << EOF

ifdef ENABLE_$k
DEFINES += -DENABLE_$k
endif
EOF
	done

	cat >> engines/engines.mk << EOF
endif
EOF
	fi
done

echo "Creating engines/plugins_table.h"
cat > engines/plugins_table.h << EOF
/* This file is automatically generated by configure */
/* DO NOT EDIT MANUALLY */
// This file is being included by "base/plugins.cpp"
EOF

for engine in $_sorted_engines; do
	if test "`get_engine_sub $engine`" = "no" ; then
		j=`echo $engine | tr '[:lower:]' '[:upper:]'`
		cat >> engines/plugins_table.h << EOF
#if PLUGIN_ENABLED_STATIC($j)
LINK_PLUGIN($j)
#endif
EOF
	fi
done<|MERGE_RESOLUTION|>--- conflicted
+++ resolved
@@ -2185,11 +2185,7 @@
 			case $_host_os in
 			# newlib-based system include files suppress non-C89 function
 			# declarations under __STRICT_ANSI__
-<<<<<<< HEAD
-			3ds | amigaos* | android | androidsdl | dreamcast | ds | gamecube | mingw* | mint* | morphos* | n64 | psp | ps2 | ps3 | psp2 | tizen | wii | wince )
-=======
-			3ds | amigaos* | android | androidsdl | dreamcast | ds | gamecube | mingw* | mint* | n64 | psp | ps2 | ps3 | psp2 | switch | tizen | wii )
->>>>>>> f302cd7c
+			3ds | amigaos* | android | androidsdl | dreamcast | ds | gamecube | mingw* | mint* | morphos* | n64 | psp | ps2 | ps3 | psp2 | switch | tizen | wii )
 				;;
 			*)
 				append_var CXXFLAGS "-ansi"
@@ -3931,11 +3927,7 @@
 #
 echo_n "Checking if host is POSIX compliant... "
 case $_host_os in
-<<<<<<< HEAD
-	amigaos* | morphos* | cygwin* | dreamcast | ds | gamecube | mingw* | n64 | ps2 | ps3 | psp2 | psp | riscos | wii | wince)
-=======
-	amigaos* | cygwin* | dreamcast | ds | gamecube | mingw* | n64 | ps2 | ps3 | psp2 | psp | riscos | wii)
->>>>>>> f302cd7c
+	amigaos* | cygwin* | dreamcast | ds | gamecube | mingw* | morphos* | n64 | ps2 | ps3 | psp2 | psp | riscos | wii)
 		_posix=no
 		;;
 	3ds | android | androidsdl | beos* | bsd* | darwin* | freebsd* | gnu* | gph-linux | haiku* | hpux* | iphone | ios7 | irix*| k*bsd*-gnu* | linux* | maemo | mint* | netbsd* | openbsd* | solaris* | sunos* | switch | uclinux* | webos)
@@ -4811,14 +4803,8 @@
 			amigaos*)
 				append_var LIBCURL_LIBS "-lpthread"
 			;;
-<<<<<<< HEAD
 			morphos*)
 				append_var LIBCURL_LIBS "-lpthread"
-=======
-			# macOS does not allow static libs, overriding
-			darwin*)
-				LIBCURL_LIBS=`$_libcurlconfig --libs`
->>>>>>> f302cd7c
 			;;
 			psp2*)
 				append_var LIBCURL_LIBS "-lssl -lcrypto"
