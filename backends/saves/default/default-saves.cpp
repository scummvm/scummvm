--- conflicted
+++ resolved
@@ -63,50 +63,31 @@
 }
 
 Common::StringArray DefaultSaveFileManager::listSavefiles(const Common::String &pattern) {
-<<<<<<< HEAD
-	// Assure the savefile name cache is up-to-date.
-	assureCached(getSavePath());
-=======
-	Common::String savePathName = getSavePath();
-
-	checkPath(Common::FSNode(savePathName));
->>>>>>> b4378f97
+	// Assure the savefile name cache is up-to-date.
+	assureCached(getSavePath());
 	if (getError().getCode() != Common::kNoError)
 		return Common::StringArray();
 
+    Common::String search(pattern);
+    
+    Cloud::getDefaultInstance()->sync(search);//Download any missing files matching the pattern
+
+	// Assure again
+	assureCached(getSavePath());
+
 	Common::StringArray results;
-<<<<<<< HEAD
 	for (SaveFileCache::const_iterator file = _saveFileCache.begin(), end = _saveFileCache.end(); file != end; ++file) {
 		if (file->_key.matchString(pattern, true)) {
 			results.push_back(file->_key);
-=======
-	Common::String search(pattern);
-    
-    Cloud::getDefaultInstance()->sync(search);//Download any missing files matching the pattern
-    
-    //Recreate FSDirectory as Cloud may have downloaded additional files
-	dir = Common::FSDirectory (savePath);
-
-	if (dir.listMatchingMembers(savefiles, search) > 0) {
-		for (Common::ArchiveMemberList::const_iterator file = savefiles.begin(); file != savefiles.end(); ++file) {
-			results.push_back((*file)->getName());
->>>>>>> b4378f97
-		}
+   		}
 	}
 
 	return results;
 }
 
 Common::InSaveFile *DefaultSaveFileManager::openForLoading(const Common::String &filename) {
-<<<<<<< HEAD
-	// Assure the savefile name cache is up-to-date.
-	assureCached(getSavePath());
-=======
-	// Ensure that the savepath is valid. If not, generate an appropriate error.
-	Common::String savePathName = getSavePath();
-
-	checkPath(Common::FSNode(savePathName));
->>>>>>> b4378f97
+	// Assure the savefile name cache is up-to-date.
+	assureCached(getSavePath());
 	if (getError().getCode() != Common::kNoError)
 		return nullptr;
 
@@ -139,17 +120,10 @@
 		fileNode = file->_value;
 	}
 
-<<<<<<< HEAD
-	// Open the file for saving.
 	Common::WriteStream *const sf = fileNode.createWriteStream();
 	Common::OutSaveFile *const result = compress ? Common::wrapCompressedWriteStream(sf) : sf;
-=======
-	// Open the file for saving
-	Common::WriteStream *sf = file.createWriteStream();
-    
     //Save the FSNode for the cloud to save the file later
-    ((StdioStream *)sf)->saveNode(file);
->>>>>>> b4378f97
+    ((StdioStream *)sf)->saveNode(fileNode);
 
 	// Add file to cache now that it exists.
 	_saveFileCache[filename] = Common::FSNode(fileNode.getPath());
@@ -184,18 +158,12 @@
 			if (errno == ENOENT)
 				setError(Common::kPathDoesNotExist, "removeSavefile: '"+fileNode.getName()+"' does not exist or path is invalid");
 #endif
-<<<<<<< HEAD
 			return false;
 		} else {
+            //TODO: Implement errors for Cloud
+            Cloud::getDefaultInstance()->remove(filename);
 			return true;
 		}
-=======
-		return false;
-	} else {
-        //TODO: Implement errors for Cloud
-        Cloud::getDefaultInstance()->remove(filename);
-		return true;
->>>>>>> b4378f97
 	}
 }
 
