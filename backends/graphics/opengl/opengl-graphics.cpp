--- conflicted
+++ resolved
@@ -1050,13 +1050,7 @@
 #ifdef USE_OSD
 	if (_osdAlpha > 0) {
 		if (_requireOSDUpdate) {
-<<<<<<< HEAD
-			// Update the texture
-			_osdTexture->updateBuffer(_osdSurface.pixels, _osdSurface.pitch, 0, 0,
-			                          _osdSurface.w, _osdSurface.h);
-=======
 			updateOSD();
->>>>>>> 811b1fcc
 			_requireOSDUpdate = false;
 		}
 
@@ -1290,15 +1284,10 @@
 bool OpenGLGraphicsManager::notifyEvent(const Common::Event &event) {
 	switch (event.type) {
 	case Common::EVENT_MOUSEMOVE:
-<<<<<<< HEAD
-		if (!event.mouse.synthetic)
-			setMousePos(event.mouse.x, event.mouse.y);
-=======
-		if (!event.synthetic) {
+		if (!event.mouse.synthetic) {
 			_cursorState.x = event.mouse.x;
 			_cursorState.y = event.mouse.y;
 		}
->>>>>>> 811b1fcc
 	case Common::EVENT_LBUTTONDOWN:
 	case Common::EVENT_RBUTTONDOWN:
 	case Common::EVENT_WHEELUP:
@@ -1325,9 +1314,7 @@
 bool OpenGLGraphicsManager::saveScreenshot(const char *filename) {
 	int width = _videoMode.hardwareWidth;
 	int height = _videoMode.hardwareHeight;
-<<<<<<< HEAD
-=======
-	
+
 	// A line of a BMP image must have a size divisible by 4.
 	// We calculate the padding bytes needed here.
 	// Since we use a 3 byte per pixel mode, we can use width % 4 here, since
@@ -1335,7 +1322,6 @@
 	// usual way of computing the padding bytes required).
 	const int linePaddingSize = width % 4;
 	const int lineSize = width * 3 + linePaddingSize;
->>>>>>> 811b1fcc
 
 	// Allocate memory for screenshot
 	uint8 *pixels = new uint8[lineSize * height];
@@ -1436,9 +1422,9 @@
 		                 dstX, dstY + i * lineHeight + vOffset + lineSpacing, width,
 		                 0xFFFF, Graphics::kTextAlignCenter);
 	}
- 
+
 	// Update the texture
-	_osdTexture->updateBuffer(_osdSurface.pixels, _osdSurface.pitch, 0, 0, 
+	_osdTexture->updateBuffer(_osdSurface.pixels, _osdSurface.pitch, 0, 0,
 	                          _osdSurface.w, _osdSurface.h);
 }
 #endif
