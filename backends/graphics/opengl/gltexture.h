--- conflicted
+++ resolved
@@ -20,13 +20,9 @@
  *
  */
 
-<<<<<<< HEAD
-#if defined(WIN32) && !defined(BADA)
-=======
 #include "common/scummsys.h"
 
-#ifdef WIN32
->>>>>>> 38c99889
+#if defined(WIN32) && !defined(BADA)
 #if defined(ARRAYSIZE) && !defined(_WINDOWS_)
 #undef ARRAYSIZE
 #endif
