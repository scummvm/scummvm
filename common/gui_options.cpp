/* ScummVM - Graphic Adventure Engine
 *
 * ScummVM is the legal property of its developers, whose names
 * are too numerous to list here. Please refer to the COPYRIGHT
 * file distributed with this source distribution.
 *
 * This program is free software; you can redistribute it and/or
 * modify it under the terms of the GNU General Public License
 * as published by the Free Software Foundation; either version 2
 * of the License, or (at your option) any later version.
 *
 * This program is distributed in the hope that it will be useful,
 * but WITHOUT ANY WARRANTY; without even the implied warranty of
 * MERCHANTABILITY or FITNESS FOR A PARTICULAR PURPOSE.  See the
 * GNU General Public License for more details.
 *
 * You should have received a copy of the GNU General Public License
 * along with this program; if not, write to the Free Software
 * Foundation, Inc., 51 Franklin Street, Fifth Floor, Boston, MA 02110-1301, USA.
 *
 */

#include "common/gui_options.h"

#include "common/config-manager.h"
#include "common/str.h"

namespace Common {

const struct GameOpt {
	const char *option;
	// Each description must be a unique identifier not containing a substring
	// of any other description
	const char *desc;
} g_gameOptions[] = {
	{ GUIO_NOSUBTITLES,  "sndNoSubs" },
	{ GUIO_NOMUSIC,      "sndNoMusic" },
	{ GUIO_NOSPEECH,     "sndNoSpeech" },
	{ GUIO_NOSFX,        "sndNoSFX" },
	{ GUIO_NOMIDI,       "sndNoMIDI" },
	{ GUIO_LINKSPEECHTOSFX, "sndLinkSpeechToSfx" },
	{ GUIO_LINKMUSICTOSFX,  "sndLinkMusicToSfx" },
	{ GUIO_NOSPEECHVOLUME,  "sndNoSpchVolume" },

	{ GUIO_NOLAUNCHLOAD, "launchNoLoad" },

	{ GUIO_MIDIPCSPK,    "midiPCSpk" },
	{ GUIO_MIDICMS,      "midiCMS" },
	{ GUIO_MIDIPCJR,     "midiPCJr" },
	{ GUIO_MIDIADLIB,    "midiAdLib" },
	{ GUIO_MIDIC64,      "midiC64" },
	{ GUIO_MIDIAMIGA,    "midiAmiga" },
	{ GUIO_MIDIAPPLEIIGS,"midiAppleIIgs" },
	{ GUIO_MIDITOWNS,    "midiTowns" },
	{ GUIO_MIDIPC98,     "midiPC98" },
	{ GUIO_MIDIMT32,     "midiMt32" },
	{ GUIO_MIDIGM,       "midiGM" },

	{ GUIO_NOASPECT,     "noAspect" },

	{ GUIO_RENDERHERCGREEN, "hercGreen" },
	{ GUIO_RENDERHERCAMBER, "hercAmber" },
	{ GUIO_RENDERCGA,       "cga" },
	{ GUIO_RENDEREGA,       "ega" },
	{ GUIO_RENDERVGA,       "vga" },
	{ GUIO_RENDERAMIGA,     "amiga" },
	{ GUIO_RENDERFMTOWNS,   "fmtowns" },
	{ GUIO_RENDERPC9821,    "pc9821" },
	{ GUIO_RENDERPC9801,    "pc9801" },
	{ GUIO_RENDERAPPLE2GS,  "2gs" },
	{ GUIO_RENDERATARIST,   "atari" },
	{ GUIO_RENDERMACINTOSH, "macintosh" },

	{ GUIO_GAMEOPTIONS1, "gameOption1" },
	{ GUIO_GAMEOPTIONS2, "gameOption2" },
	{ GUIO_GAMEOPTIONS3, "gameOption3" },
	{ GUIO_GAMEOPTIONS4, "gameOption4" },
	{ GUIO_GAMEOPTIONS5, "gameOption5" },
	{ GUIO_GAMEOPTIONS6, "gameOption6" },
	{ GUIO_GAMEOPTIONS7, "gameOption7" },
	{ GUIO_GAMEOPTIONS8, "gameOption8" },
	{ GUIO_GAMEOPTIONS9, "gameOption9" },
	// Option strings must not contain substrings of any other options, so
	// "gameOption10" would be invalid here because it contains "gameOption1"
	{ GUIO_GAMEOPTIONS10, "gameOptionA" },
	{ GUIO_GAMEOPTIONS11, "gameOptionB" },
	{ GUIO_GAMEOPTIONS12, "gameOptionC" },
	{ GUIO_GAMEOPTIONS13, "gameOptionD" },
<<<<<<< HEAD
=======
	{ GUIO_GAMEOPTIONS14, "gameOptionE" },
	{ GUIO_GAMEOPTIONS15, "gameOptionF" },
>>>>>>> cfee64e6

	{ GUIO_NONE, nullptr }
};

bool checkGameGUIOption(const String &option, const String &str) {
	for (int i = 0; g_gameOptions[i].desc; i++) {
		if (option.contains(g_gameOptions[i].option)) {
			if (str.contains(g_gameOptions[i].desc))
				return true;
			else
				return false;
		}
	}
	return false;
}

String parseGameGUIOptions(const String &str) {
	String res;

	for (int i = 0; g_gameOptions[i].desc; i++)
		if (str.contains(g_gameOptions[i].desc))
			res += g_gameOptions[i].option;

	return res;
}

const String getGameGUIOptionsDescription(const String &options) {
	String res;

	for (int i = 0; g_gameOptions[i].desc; i++)
		if (options.contains(g_gameOptions[i].option[0]))
			res += String(g_gameOptions[i].desc) + " ";

	res.trim();

	return res;
}

void updateGameGUIOptions(const String &options, const String &langOption) {
	const String newOptionString = getGameGUIOptionsDescription(options) + " " + langOption;

	if ((!options.empty() && !ConfMan.hasKey("guioptions")) ||
	    (ConfMan.hasKey("guioptions") && ConfMan.get("guioptions") != newOptionString)) {
		ConfMan.set("guioptions", newOptionString);
		ConfMan.flushToDisk();
	}
}


} // End of namespace Common<|MERGE_RESOLUTION|>--- conflicted
+++ resolved
@@ -86,11 +86,8 @@
 	{ GUIO_GAMEOPTIONS11, "gameOptionB" },
 	{ GUIO_GAMEOPTIONS12, "gameOptionC" },
 	{ GUIO_GAMEOPTIONS13, "gameOptionD" },
-<<<<<<< HEAD
-=======
 	{ GUIO_GAMEOPTIONS14, "gameOptionE" },
 	{ GUIO_GAMEOPTIONS15, "gameOptionF" },
->>>>>>> cfee64e6
 
 	{ GUIO_NONE, nullptr }
 };
