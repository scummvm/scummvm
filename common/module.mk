MODULE := common

MODULE_OBJS := \
	archive.o \
	config-manager.o \
	coroutines.o \
	dcl.o \
	debug.o \
	error.o \
	EventDispatcher.o \
	EventMapper.o \
	file.o \
	fs.o \
	gui_options.o \
	hashmap.o \
	iff_container.o \
	ini-file.o \
	installshield_cab.o \
	json.o \
	language.o \
	localization.o \
	macresman.o \
	memorypool.o \
	md5.o \
	mutex.o \
	osd_message_queue.o \
	platform.o \
	quicktime.o \
	random.o \
	rational.o \
	rendermode.o \
	str.o \
	stream.o \
	system.o \
	textconsole.o \
	tokenizer.o \
	translation.o \
	unarj.o \
	unzip.o \
	ustr.o \
	util.o \
	winexe.o \
	winexe_ne.o \
	winexe_pe.o \
	xmlparser.o \
	zlib.o

MODULE_OBJS += \
	cosinetables.o \
	dct.o \
	fft.o \
	huffman.o \
	rdft.o \
	sinetables.o

ifdef ENABLE_EVENTRECORDER
MODULE_OBJS += \
	recorderfile.o
endif

<<<<<<< HEAD
ifdef USE_ICONV
MODULE_OBJS += \
	iconv.o
=======
ifdef USE_UPDATES
MODULE_OBJS += \
	updates.o
>>>>>>> 00fd499b
endif

# Include common rules
include $(srcdir)/rules.mk<|MERGE_RESOLUTION|>--- conflicted
+++ resolved
@@ -58,15 +58,14 @@
 	recorderfile.o
 endif
 
-<<<<<<< HEAD
 ifdef USE_ICONV
 MODULE_OBJS += \
 	iconv.o
-=======
+endif
+
 ifdef USE_UPDATES
 MODULE_OBJS += \
 	updates.o
->>>>>>> 00fd499b
 endif
 
 # Include common rules
