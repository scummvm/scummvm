/* ScummVM - Graphic Adventure Engine
 *
 * ScummVM is the legal property of its developers, whose names
 * are too numerous to list here. Please refer to the COPYRIGHT
 * file distributed with this source distribution.
 *
 * This program is free software; you can redistribute it and/or
 * modify it under the terms of the GNU General Public License
 * as published by the Free Software Foundation; either version 2
 * of the License, or (at your option) any later version.

 * This program is distributed in the hope that it will be useful,
 * but WITHOUT ANY WARRANTY; without even the implied warranty of
 * MERCHANTABILITY or FITNESS FOR A PARTICULAR PURPOSE.  See the
 * GNU General Public License for more details.

 * You should have received a copy of the GNU General Public License
 * along with this program; if not, write to the Free Software
 * Foundation, Inc., 51 Franklin Street, Fifth Floor, Boston, MA 02110-1301, USA.
 *
 */

#ifndef COMMON_ERROR_H
#define COMMON_ERROR_H

#include "common/str.h"

namespace Common {

/**
 * This file contains an enum with commonly used error codes.
 */



/**
 * Error codes which may be reported by plugins under various circumstances.
 *
 * @note Error names should follow the pattern k-NOUN/ACTION-CONDITION-Error.
 *       So kPathInvalidError would be correct, but these would not be:
 *       kInvalidPath, kPathInvalid, kPathIsInvalid, kInvalidPathError.
 * @todo Adjust all error codes to comply with these conventions.
 */
enum ErrorCode {
	kNoError = 0,				///< No error occurred
	kNoGameDataFoundError,		///< Engine initialization: No game data was found in the specified location
	kUnsupportedGameidError,	///< Engine initialization: Gameid not supported by this (Meta)Engine
	kUnsupportedColorMode,		///< Engine initialization: Engine does not support backend's color mode

	kReadPermissionDenied,		///< Unable to read data due to missing read permission
	kWritePermissionDenied,		///< Unable to write data due to missing write permission

	kPathDoesNotExist,			///< The specified path does not exist
	kPathNotDirectory,			///< The specified path does not point to a directory
	kPathNotFile,				///< The specified path does not point to a file

	kCreatingFileFailed,		///< Failed creating a (savestate) file
	kReadingFailed,				///< Failed to read a file (permission denied?)
	kWritingFailed,				///< Failure to write data -- disk full?

	// The following are used by --list-saves
	kEnginePluginNotFound,		///< Failed to find plugin to handle target
	kEnginePluginNotSupportSaves,	///< Failed if plugin does not support listing save states

<<<<<<< HEAD
	kArgumentNotProcessed,		///< Used in command line parsing

	kUserCanceled,			///< User has canceled the launching of the game

=======
>>>>>>> 7fcaac94
	kUnknownError				///< Catch-all error, used if no other error code matches
};

/**
 * An Error instance pairs an error code with string description providing more
 * details about the error. For every error code, a default description is
 * provided, but it is possible to optionally augment that description with
 * extra information when creating a new Error instance.
 */
class Error {
protected:
	ErrorCode _code;
	String _desc;
public:
	/**
	 * Construct a new Error with the specified error code and the default
	 * error message.
	 */
	Error(ErrorCode code = kUnknownError);

	/**
	 * Construct a new Error with the specified error code and an augmented
	 * error message. Specifically, the provided extra text is suitably
	 * appended to the default message.
	 */
	Error(ErrorCode code, const String &extra);

	/**
	 * Get the description of this error.
	 */
	const String &getDesc() const { return _desc; }

	/**
	 * Get the error code of this error.
	 */
	ErrorCode getCode() const { return _code; }
};

} // End of namespace Common

#endif //COMMON_ERROR_H<|MERGE_RESOLUTION|>--- conflicted
+++ resolved
@@ -62,13 +62,8 @@
 	kEnginePluginNotFound,		///< Failed to find plugin to handle target
 	kEnginePluginNotSupportSaves,	///< Failed if plugin does not support listing save states
 
-<<<<<<< HEAD
-	kArgumentNotProcessed,		///< Used in command line parsing
-
 	kUserCanceled,			///< User has canceled the launching of the game
 
-=======
->>>>>>> 7fcaac94
 	kUnknownError				///< Catch-all error, used if no other error code matches
 };
 
