/* ScummVM - Graphic Adventure Engine
 *
 * ScummVM is the legal property of its developers, whose names
 * are too numerous to list here. Please refer to the COPYRIGHT
 * file distributed with this source distribution.
 *
 * This program is free software; you can redistribute it and/or
 * modify it under the terms of the GNU General Public License
 * as published by the Free Software Foundation; either version 2
 * of the License, or (at your option) any later version.

 * This program is distributed in the hope that it will be useful,
 * but WITHOUT ANY WARRANTY; without even the implied warranty of
 * MERCHANTABILITY or FITNESS FOR A PARTICULAR PURPOSE.  See the
 * GNU General Public License for more details.

 * You should have received a copy of the GNU General Public License
 * along with this program; if not, write to the Free Software
 * Foundation, Inc., 51 Franklin Street, Fifth Floor, Boston, MA 02110-1301, USA.
 *
 */

#define FORBIDDEN_SYMBOL_EXCEPTION_exit

#include "common/system.h"
#include "common/events.h"
#include "common/fs.h"
#include "common/savefile.h"
#include "common/str.h"
#include "common/textconsole.h"

#include "backends/audiocd/default/default-audiocd.h"
#include "backends/fs/fs-factory.h"
#include "backends/timer/default/default-timer.h"

OSystem *g_system = 0;

OSystem::OSystem() {
	_audiocdManager = 0;
	_eventManager = 0;
	_timerManager = 0;
	_savefileManager = 0;
	_fsFactory = 0;
}

OSystem::~OSystem() {
	delete _audiocdManager;
	_audiocdManager = 0;

	delete _eventManager;
	_eventManager = 0;

	delete _timerManager;
	_timerManager = 0;

	delete _savefileManager;
	_savefileManager = 0;

	delete _fsFactory;
	_fsFactory = 0;
}

void OSystem::initBackend() {
	// Verify all managers has been set
	if (!_audiocdManager)
		error("Backend failed to instantiate audio CD manager");
	if (!_eventManager)
		error("Backend failed to instantiate event manager");
	if (!_timerManager)
		error("Backend failed to instantiate timer manager");

	// TODO: We currently don't check _savefileManager, because at least
	// on the Nintendo DS, it is possible that none is set. That should
	// probably be treated as "saving is not possible". Or else the NDS
	// port needs to be changed to always set a _savefileManager
// 	if (!_savefileManager)
// 		error("Backend failed to instantiate savefile manager");

	// TODO: We currently don't check _fsFactory because not all ports
	// set it.
// 	if (!_fsFactory)
// 		error("Backend failed to instantiate fs factory");
}

bool OSystem::setGraphicsMode(const char *name) {
	if (!name)
		return false;

	// Special case for the 'default' filter
	if (!scumm_stricmp(name, "normal") || !scumm_stricmp(name, "default")) {
		return setGraphicsMode(getDefaultGraphicsMode());
	}

	const GraphicsMode *gm = getSupportedGraphicsModes();

	while (gm->name) {
		if (!scumm_stricmp(gm->name, name)) {
			return setGraphicsMode(gm->id);
		}
		gm++;
	}

	return false;
}

void OSystem::fatalError() {
	quit();
	exit(1);
}

FilesystemFactory *OSystem::getFilesystemFactory() {
	assert(_fsFactory);
	return _fsFactory;
}

Common::SeekableReadStream *OSystem::createConfigReadStream() {
	Common::FSNode file(getDefaultConfigFileName());
	return file.createReadStream();
}

Common::WriteStream *OSystem::createConfigWriteStream() {
#ifdef __DC__
	return 0;
#else
	Common::FSNode file(getDefaultConfigFileName());
	return file.createWriteStream();
#endif
}

Common::String OSystem::getDefaultConfigFileName() {
	return "scummvm.ini";
}

<<<<<<< HEAD
=======
void OSystem::logMessage(LogMessageType::Type type, const char *message) {
#if !defined(__PLAYSTATION2__) && !defined(__DS__) && !defined(NO_STDERR_STDOUT)
	FILE *output = 0;

	if (type == LogMessageType::kInfo || type == LogMessageType::kDebug)
		output = stdout;
	else
		output = stderr;

	fputs(message, output);
	fflush(output);
#endif
}

>>>>>>> 756f3706
Common::String OSystem::getSystemLanguage() const {
	return "en_US";
}<|MERGE_RESOLUTION|>--- conflicted
+++ resolved
@@ -131,8 +131,6 @@
 	return "scummvm.ini";
 }
 
-<<<<<<< HEAD
-=======
 void OSystem::logMessage(LogMessageType::Type type, const char *message) {
 #if !defined(__PLAYSTATION2__) && !defined(__DS__) && !defined(NO_STDERR_STDOUT)
 	FILE *output = 0;
@@ -147,7 +145,6 @@
 #endif
 }
 
->>>>>>> 756f3706
 Common::String OSystem::getSystemLanguage() const {
 	return "en_US";
 }